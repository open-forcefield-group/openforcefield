--- conflicted
+++ resolved
@@ -61,7 +61,6 @@
         matches = [match for match in ss.Match(mol, False)]
         if len(matches) > 0:
             return False
-<<<<<<< HEAD
     if elements != None:
         elements_list = read_Elements(elements)
         if not check_element(mol, elements_list):
@@ -70,15 +69,7 @@
         if not check_atomtype(mol, check_type):
             return False
     return check_valence(mol)
-=======
-    if check_type is not None:
-        extra = check_atomtype(mol, check_type)
-    extra = True
-    if extra:
-        return check_valence(mol)
-    else:
-        return False
->>>>>>> 4da4ccb6
+
 
 def filter_molecules(input_molstream, output_molstream, allow_repeats = False,
         allow_warnings = False, max_heavy_atoms = 100, remove_smirks = list(),
