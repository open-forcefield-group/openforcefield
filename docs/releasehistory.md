# Release History

Releases follow the `major.minor.micro` scheme recommended by [PEP440](https://www.python.org/dev/peps/pep-0440/#final-releases), where

* `major` increments denote a change that may break API compatibility with previous `major` releases
* `minor` increments add features but do not break API compatibility
* `micro` increments represent bugfix releases or improvements in documentation

## Current Development

### Examples added

<<<<<<< HEAD
- [PR #763](https://github.com/openforcefield/openff-toolkit/pull/763): Adds an introductory example showcasing the toolkit parameterizing a protein-ligand simulation.
=======
- [PR #934](https://github.com/openforcefield/openff-toolkit/pull/934) and [conda-forge/openff-toolkit-feedstock#9](https://github.com/conda-forge/openff-toolkit-feedstock/pull/9): Added `openff-toolkit-examples` Conda package for easy installation of examples and their dependencies. Simply `conda install -c conda-forge openff-toolkit-examples` and then run the `openff-toolkit-examples` script to copy the examples suite to a convenient place to run them!
>>>>>>> 3b6b3926

## 0.9.2 Minor feature and bugfix release

### New features and behaviors changed

- [PR #762](https://github.com/openforcefield/openforcefield/pull/762): 
  [`Molecule.from_rdkit`](openff.toolkit.topology.Molecule.from_rdkit) now converts
  implicit hydrogens into explicit hydrogens by default. This change may affect 
  [`RDKitToolkitWrapper/Molecule.from_smiles`](openff.toolkit.utils.toolkits.RDKitToolkitWrapper.from_smiles), 
  [`from_mapped_smiles`](openff.toolkit.topology.Molecule.from_mapped_smiles), 
  [`from_file`](openff.toolkit.utils.toolkits.RDKitToolkitWrapper.from_file), 
  [`from_file_obj`](openff.toolkit.utils.toolkits.RDKitToolkitWrapper.from_file_obj), 
  [`from_inchi`](openff.toolkit.utils.toolkits.RDKitToolkitWrapper.from_inchi), and 
  [`from_qcschema`](openff.toolkit.topology.Molecule.from_qcschema). 
  This new behavior can be disabled using the
  `hydrogens_are_explicit=True` keyword argument to 
  [`from_smiles`](openff.toolkit.utils.toolkits.RDKitToolkitWrapper.from_smiles), 
  or loading the molecule into the desired explicit protonation state in RDKit, then calling 
  [`from_rdkit`](openff.toolkit.utils.toolkits.RDKitToolkitWrapper.from_rdkit) on the RDKit molecule with 
  `hydrogens_are_explicit=True`.
- [PR #894](https://github.com/openforcefield/openforcefield/pull/894): Calls to 
  [`Molecule.from_openeye`](openff.toolkit.topology.Molecule.from_openeye), 
  [`Molecule.from_rdkit`](openff.toolkit.topology.Molecule.from_rdkit), 
  [`Molecule.from_smiles`](openff.toolkit.topology.Molecule.from_smiles), 
  [`OpenEyeToolkitWrapper.from_smiles`](openff.toolkit.utils.toolkits.OpenEyeToolkitWrapper.from_smiles), and 
  [`RDKitToolkitWrapper.from_smiles`](openff.toolkit.utils.toolkits.RDKitToolkitWrapper.from_smiles) 
  will now load atom maps into the the resulting 
  `Molecule's` `offmol.properties['atom_map']` field, even if not all atoms have map indices assigned.
- [PR #904](https://github.com/openforcefield/openforcefield/pull/904): 
  [`TopologyAtom`](openff.toolkit.topology.TopologyAtom.element) objects now have 
  an element getter [`TopologyAtom.element`](openff.toolkit.topology.TopologyAtom.element).

### Bugfixes

- [PR #891](https://github.com/openforcefield/openforcefield/pull/891): Calls to 
  [`Molecule/OpenEyeToolkitWrapper.from_openeye`](openff.toolkit.utils.toolkits.OpenEyeToolkitWrapper.from_openeye) 
  no longer mutate the input OE molecule.
- [PR #897](https://github.com/openforcefield/openforcefield/pull/897): Fixes enumeration of stereoisomers for 
  molecules with already defined stereochemistry using 
  [`RDKitToolkitWrapper.enumerate_stereoisomers`](openff.toolkit.utils.toolkits.RDKitToolkitWrapper.enumerate_stereoisomers).
- [PR #859](https://github.com/openforcefield/openforcefield/pull/859): Makes 
  [`RDKitToolkitWrapper.enumerate_tautomers`](openff.toolkit.utils.toolkits.RDKitToolkitWrapper.enumerate_tautomers) 
  actually use the `max_states` keyword argument during tautomer generation, which will reduce resource use in some 
  cases. 

### Improved documentation and warnings
- [PR #862](https://github.com/openforcefield/openforcefield/pull/862): Clarify that `System` objects produced by the 
  toolkit are OpenMM `System`s in anticipation of forthcoming OpenFF `System`s. Fixes 
  [Issue #618](https://github.com/openforcefield/openforcefield/issues/618).
- [PR #863](https://github.com/openforcefield/openff-toolkit/pull/863): Documented how to build the docs in the 
  developers guide.
- [PR #870](https://github.com/openforcefield/openff-toolkit/pull/870): Reorganised documentation to improve 
  discoverability and allow future additions.
- [PR #871](https://github.com/openforcefield/openff-toolkit/pull/871): Changed Markdown parser from m2r2 to MyST for 
  improved documentation rendering.
- [PR #880](https://github.com/openforcefield/openff-toolkit/pull/880): Cleanup and partial rewrite of the developer's 
  guide.
- [PR #906](https://github.com/openforcefield/openff-toolkit/pull/906): Cleaner instructions on how to setup 
  development environment. 

:::{TODO}
Translate previous release history to MyST markdown
:::

:::{eval-rst}

0.9.1 - Minor feature and bugfix release
----------------------------------------

New features
""""""""""""
- `PR #839 <https://github.com/openforcefield/openforcefield/pull/839>`_: Add support for computing WBOs from multiple
  conformers using the AmberTools and OpenEye toolkits, and from ELF10 conformers using the OpenEye toolkit wrapper.
- `PR #832 <https://github.com/openforcefield/openforcefield/pull/832>`_: Expose ELF conformer selection through the
  ``Molecule`` API via a new ``apply_elf_conformer_selection`` function.
- `PR #831 <https://github.com/openforcefield/openff-toolkit/pull/831>`_: Expose ELF conformer selection through the
  OpenEye wrapper.
- `PR #790 <https://github.com/openforcefield/openforcefield/pull/790>`_: Fixes `Issue #720
  <https://github.com/openforcefield/openforcefield/issues/720>`_ where qcschema roundtrip to/from results 
  in an error due to missing cmiles entry in attributes.
- `PR #793 <https://github.com/openforcefield/openff-toolkit/pull/793>`_: Add an initial ELF conformer selection
  implementation which uses RDKit.
- `PR #799 <https://github.com/openforcefield/openff-toolkit/pull/799>`_: Closes
  `Issue #746 <https://github.com/openforcefield/openff-toolkit/issues/746>`_ by adding
  :py:meth:`Molecule.smirnoff_impropers <openff.toolkit.topology.FrozenMolecule.smirnoff_impropers>`,
  :py:meth:`Molecule.amber_impropers <openff.toolkit.topology.FrozenMolecule.amber_impropers>`,
  :py:meth:`TopologyMolecule.smirnoff_impropers <openff.toolkit.topology.TopologyMolecule.smirnoff_impropers>`,
  :py:meth:`TopologyMolecule.amber_impropers <openff.toolkit.topology.TopologyMolecule.amber_impropers>`,
  :py:meth:`Topology.smirnoff_impropers <openff.toolkit.topology.Topology.smirnoff_impropers>`, and
  :py:meth:`Topology.amber_impropers <openff.toolkit.topology.Topology.amber_impropers>`.
- `PR #847 <https://github.com/openforcefield/openforcefield/pull/847>`_: Instances of
  :py:class:`ParameterAttribute <openff.toolkit.typing.engines.smirnoff.parameters.ParameterAttribute>`
  documentation can now specify their docstrings with the optional ``docstring`` argument to the
  ``__init__()`` method.
- `PR #827 <https://github.com/openforcefield/openff-toolkit/pull/827>`_: The
  setter for :py:class:`Topology.box_vectors <openff.toolkit.topology.Topology>` now infers box vectors
  when box lengths are pass as a list of length 3.

Behavior changed
""""""""""""""""
- `PR #802 <https://github.com/openforcefield/openforcefield/pull/802>`_: Fixes
  `Issue #408 <https://github.com/openforcefield/openforcefield/issues/408>`_. The 1-4 scaling
  factor for electrostatic interactions is now properly set by the value specified in the force
  field. Previously it fell back to a default value of 0.83333. The toolkit may now produce
  slightly different energies as a result of this change.
- `PR #839 <https://github.com/openforcefield/openforcefield/pull/839>`_: The average WBO will now be returned when
  multiple conformers are provided to ``assign_fractional_bond_orders`` using ``use_conformers``.
- `PR #816 <https://github.com/openforcefield/openforcefield/pull/816>`_: Force field file paths
  are now loaded in a case-insensitive manner.

Bugfixes
""""""""
- `PR #849 <https://github.com/openforcefield/openforcefield/pull/849>`_: Changes
  :py:meth:`create_openmm_system <openff.toolkit.typing.engines.smirnoff.forcefield.ForceField.create_openmm_system>` so
  that it no longer uses the conformers on existing reference molecules (if present) to calculate Wiberg
  bond orders. Instead, new conformers are always generated during parameterization.

Improved documentation and warnings
"""""""""""""""""""""""""""""""""""
- `PR #838 <https://github.com/openforcefield/openforcefield/pull/838>`_: Corrects spacing of "forcefield" to "force
  field" throughout documentation. Fixes `Issue #112 <https://github.com/openforcefield/openforcefield/issues/112>`_.
- `PR #846 <https://github.com/openforcefield/openff-toolkit/pull/846>`_: Corrects dead links throughout release history.
  Fixes `Issue #835 <https://github.com/openforcefield/openff-toolkit/issues/835>`_.
- `PR #847 <https://github.com/openforcefield/openforcefield/pull/847>`_: Documentation now compiles
  with far fewer warnings, and in many cases more correctly. Additionally, :py:class:`ParameterAttribute
  <openff.toolkit.typing.engines.smirnoff.parameters.ParameterAttribute>` documentation no longer
  appears incorrectly in classes where it is used. Fixes `Issue #397
  <https://github.com/openforcefield/openforcefield/issues/397>`_.

0.9.0 - Namespace Migration
---------------------------

This release marks the transition from the old ``openforcefield`` branding over to its new
identity as ``openff-toolkit``. This change has been made to better represent the role of the
toolkit, and highlight its place in the larger Open Force Field (OpenFF) ecosystem.

From version ``0.9.0`` onwards the toolkit will need to be imported as ``import openff.toolkit.XXX`` and
``from openff.toolkit import XXX``.

API-breaking changes
""""""""""""""""""""
- `PR #803 <https://github.com/openforcefield/openff-toolkit/pull/803>`_: Migrates ``openforcefield``
  imports to ``openff.toolkit``.


0.8.4 - Minor feature and bugfix release
----------------------------------------

**This release is intended to be functionally identical to 0.9.1.
The only difference is that it uses the "openforcefield" namespace.**

This release is a final patch for the ``0.8.X`` series of releases of the toolkit, and also marks the last
version of the toolkit which will be imported as ``import openforcefield.XXX`` / ``from openforcefield import XXX``.
From version ``0.9.0`` onwards the toolkit will be importable only as ``import openff.toolkit.XXX`` /
``from openff.toolkit import XXX``.

**Note** This change will also be accompanied by a renaming of the package from ``openforcefield`` to ``openff-toolkit``,
so users need not worry about accidentally pulling in a version with changed imports. Users will have to explicitly
choose to install the ``openff-toolkit`` package once released which will contain the breaking import changes.


0.8.3 - Major bugfix release
----------------------------

This release fixes a critical bug in van der Waals parameter assignment.

This release is also a final patch for the ``0.8.X`` series of releases of the toolkit, and also marks the last
version of the toolkit which will be imported as ``import openforcefield.XXX`` / ``from openforcefield import XXX``.
From version ``0.9.0`` onwards the toolkit will be importable only as ``import openff.toolkit.XXX`` /
``from openff.toolkit import XXX``.

**Note** This change will also be accompanied by a renaming of the package from ``openforcefield`` to ``openff-toolkit``,
so users need not worry about accidentally pulling in a version with changed imports. Users will have to explicitly
choose to install the ``openff-toolkit`` package once released which will contain the breaking import changes.

Bugfixes
""""""""
- `PR #808 <https://github.com/openforcefield/openff-toolkit/pull/808>`_: Fixes
  `Issue #807 <https://github.com/openforcefield/openff-toolkit/issues/807>`_,
  which tracks a major bug in the interconversion between a vdW ``sigma``
  and ``rmin_half`` parameter.


New features
""""""""""""
- `PR #794 <https://github.com/openforcefield/openff-toolkit/pull/794>`_: Adds a decorator
  ``@requires_package`` that denotes a function requires an optional dependency.
- `PR #805 <https://github.com/openforcefield/openff-toolkit/pull/805>`_: Adds a deprecation warning for the up-coming
  release of the ``openff-toolkit`` package and its import breaking changes.

0.8.2 - Bugfix release
----------------------

**WARNING: This release was later found to contain a major bug,**
`Issue #807 <https://github.com/openforcefield/openff-toolkit/issues/807>`_,
**and produces incorrect energies.**

Bugfixes
""""""""
- `PR #786 <https://github.com/openforcefield/openff-toolkit/pull/786>`_: Fixes `Issue #785
  <https://github.com/openforcefield/openff-toolkit/issues/785>`_ where RDKitToolkitWrapper would
  sometimes expect stereochemistry to be defined for non-stereogenic bonds when loading from
  SDF.
- `PR #786 <https://github.com/openforcefield/openff-toolkit/pull/786>`_: Fixes an issue where
  using the :py:class:`Molecule <openff.toolkit.topology.Molecule>` copy constructor
  (``newmol = Molecule(oldmol)``) would result
  in the copy sharing the same ``.properties`` dict as the original (as in, changes to the
  ``.properties`` dict of the copy would be reflected in the original).
- `PR #789 <https://github.com/openforcefield/openff-toolkit/pull/789>`_: Fixes a regression noted in
  `Issue #788 <https://github.com/openforcefield/openff-toolkit/issues/788>`_
  where creating
  :py:class:`vdWHandler.vdWType <openff.toolkit.typing.engines.smirnoff.parameters.vdWHandler.vdWType>`
  or setting ``sigma`` or ``rmin_half`` using Quantities represented as strings resulted in an error.


0.8.1 - Bugfix and minor feature release
----------------------------------------

**WARNING: This release was later found to contain a major bug,**
`Issue #807 <https://github.com/openforcefield/openff-toolkit/issues/807>`_,
**and produces incorrect energies.**

API-breaking changes
""""""""""""""""""""
- `PR #757 <https://github.com/openforcefield/openff-toolkit/pull/757>`_: Renames
  ``test_forcefields/smirnoff99Frosst.offxml`` to ``test_forcefields/test_forcefield.offxml``
  to avoid confusion with any of the ACTUAL released FFs in the
  `smirnoff99Frosst line <https://github.com/openforcefield/smirnoff99Frosst/>`_
- `PR #751 <https://github.com/openforcefield/openff-toolkit/pull/751>`_: Removes the
  optional ``oetools=("oechem", "oequacpac", "oeiupac", "oeomega")`` keyword argument from
  :py:meth:`OpenEyeToolkitWrapper.is_available <openff.toolkit.utils.toolkits.OpenEyeToolkitWrapper.is_available>`, as
  there are no special behaviors that are accessed in the case of partially-licensed OpenEye backends. The
  new behavior of this method is the same as if the default value above is always provided.

Behavior Changed
""""""""""""""""
- `PR #583 <https://github.com/openforcefield/openff-toolkit/pull/583>`_: Methods
  such as :py:meth:`Molecule.from_rdkit <openff.toolkit.topology.Molecule.from_rdkit>`
  and :py:meth:`Molecule.from_openeye <openff.toolkit.topology.Molecule.from_openeye>`,
  which delegate their internal logic to :py:class:`ToolkitRegistry <openff.toolkit.utils.toolkits.ToolkitRegistry>`
  functions, now guarantee that they will return an object of the correct type when being called on ``Molecule``-derived classes. Previously,
  running these constructors using subclasses of :py:class:`FrozenMolecule <openff.toolkit.topology.Molecule>`
  would not return an instance of that subclass, but rather just an instance of a
  :py:class:`Molecule <openff.toolkit.topology.Molecule>`.
- `PR #753 <https://github.com/openforcefield/openff-toolkit/pull/753>`_: ``ParameterLookupError``
  is now raised when passing to
  :py:meth:`ParameterList.index <openff.toolkit.typing.engines.smirnoff.parameters.ParameterList>`
  a SMIRKS pattern not found in the parameter list.

New features
""""""""""""
- `PR #751 <https://github.com/openforcefield/openff-toolkit/pull/751>`_: Adds
  ``LicenseError``, a subclass of ``ToolkitUnavailableException`` which is raised when attempting to 
  add a cheminformatics :py:class:`ToolkitWrapper <openff.toolkit.utils.toolkits.ToolkitWrapper>` for 
  a toolkit that is installed but unlicensed.
- `PR #678 <https://github.com/openforcefield/openff-toolkit/pull/678>`_: Adds
  :py:meth:`ForceField.deregister_parameter_handler <openff.toolkit.typing.engines.smirnoff.forcefield.ForceField.deregister_parameter_handler>`.
- `PR #730 <https://github.com/openforcefield/openff-toolkit/pull/730>`_: Adds
  :py:class:`Topology.is_periodic <openff.toolkit.topology.Topology>`.
- `PR #753 <https://github.com/openforcefield/openff-toolkit/pull/753>`_: Adds
  :py:meth:`ParameterHandler.__getitem__ <openff.toolkit.typing.engines.smirnoff.parameters.ParameterHandler>`
  to look up individual :py:class:`ParameterType <openff.toolkit.typing.engines.smirnoff.parameters.ParameterType>`
  objects.

Bugfixes
""""""""
- `PR #745 <https://github.com/openforcefield/openff-toolkit/pull/745>`_: Fixes bug when
  serializing molecule with conformers to JSON.
- `PR #750 <https://github.com/openforcefield/openff-toolkit/pull/750>`_: Fixes a bug causing either
  ``sigma`` or ``rmin_half`` to sometimes be missing on
  :py:class:`vdWHandler.vdWType <openff.toolkit.typing.engines.smirnoff.parameters.vdWHandler.vdWType>`
  objects.
- `PR #756 <https://github.com/openforcefield/openff-toolkit/pull/756>`_: Fixes bug when running
  :py:meth:`vdWHandler.create_force <openff.toolkit.typing.engines.smirnoff.parameters.vdWHandler>`
  using a ``vdWHandler`` that was initialized using the API.
- `PR #776 <https://github.com/openforcefield/openff-toolkit/pull/776>`_: Fixes a bug in which
  the :py:meth:`Topology.from_openmm <openff.toolkit.topology.Topology.from_openmm>` and
  :py:meth:`Topology.from_mdtraj <openff.toolkit.topology.Topology.from_mdtraj>` methods would
  dangerously allow ``unique_molecules=None``.
- `PR #777 <https://github.com/openforcefield/openff-toolkit/pull/777>`_:
  :py:class:`RDKitToolkitWrapper <openff.toolkit.utils.toolkits.RDKitToolkitWrapper>`
  now outputs the full warning message when ``allow_undefined_stereo=True`` (previously the
  description of which stereo was undefined was squelched)


0.8.0 - Virtual Sites
---------------------

**Major Feature: Support for the SMIRNOFF VirtualSite tag**

This release implements the SMIRNOFF virtual site specification. The implementation enables support
for models using off-site charges, including 4- and 5-point water models, in addition to lone pair
modeling on various functional groups. The primary focus was on the ability to parameterize a
system using virtual sites, and generating an OpenMM system with all virtual sites present and
ready for evaluation. Support for formats other than OpenMM has not be implemented in this release,
but may come with the appearance of the OpenFF system object. In addition to implementing the
specification, the toolkit :py:class:`Molecule <openff.toolkit.topology.Molecule>` objects now
allow the creation and manipulation of virtual sites.

This change is documented in the `Virtual sites page <virtualsites.html>`_ of the user guide.


**Minor Feature: Support for the 0.4 ChargeIncrementModel tag**

To allow for more convenient fitting of ``ChargeIncrement`` parameters, it is now possible to specify one less
``charge_increment`` value than there are tagged atoms in a ``ChargeIncrement``'s ``smirks``. The missing
``charge_increment`` value will be calculated at parameterization-time to make the sum of
the charge contributions from a ``ChargeIncrement`` parameter equal to zero.
Since this change allows for force fields that are incompatible with
the previous specification, this new style of ``ChargeIncrement`` must specify a ``ChargeIncrementModel``
section version of ``0.4``. All ``0.3``-compatible ``ChargeIncrement`` parameters are compatible with
the ``0.4`` ``ChargeIncrementModel`` specification.

More details and examples of this change are available in `The ChargeIncrementModel tag in the SMIRNOFF specification <https://open-forcefield-toolkit.readthedocs.io/en/latest/smirnoff.html#chargeincrementmodel-small-molecule-and-fragment-charges>`_


New features
""""""""""""
- `PR #726 <https://github.com/openforcefield/openff-toolkit/pull/726>`_: Adds support for the 0.4
  ChargeIncrementModel spec, allowing for the specification of one fewer ``charge_increment`` values
  than there are tagged atoms in the ``smirks``, and automatically assigning the final atom an offsetting charge.
- `PR #548 <https://github.com/openforcefield/openff-toolkit/pull/548>`_: Adds support for the ``VirtualSites`` tag in the SMIRNOFF specification

- `PR #548 <https://github.com/openforcefield/openff-toolkit/pull/548>`_: Adds ``replace`` and ``all_permutations`` kwarg to

  - :py:meth:`Molecule.add_bond_charge_virtual_site <openff.toolkit.topology.Molecule.add_bond_charge_virtual_site>`
  - :py:meth:`Molecule.add_monovalent_lone_pair_virtual_site <openff.toolkit.topology.Molecule.add_monovalent_lone_pair_virtual_site>`
  - :py:meth:`Molecule.add_divalent_lone_pair_virtual_site <openff.toolkit.topology.Molecule.add_divalent_lone_pair_virtual_site>`
  - :py:meth:`Molecule.add_trivalent_lone_pair_virtual_site <openff.toolkit.topology.Molecule.add_trivalent_lone_pair_virtual_site>`

- `PR #548 <https://github.com/openforcefield/openff-toolkit/pull/548>`_: Adds ``orientations`` to

  - :py:class:`BondChargeVirtualSite <openff.toolkit.topology.BondChargeVirtualSite>`
  - :py:class:`MonovalentLonePairVirtualSite <openff.toolkit.topology.MonovalentLonePairVirtualSite>`
  - :py:class:`DivalentLonePairVirtualSite <openff.toolkit.topology.DivalentLonePairVirtualSite>`
  - :py:class:`TrivalentLonePairVirtualSite <openff.toolkit.topology.TrivalentLonePairVirtualSite>`

- `PR #548 <https://github.com/openforcefield/openff-toolkit/pull/548>`_: Adds

  - :py:class:`VirtualParticle <openff.toolkit.topology.VirtualParticle>`
  - :py:class:`TopologyVirtualParticle <openff.toolkit.topology.TopologyVirtualParticle>`
  - :py:meth:`BondChargeVirtualSite.get_openmm_virtual_site <openff.toolkit.topology.BondChargeVirtualSite.get_openmm_virtual_site>`
  - :py:meth:`MonovalentLonePairVirtualSite.get_openmm_virtual_site <openff.toolkit.topology.MonovalentLonePairVirtualSite.get_openmm_virtual_site>`
  - :py:meth:`DivalentLonePairVirtualSite.get_openmm_virtual_site <openff.toolkit.topology.DivalentLonePairVirtualSite.get_openmm_virtual_site>`
  - :py:meth:`TrivalentLonePairVirtualSite.get_openmm_virtual_site <openff.toolkit.topology.TrivalentLonePairVirtualSite.get_openmm_virtual_site>`
  - :py:meth:`ValenceDict.key_transform <openff.toolkit.topology.ValenceDict.key_transform>`
  - :py:meth:`ValenceDict.index_of <openff.toolkit.topology.ValenceDict.index_of>`
  - :py:meth:`ImproperDict.key_transform <openff.toolkit.topology.ImproperDict.key_transform>`
  - :py:meth:`ImproperDict.index_of <openff.toolkit.topology.ImproperDict.index_of>`

- `PR #705 <https://github.com/openforcefield/openff-toolkit/pull/705>`_: Adds interpolation
  based on fractional bond orders for harmonic bonds. This includes interpolation for both
  the force constant ``k`` and/or equilibrium bond distance ``length``. This is accompanied by a
  bump in the ``<Bonds>`` section of the SMIRNOFF spec (but not the entire spec).
- `PR #718 <https://github.com/openforcefield/openff-toolkit/pull/718>`_: Adds ``.rings`` and
  ``.n_rings`` to :py:class:`Molecule <openff.toolkit.topology.Molecule>` and ``.is_in_ring``
  to :py:class:`Atom <openff.toolkit.topology.Atom>` and
  :py:class:`Bond <openff.toolkit.topology.Bond>`

Bugfixes
"""""""""
- `PR #682 <https://github.com/openforcefield/openff-toolkit/pull/682>`_: Catches failures in
  :py:meth:`Molecule.from_iupac <openff.toolkit.topology.Molecule.from_iupac>` instead of silently
  failing.
- `PR #743 <https://github.com/openforcefield/openff-toolkit/pull/743>`_: Prevents the non-bonded
  (vdW) cutoff from silently falling back to the OpenMM default of 1 nm in
  :py:meth:`Forcefield.create_openmm_system
  <openff.toolkit.typing.engines.smirnoff.forcefield.ForceField.create_openmm_system>` and instead
  sets its to the value specified by the force field.
- `PR #737 <https://github.com/openforcefield/openff-toolkit/pull/737>`_: Prevents OpenEye from
  incidentally being used in the conformer generation step of
  :py:class:`AmberToolsToolkitWrapper.assign_fractional_bond_orders
  <openff.toolkit.utils.toolkits.AmberToolsToolkitWrapper.assign_fractional_bond_orders>`.

Behavior changed
""""""""""""""""
- `PR #705 <https://github.com/openforcefield/openff-toolkit/pull/705>`_: Changes the default values
  in the ``<Bonds>`` section of the SMIRNOFF spec to ``fractional_bondorder_method="AM1-Wiberg"``
  and ``potential="(k/2)*(r-length)^2"``, which is backwards-compatible with and equivalent to
  ``potential="harmonic"``.

Examples added
""""""""""""""
- `PR #548 <https://github.com/openforcefield/openff-toolkit/pull/548>`_: Adds a virtual site example notebook to run
  an OpenMM simulation with virtual sites, and compares positions and potential energy of TIP5P water between OpenFF
  and OpenMM force fields.

API-breaking changes
""""""""""""""""""""
- `PR #548 <https://github.com/openforcefield/openff-toolkit/pull/548>`_: Methods

  - :py:meth:`Molecule.add_bond_charge_virtual_site <openff.toolkit.topology.Molecule.add_bond_charge_virtual_site>`
  - :py:meth:`Molecule.add_monovalent_lone_pair_virtual_site <openff.toolkit.topology.Molecule.add_monovalent_lone_pair_virtual_site>`
  - :py:meth:`Molecule.add_divalent_lone_pair_virtual_site <openff.toolkit.topology.Molecule.add_divalent_lone_pair_virtual_site>`
  - :py:meth:`Molecule.add_trivalent_lone_pair_virtual_site <openff.toolkit.topology.Molecule.add_trivalent_lone_pair_virtual_site>`
    now only accept a list of atoms, not a list of integers, to define to parent atoms

- `PR #548 <https://github.com/openforcefield/openff-toolkit/pull/548>`_: Removes
  :py:meth:`VirtualParticle.molecule_particle_index <openff.toolkit.topology.VirtualParticle.molecule_particle_index>`

- `PR #548 <https://github.com/openforcefield/openff-toolkit/pull/548>`_: Removes ``outOfPlaneAngle`` from

  - :py:class:`DivalentLonePairVirtualSite <openff.toolkit.topology.DivalentLonePairVirtualSite>`
  - :py:class:`TrivalentLonePairVirtualSite <openff.toolkit.topology.TrivalentLonePairVirtualSite>`

- `PR #548 <https://github.com/openforcefield/openff-toolkit/pull/548>`_: Removes ``inPlaneAngle`` from
  :py:class:`TrivalentLonePairVirtualSite <openff.toolkit.topology.TrivalentLonePairVirtualSite>`

- `PR #548 <https://github.com/openforcefield/openff-toolkit/pull/548>`_: Removes ``weights`` from

  - :py:class:`BondChargeVirtualSite <openff.toolkit.topology.BondChargeVirtualSite>`
  - :py:class:`MonovalentLonePairVirtualSite <openff.toolkit.topology.MonovalentLonePairVirtualSite>`
  - :py:class:`DivalentLonePairVirtualSite <openff.toolkit.topology.DivalentLonePairVirtualSite>`
  - :py:class:`TrivalentLonePairVirtualSite <openff.toolkit.topology.TrivalentLonePairVirtualSite>`

Tests added
"""""""""""

- `PR #548 <https://github.com/openforcefield/openff-toolkit/pull/548>`_: Adds test for 

  - The virtual site parameter handler
  - TIP5P water dimer energy and positions
  - Adds tests to for virtual site/particle indexing/counting


0.7.2 - Bugfix and minor feature release
----------------------------------------

New features
""""""""""""
- `PR #662 <https://github.com/openforcefield/openff-toolkit/pull/662>`_: Adds ``.aromaticity_model``
  of :py:class:`ForceField <openff.toolkit.typing.engines.smirnoff.forcefield.ForceField>` and ``.TAGNAME``
  of :py:class:`ParameterHandler <openff.toolkit.typing.engines.smirnoff.parameters.ParameterHandler>` as
  public attributes.
- `PR #667 <https://github.com/openforcefield/openff-toolkit/pull/667>`_ and
  `PR #681 <https://github.com/openforcefield/openff-toolkit/pull/681>`_ linted the codebase with
  ``black`` and ``isort``, respectively.
- `PR #675 <https://github.com/openforcefield/openff-toolkit/pull/675>`_ adds
  ``.toolkit_version`` to
  :py:class:`ToolkitWrapper <openff.toolkit.utils.toolkits.ToolkitWrapper>` and
  ``.registered_toolkit_versions`` to
  :py:class:`ToolkitRegistry <openff.toolkit.utils.toolkits.ToolkitRegistry>`.
- `PR #696 <https://github.com/openforcefield/openff-toolkit/pull/696>`_ Exposes a setter for
  :py:class:`ForceField.aromaticity_model <openff.toolkit.typing.engines.smirnoff.forcefield.ForceField>`
- `PR #685 <https://github.com/openforcefield/openff-toolkit/pull/685>`_ Adds a custom ``__hash__``
  function to
  :py:class:`ForceField <openff.toolkit.typing.engines.smirnoff.forcefield.ForceField>`


Behavior changed
""""""""""""""""
- `PR #684 <https://github.com/openforcefield/openff-toolkit/pull/684>`_: Changes
  :py:class:`ToolkitRegistry <openff.toolkit.utils.toolkits.ToolkitRegistry>` to return an empty
  registry when initialized with no arguments, i.e. ``ToolkitRegistry()`` and makes the
  ``register_imported_toolkit_wrappers`` argument private.
- `PR #711 <https://github.com/openforcefield/openff-toolkit/pull/711>`_: The
  setter for :py:class:`Topology.box_vectors <openff.toolkit.topology.Topology>`
  now infers box vectors (a 3x3 matrix) when box lengths
  (a 3x1 array) are passed, assuming an orthogonal box.
- `PR #649 <https://github.com/openforcefield/openff-toolkit/pull/648>`_: Makes SMARTS
  searches stereochemistry-specific (if stereo is specified in the SMARTS) for both OpenEye
  and RDKit backends. Also ensures molecule
  aromaticity is re-perceived according to the ForceField's specified
  aromaticity model, which may overwrite user-specified aromaticity on the ``Molecule``
- `PR #648 <https://github.com/openforcefield/openff-toolkit/pull/648>`_: Removes the
  ``utils.structure`` module, which was deprecated in 0.2.0.
- `PR #670 <https://github.com/openforcefield/openff-toolkit/pull/670>`_: Makes the
  :py:class:`Topology <openff.toolkit.topology.Topology>` returned by ``create_openmm_system``
  contain the partial charges and partial bond orders (if any) assigned during parameterization.
- `PR #675 <https://github.com/openforcefield/openff-toolkit/pull/675>`_ changes the
  exception raised when no ``antechamber`` executable is found from ``IOError`` to
  ``AntechamberNotFoundError``
- `PR #696 <https://github.com/openforcefield/openff-toolkit/pull/696>`_ Adds an
  ``aromaticity_model`` keyword argument to the
  :py:class:`ForceField <openff.toolkit.typing.engines.smirnoff.forcefield.ForceField>`
  constructor, which defaults to ``DEFAULT_AROMATICITY_MODEL``.

Bugfixes
"""""""""
- `PR #715 <https://github.com/openforcefield/openff-toolkit/pull/715>`_: Closes issue `Issue #475
  <https://github.com/openforcefield/openff-toolkit/issues/475>`_ writing a "PDB" file using OE backend rearranges
  the order of the atoms by pushing the hydrogens to the bottom.
- `PR #649 <https://github.com/openforcefield/openff-toolkit/pull/648>`_: Prevents 2020 OE
  toolkit from issuing a warning caused by doing stereo-specific smarts searches on certain
  structures.
- `PR #724 <https://github.com/openforcefield/openff-toolkit/pull/724>`_: Closes issue `Issue #502
  <https://github.com/openforcefield/openff-toolkit/issues/502>`_ Adding a utility function Topology.to_file() to 
  write topology and positions to a "PDB" file using openmm backend for pdb file write.

Tests added
"""""""""""
- `PR #694 <https://github.com/openforcefield/openff-toolkit/pull/694>`_: Adds automated testing
  to code snippets in docs.
- `PR #715 <https://github.com/openforcefield/openff-toolkit/pull/715>`_: Adds tests for pdb file writes using OE
  backend.
- `PR #724 <https://github.com/openforcefield/openff-toolkit/pull/724>`_: Adds tests for the utility function Topology.to_file().
  

0.7.1 - OETK2020 Compatibility and Minor Update
-----------------------------------------------

This is the first of our patch releases on our new planned monthly release schedule.

Detailed release notes are below, but the major new features of this release are updates for
compatibility with the new 2020 OpenEye Toolkits release, the
``get_available_force_fields`` function, and the disregarding of pyrimidal nitrogen stereochemistry
in molecule isomorphism checks.

Behavior changed
""""""""""""""""
- `PR #646 <https://github.com/openforcefield/openff-toolkit/pull/646>`_: Checking for
  :py:class:`Molecule <openff.toolkit.topology.Molecule>`
  equality using the ``==`` operator now disregards all pyrimidal nitrogen stereochemistry
  by default. To re-enable, use
  :py:class:`Molecule.{is|are}_isomorphic <openff.toolkit.topology.Molecule>`
  with the ``strip_pyrimidal_n_atom_stereo=False`` keyword argument.
- `PR #646 <https://github.com/openforcefield/openff-toolkit/pull/646>`_: Adds
  an optional ``toolkit_registry`` keyword argument to
  :py:class:`Molecule.are_isomorphic <openff.toolkit.topology.Molecule>`,
  which identifies the toolkit that should be used to search for pyrimidal nitrogens.


Bugfixes
""""""""
- `PR #647 <https://github.com/openforcefield/openff-toolkit/pull/647>`_: Updates
  :py:class:`OpenEyeToolkitWrapper <openff.toolkit.utils.toolkits.OpenEyeToolkitWrapper>`
  for 2020.0.4 OpenEye Toolkit behavior/API changes.
- `PR #646 <https://github.com/openforcefield/openff-toolkit/pull/646>`_: Fixes a bug where
  :py:class:`Molecule.chemical_environment_matches <openff.toolkit.topology.Molecule>`
  was not able to accept a :py:class:`ChemicalEnvironment <openff.toolkit.typing.chemistry.ChemicalEnvironment>` object
  as a query.
- `PR #634 <https://github.com/openforcefield/openff-toolkit/pull/634>`_: Fixes a bug in which calling
  :py:class:`RDKitToolkitWrapper.from_file <openff.toolkit.utils.toolkits.RDKitToolkitWrapper>` directly
  would not load files correctly if passed lowercase ``file_format``. Note that this bug did not occur when calling
  :py:class:`Molecule.from_file <openff.toolkit.topology.Molecule>`.
- `PR #631 <https://github.com/openforcefield/openff-toolkit/pull/631>`_: Fixes a bug in which calling
  :py:class:`unit_to_string <openff.toolkit.utils.utils.unit_to_string>` returned
  ``None`` when the unit is dimensionless. Now ``"dimensionless"`` is returned.
- `PR #630 <https://github.com/openforcefield/openff-toolkit/pull/630>`_: Closes issue `Issue #629
  <https://github.com/openforcefield/openff-toolkit/issues/629>`_ in which the wrong exception is raised when
  attempting to instantiate a :py:class:`ForceField <openff.toolkit.typing.engines.smirnoff.forcefield.ForceField>`
  from an unparsable string.

New features
""""""""""""
- `PR #632 <https://github.com/openforcefield/openff-toolkit/pull/632>`_: Adds
  :py:class:`ForceField.registered_parameter_handlers <openff.toolkit.typing.engines.smirnoff.forcefield.ForceField>`
- `PR #614 <https://github.com/openforcefield/openff-toolkit/pull/614>`_: Adds 
  :py:class:`ToolkitRegistry.deregister_toolkit <openff.toolkit.utils.toolkits.ToolkitRegistry>`
  to de-register registered toolkits, which can include toolkit wrappers loaded into ``GLOBAL_TOOLKIT_REGISTRY``
  by default.
- `PR #656 <https://github.com/openforcefield/openff-toolkit/pull/656>`_: Adds
  a new allowed ``am1elf10`` option to the OpenEye implementation of
  :py:class:`assign_partial_charges <openff.toolkit.utils.toolkits.OpenEyeToolkitWrapper>` which
  calculates the average partial charges at the AM1 level of theory using conformers selected using the ELF10 method.
- `PR #643 <https://github.com/openforcefield/openff-toolkit/pull/643>`_: Adds
  :py:class:`openforcefield.typing.engines.smirnoff.forcefield.get_available_force_fields <openff.toolkit.typing.engines.smirnoff.forcefield.get_available_force_fields>`,
  which returns paths to the files of force fields available through entry point plugins.


0.7.0 - Charge Increment Model, Proper Torsion interpolation, and new Molecule methods
--------------------------------------------------------------------------------------

This is a relatively large release, motivated by the idea that changing existing functionality is bad
so we shouldn't do it too often, but when we do change things we should do it all at once.

Here's a brief rundown of what changed, migration tips, and how to find more details in the full release notes below:

* To provide more consistent partial charges for a given molecule, existing conformers are now disregarded by default
  by ``Molecule.assign_partial_charges``. Instead, new conformers are generated for use in semiempirical calculations.
  Search for ``use_conformers``.
* Formal charges are now always returned as ``simtk.unit.Quantity`` objects, with units of elementary charge.
  To convert them to integers, use ``from simtk import unit`` and
  ``atom.formal_charge.value_in_unit(unit.elementary_charge)`` or
  ``mol.total_charge.value_in_unit(unit.elementary_charge)``.
  Search ``atom.formal_charge``.
* The OpenFF Toolkit now automatically reads and writes partial charges in SDF files. Search for
  ``atom.dprop.PartialCharges``.
* The OpenFF Toolkit now has different behavior for handling multi-molecule and multi-conformer SDF files. Search
  ``multi-conformer``.
* The OpenFF Toolkit now distinguishes between partial charges that are all-zero and partial charges that are unknown.
  Search ``partial_charges = None``.
* ``Topology.to_openmm`` now assigns unique atoms names by default. Search ``ensure_unique_atom_names``.
* Molecule equality checks are now done by graph comparison instead of SMILES comparison.
  Search ``Molecule.are_isomorphic``.
* The ``ChemicalEnvironment`` module was almost entirely removed, as it is an outdated duplicate of some Chemper
  functionality. Search ``ChemicalEnvironment``.
* ``TopologyMolecule.topology_particle_start_index`` has been removed from the ``TopologyMolecule`` API, since atoms
  and virtualsites are no longer contiguous in the ``Topology`` particle indexing system. Search
  ``topology_particle_start_index``.
* ``compute_wiberg_bond_orders`` has been renamed to ``assign_fractional_bond_orders``.

There are also a number of new features, such as:

* Support for ``ChargeIncrementModel`` sections in force fields.
* Support for ``ProperTorsion`` ``k`` interpolation in force fields using fractional bond orders.
* Support for AM1-Mulliken, Gasteiger, and other charge methods using the new ``assign_partial_charges`` methods.
* Support for AM1-Wiberg bond order calculation using either the OpenEye or RDKit/AmberTools backends and the
  ``assign_fractional_bond_orders`` methods.
* Initial (limited) interoperability with QCArchive, via ``Molecule.to_qcschema`` and ``from_qcschema``.
* A ``Molecule.visualize`` method.
* Several additional ``Molecule`` methods, including state enumeration and mapped SMILES creation.

**Major Feature: Support for the SMIRNOFF ChargeIncrementModel tag**

`The ChargeIncrementModel tag in the SMIRNOFF specification <https://open-forcefield-toolkit.readthedocs.io/en/latest/smirnoff.html#chargeincrementmodel-small-molecule-and-fragment-charges>`_
provides analagous functionality to AM1-BCC, except that instead of AM1-Mulliken charges, a number of different charge
methods can be called, and instead of a fixed library of two-atom charge corrections, an arbitrary number of
SMIRKS-based, N-atom charge corrections can be defined in the SMIRNOFF format.

The initial implementation of the SMIRNOFF ``ChargeIncrementModel`` tag accepts keywords for ``version``,
``partial_charge_method``, and ``number_of_conformers``. ``partial_charge_method`` can be any string, and it is
up to the ``ToolkitWrapper``'s ``compute_partial_charges`` methods to understand what they mean. For
geometry-independent ``partial_charge_method`` choices, ``number_of_conformers`` should be set to zero.

SMIRKS-based parameter application for ``ChargeIncrement`` parameters is different than other SMIRNOFF sections.
The initial implementation of ``ChargeIncrementModelHandler`` follows these rules:

* an atom can be subject to many ``ChargeIncrement`` parameters, which combine additively.
* a ``ChargeIncrement`` that matches a set of atoms is overwritten only if another ``ChargeIncrement``
  matches the same group of atoms, regardless of order. This overriding follows the normal SMIRNOFF hierarchy.

To give a concise example, what if a molecule ``A-B(-C)-D`` were being parametrized, and the force field
defined ``ChargeIncrement`` SMIRKS in the following order?

1) ``[A:1]-[B:2]``
2) ``[B:1]-[A:2]``
3) ``[A:1]-[B:2]-[C:3]``
4) ``[*:1]-[B:2](-[*:3])-[*:4]``
5) ``[D:1]-[B:2](-[*:3])-[*:4]``

In the case above, the ChargeIncrement from parameters 1 and 4 would NOT be applied to the molecule,
since another parameter matching the same set of atoms is specified further down in the parameter hierarchy
(despite those subsequent matches being in a different order).

Ultimately, the ChargeIncrement contributions from parameters 2, 3, and 5 would be summed and applied.

It's also important to identify a behavior that these rules were written to *avoid*: if not for the
"regardless of order" clause in the second rule, parameters 4 and 5 could actually have been applied six and two times,
respectively (due to symmetry in the SMIRKS and the use of wildcards). This situation could also arise as a result
of molecular symmetry. For example, a methyl group could match the SMIRKS ``[C:1]([H:2])([H:3])([H:4])`` six ways
(with different orderings of the three hydrogen atoms), but the user would almost certainly not intend for the charge
increments to be applied six times. The "regardless of order" clause was added specifically to address this.

In short, the first time a group of atoms becomes involved in a ``ChargeIncrement`` together, the OpenMM ``System`` gains a new
parameter "slot". Only another ``ChargeIncrement`` which applies to the exact same group of atoms (in any order) can
take over the "slot", pushing the original ``ChargeIncrement`` out.

**Major Feature: Support for ProperTorsion k value interpolation**

`Chaya Stern's work <https://chayast.github.io/fragmenter-manuscript/>`_
showed that we may be able to produce higher-quality proper torsion parameters by taking into
account the "partial bond order" of the torsion's central bond. We now have the machinery to compute AM1-Wiberg
partial bond orders for entire molecules using the ``assign_fractional_bond_orders`` methods of either  ``OpenEyeToolkitWrapper`` or ``AmberToolsToolkitWrapper``. The thought is that, if some simple electron population analysis shows
that a certain aromatic bond's order is 1.53, maybe rotations about that bond can be described well by interpolating
53% of the way between the single and double bond k values.

Full details of how to define a torsion-interpolating SMIRNOFF force fields are available in
`the ProperTorsions section of the SMIRNOFF specification <https://open-forcefield-toolkit.readthedocs.io/en/latest/smirnoff.html#fractional-torsion-bond-orders>`_.

Behavior changed
""""""""""""""""
- `PR #508 <https://github.com/openforcefield/openff-toolkit/pull/508>`_:
  In order to provide the same results for the same chemical species, regardless of input
  conformation,
  :py:class:`Molecule <openff.toolkit.topology.Molecule>`
  ``assign_partial_charges``, ``compute_partial_charges_am1bcc``, and
  ``assign_fractional_bond_orders`` methods now default to ignore input conformers
  and generate new conformer(s) of the molecule before running semiempirical calculations.
  Users can override this behavior by specifying the keyword argument
  ``use_conformers=molecule.conformers``.
- `PR #281 <https://github.com/openforcefield/openff-toolkit/pull/281>`_: Closes
  `Issue #250 <https://github.com/openforcefield/openff-toolkit/issues/250>`_
  by adding support for partial charge I/O in SDF. The partial charges are stored as a property in the
  SDF molecule block under the tag ``<atom.dprop.PartialCharge>``.
- `PR #281 <https://github.com/openforcefield/openff-toolkit/pull/281>`_: If a
  :py:class:`Molecule <openff.toolkit.topology.Molecule>`'s
  ``partial_charges`` attribute is set to ``None`` (the default value), calling ``to_openeye`` will
  now produce a OE molecule with partial charges set to ``nan``. This would previously produce an OE
  molecule with partial charges of 0.0, which was a loss of information, since it wouldn't be clear
  whether the original OFFMol's partial charges were REALLY all-zero as opposed to ``None``. OpenEye toolkit
  wrapper methods such as ``from_smiles`` and ``from_file`` now produce OFFMols with
  ``partial_charges = None`` when appropriate (previously these would produce OFFMols with
  all-zero charges, for the same reasoning as above).
- `PR #281 <https://github.com/openforcefield/openff-toolkit/pull/281>`_:
  :py:class:`Molecule <openff.toolkit.topology.Molecule>`
  ``to_rdkit``
  now sets partial charges on the RDAtom's ``PartialCharges`` property (this was previously set
  on the ``partial_charges`` property). If the
  :py:class:`Molecule <openff.toolkit.topology.Molecule>`'s partial_charges attribute is ``None``, this property
  will not be defined on the RDAtoms.
- `PR #281 <https://github.com/openforcefield/openff-toolkit/pull/281>`_:
  Enforce the behavior during SDF I/O that a SDF may contain multiple
  `molecules`, but that the OFF Toolkit
  does not assume that it contains multiple `conformers of the same molecule`. This is an
  important distinction, since otherwise there is ambiguity around whether properties of one
  entry in a SDF are shared among several molecule blocks or not, or how to resolve conflicts if properties
  are defined differently for several "conformers" of chemically-identical species (More info
  `here <https://docs.eyesopen.com/toolkits/python/oechemtk/oemol.html#dude-where-s-my-sd-data>`_).
  If the user requests the OFF Toolkit to write a multi-conformer
  :py:class:`Molecule <openff.toolkit.topology.Molecule>` to SDF, only the first conformer will be written.
  For more fine-grained control of writing properties, conformers, and partial charges, consider
  using ``Molecule.to_rdkit`` or ``Molecule.to_openeye`` and using the functionality offered by
  those packages.
- `PR #281 <https://github.com/openforcefield/openff-toolkit/pull/281>`_: Due to different
  constraints placed on the data types allowed by external toolkits, we make our best effort to
  preserve :py:class:`Molecule <openff.toolkit.topology.Molecule>`
  ``properties`` when converting molecules to other packages, but users should be aware that
  no guarantee of data integrity is made. The only data format for keys and values in the property dict that
  we will try to support through a roundtrip to another toolkit's Molecule object is ``string``.
- `PR #574 <https://github.com/openforcefield/openff-toolkit/pull/574>`_: Removed check that all
  partial charges are zero after assignment by ``quacpac`` when AM1BCC used for charge assignment.
  This check fails erroneously for cases in which the partial charge assignments are correctly all zero,
  such as for ``N#N``. It is also an unnecessary check given that ``quacpac`` will reliably indicate when
  it has failed to assign charges.
- `PR #597 <https://github.com/openforcefield/openff-toolkit/pull/597>`_: Energy-minimized sample systems
  with Parsley 1.1.0.
- `PR #558 <https://github.com/openforcefield/openff-toolkit/pull/558>`_: The
  :py:class:`Topology <openff.toolkit.topology.Topology>`
  particle indexing system now orders :py:class:`TopologyVirtualSites <openff.toolkit.topology.TopologyVirtualSite>`
  after all atoms.
- `PR #469 <https://github.com/openforcefield/openff-toolkit/pull/469>`_:
  When running :py:meth:`Topology.to_openmm <openff.toolkit.topology.Topology.to_openmm>`, unique atom names
  are generated if the provided atom names are not unique (overriding any existing atom names). This
  uniqueness extends only to atoms in the same molecule. To disable this behavior, set the kwarg
  ``ensure_unique_atom_names=False``.
- `PR #472 <https://github.com/openforcefield/openff-toolkit/pull/472>`_:
  :py:meth:`Molecule.__eq__ <openff.toolkit.topology.Molecule>` now uses the new
  :py:meth:`Molecule.are_isomorphic <openff.toolkit.topology.Molecule.are_isomorphic>` to perform the
  similarity checking.
- `PR #472 <https://github.com/openforcefield/openff-toolkit/pull/472>`_:
  The :py:meth:`Topology.from_openmm <openff.toolkit.topology.Topology.from_openmm>` and
  :py:meth:`Topology.add_molecule <openff.toolkit.topology.Topology.add_molecule>` methods now use the
  :py:meth:`Molecule.are_isomorphic <openff.toolkit.topology.Molecule.are_isomorphic>` method to match
  molecules.
- `PR #551 <https://github.com/openforcefield/openff-toolkit/pull/551>`_: Implemented the
  :py:meth:`ParameterHandler.get_parameter <openff.toolkit.typing.engines.smirnoff.parameters.ParameterHandler.get_parameter>`
  function (would previously return ``None``).

API-breaking changes
""""""""""""""""""""
- `PR #471 <https://github.com/openforcefield/openff-toolkit/pull/471>`_: Closes
  `Issue #465 <https://github.com/openforcefield/openff-toolkit/issues/465>`_.
  ``atom.formal_charge`` and ``molecule.total_charge`` now return ``simtk.unit.Quantity`` objects
  instead of integers. To preserve backward compatibility, the setter for ``atom.formal_charge``
  can accept either a ``simtk.unit.Quantity`` or an integer.
- `PR #601 <https://github.com/openforcefield/openff-toolkit/pull/601>`_: Removes
  almost all of the previous
  :py:class:`ChemicalEnvironment <openff.toolkit.typing.chemistry.ChemicalEnvironment>`
  API, since this entire module was simply copied from
  `Chemper <https://github.com/MobleyLab/chemper>`_ several years ago and has fallen behind on updates.
  Currently only
  :py:meth:`ChemicalEnvironment.get_type <openff.toolkit.typing.chemistry.ChemicalEnvironment.get_type>`,
  :py:meth:`ChemicalEnvironment.validate <openff.toolkit.typing.chemistry.ChemicalEnvironment.validate>`,
  and an equivalent classmethod
  :py:meth:`ChemicalEnvironment.validate_smirks <openff.toolkit.typing.chemistry.ChemicalEnvironment.validate_smirks>`
  remain. Also, please comment on
  `this GitHub issue <https://github.com/MobleyLab/chemper/issues/90>`_ if you HAVE been using
  the previous extra functionality in this module and would like us to prioritize creation of a Chemper
  conda package.
- `PR #558 <https://github.com/openforcefield/openff-toolkit/pull/558>`_: Removes
  ``TopologyMolecule.topology_particle_start_index``, since the :py:class:`Topology <openff.toolkit.topology.Topology>`
  particle indexing system now orders :py:class:`TopologyVirtualSites <openff.toolkit.topology.TopologyVirtualSite>`
  after all atoms.
  :py:meth:`TopologyMolecule.atom_start_topology_index <openff.toolkit.topology.TopologyMolecule.atom_start_topology_index>`
  and
  :py:meth:`TopologyMolecule.virtual_particle_start_topology_index <openff.toolkit.topology.TopologyMolecule.virtual_particle_start_topology_index>`
  are still available to access the appropriate values in the respective topology indexing systems.
- `PR #508 <https://github.com/openforcefield/openff-toolkit/pull/508>`_:
  ``OpenEyeToolkitWrapper.compute_wiberg_bond_orders`` is now
  :py:meth:`OpenEyeToolkitWrapper.assign_fractional_bond_orders <openff.toolkit.utils.toolkits.OpenEyeToolkitWrapper.assign_fractional_bond_orders>`.
  The ``charge_model`` keyword is now ``bond_order_model``. The allowed values of this keyword have
  changed from ``am1`` and ``pm3`` to ``am1-wiberg`` and ``pm3-wiberg``, respectively.
- `PR #508 <https://github.com/openforcefield/openff-toolkit/pull/508>`_:
  ``Molecule.compute_wiberg_bond_orders`` is now
  :py:meth:`Molecule.assign_fractional_bond_orders <openff.toolkit.topology.Molecule.assign_fractional_bond_orders>`.
- `PR #595 <https://github.com/openforcefield/openff-toolkit/pull/595>`_: Removed functions
  ``openforcefield.utils.utils.temporary_directory`` and
  ``openforcefield.utils.utils.temporary_cd`` and replaced their behavior with
  ``tempfile.TemporaryDirectory()``.

New features
""""""""""""
- `PR #471 <https://github.com/openforcefield/openff-toolkit/pull/471>`_: Closes
  `Issue #208 <https://github.com/openforcefield/openff-toolkit/issues/208>`_
  by implementing support for the
  ``ChargeIncrementModel`` tag in the `SMIRNOFF specification <https://open-forcefield-toolkit.readthedocs.io/en/latest/smirnoff.html#chargeincrementmodel-small-molecule-and-fragment-charges>`_.
- `PR #471 <https://github.com/openforcefield/openff-toolkit/pull/471>`_: Implements
  ``Molecule.assign_partial_charges``, which calls one of the newly-implemented
  ``OpenEyeToolkitWrapper.assign_partial_charges``, and
  ``AmberToolsToolkitWrapper.assign_partial_charges``. ``strict_n_conformers`` is a
  optional boolean keyword argument indicating whether an ``IncorrectNumConformersError`` should be raised if an invalid
  number of conformers is supplied during partial charge calculation. For example, if two conformers are
  supplied, but ``partial_charge_method="AM1BCC"`` is also set, then there is no clear use for
  the second conformer. The previous behavior in this case was to raise a warning, and to preserve that
  behavior, ``strict_n_conformers`` defaults to a value of ``False``.
- `PR #471 <https://github.com/openforcefield/openff-toolkit/pull/471>`_: Adds
  keyword argument ``raise_exception_types`` (default: ``[Exception]``) to
  :py:meth:`ToolkitRegistry.call <openff.toolkit.utils.toolkits.ToolkitRegistry.call>`.
  The default value will provide the previous OpenFF Toolkit behavior, which is that the first ToolkitWrapper
  that can provide the requested method is called, and it either returns on success or raises an exception. This new
  keyword argument allows the ToolkitRegistry to *ignore* certain exceptions, but treat others as fatal.
  If ``raise_exception_types = []``, the ToolkitRegistry will attempt to call each ToolkitWrapper that provides the
  requested method and if none succeeds, a single ``ValueError`` will be raised, with text listing the
  errors that were raised by each ToolkitWrapper.
- `PR #601 <https://github.com/openforcefield/openff-toolkit/pull/601>`_: Adds
  :py:meth:`RDKitToolkitWrapper.get_tagged_smarts_connectivity <openff.toolkit.utils.toolkits.RDKitToolkitWrapper.get_tagged_smarts_connectivity>`
  and
  :py:meth:`OpenEyeToolkitWrapper.get_tagged_smarts_connectivity <openff.toolkit.utils.toolkits.OpenEyeToolkitWrapper.get_tagged_smarts_connectivity>`,
  which allow the use of either toolkit for smirks/tagged smarts validation.
- `PR #600 <https://github.com/openforcefield/openff-toolkit/pull/600>`_:
  Adds :py:meth:`ForceField.__getitem__ <openff.toolkit.typing.engines.smirnoff.forcefield.ForceField>`
  to look up ``ParameterHandler`` objects based on their string names.
- `PR #508 <https://github.com/openforcefield/openff-toolkit/pull/508>`_:
  Adds :py:meth:`AmberToolsToolkitWrapper.assign_fractional_bond_orders <openff.toolkit.utils.toolkits.AmberToolsToolkitWrapper.assign_fractional_bond_orders>`.
- `PR #469 <https://github.com/openforcefield/openff-toolkit/pull/469>`_: The
  :py:class:`Molecule <openff.toolkit.topology.Molecule>` class adds
  :py:meth:`Molecule.has_unique_atom_names <openff.toolkit.topology.Molecule.has_unique_atom_names>`
  and :py:meth:`Molecule.has_unique_atom_names <openff.toolkit.topology.Molecule.generate_unique_atom_names>`.
- `PR #472 <https://github.com/openforcefield/openff-toolkit/pull/472>`_:
  Adds to the :py:class:`Molecule <openff.toolkit.topology.Molecule>` class
  :py:meth:`Molecule.are_isomorphic <openff.toolkit.topology.Molecule.are_isomorphic>`
  and :py:meth:`Molecule.is_isomorphic_with <openff.toolkit.topology.Molecule.is_isomorphic_with>`
  and :py:meth:`Molecule.hill_formula <openff.toolkit.topology.Molecule.hill_formula>`
  and :py:meth:`Molecule.to_hill_formula <openff.toolkit.topology.Molecule.to_hill_formula>`
  and :py:meth:`Molecule.to_qcschema <openff.toolkit.topology.Molecule.to_qcschema>`
  and :py:meth:`Molecule.from_qcschema <openff.toolkit.topology.Molecule.from_qcschema>`
  and :py:meth:`Molecule.from_mapped_smiles <openff.toolkit.topology.Molecule.from_mapped_smiles>`
  and :py:meth:`Molecule.from_pdb_and_smiles <openff.toolkit.topology.Molecule.from_pdb_and_smiles>`
  and :py:meth:`Molecule.canonical_order_atoms <openff.toolkit.topology.Molecule.canonical_order_atoms>`
  and :py:meth:`Molecule.remap <openff.toolkit.topology.Molecule.remap>`

    .. note::
       The to_qcschema method accepts an extras dictionary which is passed into the validated qcelemental.models.Molecule
       object.

- `PR #506 <https://github.com/openforcefield/openff-toolkit/pull/506>`_:
  The :py:class:`Molecule <openff.toolkit.topology.Molecule>` class adds
  :py:meth:`Molecule.find_rotatable_bonds <openff.toolkit.topology.Molecule.find_rotatable_bonds>`
- `PR #521 <https://github.com/openforcefield/openff-toolkit/pull/521>`_:
  Adds :py:meth:`Molecule.to_inchi <openff.toolkit.topology.Molecule.to_inchi>`
  and :py:meth:`Molecule.to_inchikey <openff.toolkit.topology.Molecule.to_inchikey>`
  and :py:meth:`Molecule.from_inchi <openff.toolkit.topology.Molecule.from_inchi>`

    .. warning::
       InChI was not designed as an molecule interchange format and using it as one is not recommended. Many round trip
       tests will fail when using this format due to a loss of information. We have also added support for fixed
       hydrogen layer nonstandard InChI which can help in the case of tautomers, but overall creating molecules from InChI should be
       avoided.

- `PR #529 <https://github.com/openforcefield/openff-toolkit/pull/529>`_: Adds the ability to write out to XYZ files via
  :py:meth:`Molecule.to_file <openff.toolkit.topology.Molecule.to_file>` Both single frame and multiframe XYZ files are supported.
  Note reading from XYZ files will not be supported due to the lack of connectivity information.
- `PR #535 <https://github.com/openforcefield/openff-toolkit/pull/535>`_: Extends the the API for the
  :py:meth:`Molecule.to_smiles <openff.toolkit.topology.Molecule.to_smiles>` to allow for the creation of cmiles
  identifiers through combinations of isomeric, explicit hydrogen and mapped smiles, the default settings will return
  isomeric explicit hydrogen smiles as expected.

        .. warning::
           Atom maps can be supplied to the properties dictionary to modify which atoms have their map index included,
           if no map is supplied all atoms will be mapped in the order they appear in the
           :py:class:`Molecule <openff.toolkit.topology.Molecule>`.

- `PR #563 <https://github.com/openforcefield/openff-toolkit/pull/563>`_:
  Adds ``test_forcefields/ion_charges.offxml``, giving ``LibraryCharges`` for monatomic ions.
- `PR #543 <https://github.com/openforcefield/openff-toolkit/pull/543>`_:
  Adds 3 new methods to the :py:class:`Molecule <openff.toolkit.topology.Molecule>` class which allow the enumeration of molecule
  states. These are :py:meth:`Molecule.enumerate_tautomers <openff.toolkit.topology.Molecule.enumerate_tautomers>`,
  :py:meth:`Molecule.enumerate_stereoisomers <openff.toolkit.topology.Molecule.enumerate_stereoisomers>`,
  :py:meth:`Molecule.enumerate_protomers <openff.toolkit.topology.Molecule.enumerate_protomers>`

      .. warning::
         Enumerate protomers is currently only available through the OpenEye toolkit.

- `PR #573 <https://github.com/openforcefield/openff-toolkit/pull/573>`_:
  Adds ``quacpac`` error output to ``quacpac`` failure in ``Molecule.compute_partial_charges_am1bcc``.
- `PR #560 <https://github.com/openforcefield/openff-toolkit/issues/560>`_: Added visualization method to the the Molecule class.
- `PR #620 <https://github.com/openforcefield/openff-toolkit/pull/620>`_: Added the ability to register parameter handlers via entry point plugins. This functionality is accessible by initializing a ``ForceField`` with the ``load_plugins=True`` keyword argument. 
- `PR #582 <https://github.com/openforcefield/openff-toolkit/pull/582>`_: Added fractional bond order interpolation
  Adds `return_topology` kwarg to
  :py:meth:`Forcefield.create_openmm_system <openff.toolkit.typing.engines.smirnoff.forcefield.ForceField.create_openmm_system>`,
  which returns the processed topology along with the OpenMM ``System`` when ``True`` (default ``False``).

Tests added
"""""""""""
- `PR #558 <https://github.com/openforcefield/openff-toolkit/pull/558>`_: Adds tests ensuring
  that the new Topology particle indexing system are properly implemented, and that TopologyVirtualSites
  reference the correct TopologyAtoms.
- `PR #469 <https://github.com/openforcefield/openff-toolkit/pull/469>`_: Added round-trip SMILES test
  to add coverage for :py:meth:`Molecule.from_smiles <openff.toolkit.topology.Molecule.from_smiles>`.
- `PR #469 <https://github.com/openforcefield/openff-toolkit/pull/469>`_: Added tests for unique atom
  naming behavior in  :py:meth:`Topology.to_openmm <openff.toolkit.topology.Topology.to_openmm>`, as
  well as tests of the ``ensure_unique_atom_names=False`` kwarg disabling this behavior.
- `PR #472 <https://github.com/openforcefield/openff-toolkit/pull/472>`_: Added tests for
  :py:meth:`Molecule.hill_formula <openff.toolkit.topology.Molecule.hill_formula>` and
  :py:meth:`Molecule.to_hill_formula <openff.toolkit.topology.Molecule.to_hill_formula>` for the
  various supported input types.
- `PR #472 <https://github.com/openforcefield/openff-toolkit/pull/472>`_: Added round-trip test for
  :py:meth:`Molecule.from_qcschema <openff.toolkit.topology.Molecule.from_qcschema>` and
  :py:meth:`Molecule.to_qcschema <openff.toolkit.topology.Molecule.to_qcschema>`.
- `PR #472 <https://github.com/openforcefield/openff-toolkit/pull/472>`_: Added tests for
  :py:meth:`Molecule.is_isomorphic_with <openff.toolkit.topology.Molecule.is_isomorphic_with>` and
  :py:meth:`Molecule.are_isomorphic <openff.toolkit.topology.Molecule.are_isomorphic>`
  with various levels of isomorphic graph matching.
- `PR #472 <https://github.com/openforcefield/openff-toolkit/pull/472>`_: Added toolkit dependent tests
  for :py:meth:`Molecule.canonical_order_atoms <openff.toolkit.topology.Molecule.canonical_order_atoms>`
  due to differences in the algorithms used.
- `PR #472 <https://github.com/openforcefield/openff-toolkit/pull/472>`_: Added a test for
  :py:meth:`Molecule.from_mapped_smiles <openff.toolkit.topology.Molecule.from_mapped_smiles>` using
  the molecule from issue #412 to ensure it is now fixed.
- `PR #472 <https://github.com/openforcefield/openff-toolkit/pull/472>`_: Added a test for
  :py:meth:`Molecule.remap <openff.toolkit.topology.Molecule.remap>`, this also checks for expected
  error when the mapping is not complete.
- `PR #472 <https://github.com/openforcefield/openff-toolkit/pull/472>`_: Added tests for
  :py:meth:`Molecule.from_pdb_and_smiles <openff.toolkit.topology.Molecule.from_pdb_and_smiles>`
  to check for a correct combination of smiles and PDB and incorrect combinations.
- `PR #509 <https://github.com/openforcefield/openff-toolkit/pull/509>`_: Added test for
  :py:meth:`Molecule.chemical_environment_matches <openff.toolkit.topology.Molecule.chemical_environment_matches>`
  to check that the complete set of matches is returned.
- `PR #509 <https://github.com/openforcefield/openff-toolkit/pull/509>`_: Added test for
  :py:meth:`Forcefield.create_openmm_system <openff.toolkit.typing.engines.smirnoff.forcefield.ForceField.create_openmm_system>`
  to check that a protein system can be created.
- `PR #506 <https://github.com/openforcefield/openff-toolkit/pull/506>`_: Added a test for the molecule
  identified in issue #513 as losing aromaticity when converted to rdkit.
- `PR #506 <https://github.com/openforcefield/openff-toolkit/pull/506>`_: Added a verity of toolkit dependent tests
  for identifying rotatable bonds while ignoring the user requested types.
- `PR #521 <https://github.com/openforcefield/openff-toolkit/pull/521>`_: Added toolkit independent round-trip InChI
  tests which add coverage for :py:meth:`Molecule.to_inchi <openff.toolkit.topology.Molecule.to_inchi>` and
  :py:meth:`Molecule.from_inchi <openff.toolkit.topology.Molecule.from_inchi>`. Also added coverage for bad inputs and
  :py:meth:`Molecule.to_inchikey <openff.toolkit.topology.Molecule.to_inchikey>`.
- `PR #529 <https://github.com/openforcefield/openff-toolkit/pull/529>`_: Added to XYZ file coverage tests.
- `PR #563 <https://github.com/openforcefield/openff-toolkit/pull/563>`_: Added `LibraryCharges` parameterization test
  for monatomic ions in ``test_forcefields/ion_charges.offxml``.
- `PR #543 <https://github.com/openforcefield/openff-toolkit/pull/543>`_: Added tests to assure that state enumeration can
  correctly find molecules tautomers, stereoisomers and protomers when possible.
- `PR #573 <https://github.com/openforcefield/openff-toolkit/pull/573>`_: Added test for ``quacpac`` error output
  for ``quacpac`` failure in ``Molecule.compute_partial_charges_am1bcc``.
- `PR #579 <https://github.com/openforcefield/openff-toolkit/pull/579>`_: Adds regression tests to ensure RDKit can be
  be used to write multi-model PDB files.
- `PR #582 <https://github.com/openforcefield/openff-toolkit/pull/582>`_: Added fractional bond order interpolation tests,
  tests for :py:class:`ValidatedDict <openff.toolkit.utils.collections.ValidatedDict>`.


Bugfixes
""""""""
- `PR #558 <https://github.com/openforcefield/openff-toolkit/pull/558>`_: Fixes a bug where
  :py:meth:`TopologyVirtualSite.atoms <openff.toolkit.topology.TopologyVirtualSite.atoms>` would
  not correctly apply ``TopologyMolecule`` atom ordering on top of the reference molecule ordering,
  in cases where the same molecule appears multiple times, but in a different order, in the same Topology.
- `Issue #460 <https://github.com/openforcefield/openff-toolkit/issues/460>`_: Creates unique atom
  names in :py:meth:`Topology.to_openmm <openff.toolkit.topology.Topology.to_openmm>` if the existing
  ones are not unique. The lack of unique atom names had been causing problems in workflows involving
  downstream tools that expect unique atom names.
- `Issue #448 <https://github.com/openforcefield/openff-toolkit/issues/448>`_: We can now make molecules
  from mapped smiles using :py:meth:`Molecule.from_mapped_smiles <openff.toolkit.topology.Molecule.from_mapped_smiles>`
  where the order will correspond to the indeing used in the smiles.
  Molecules can also be re-indexed at any time using the
  :py:meth:`Molecule.remap <openff.toolkit.topology.Molecule.remap>`.
- `Issue #462 <https://github.com/openforcefield/openff-toolkit/issues/462>`_: We can now instance the
  :py:class:`Molecule <openff.toolkit.topology.Molecule>` from a QCArchive entry record instance or dictionary
  representation.
- `Issue #412 <https://github.com/openforcefield/openff-toolkit/issues/412>`_: We can now instance the
  :py:class:`Molecule <openff.toolkit.topology.Molecule>` using
  :py:meth:`Molecule.from_mapped_smiles <openff.toolkit.topology.Molecule.from_mapped_smiles>`. This resolves
  an issue caused by RDKit considering atom map indices to be a distinguishing feature of an atom, which led
  to erroneous definition of chirality (as otherwise symmetric substituents would be seen as different).
  We anticipate that this will reduce the number of times you need to
  type ``allow_undefined_stereo=True`` when processing molecules that do not actually contain stereochemistrty.
- `Issue #513 <https://github.com/openforcefield/openff-toolkit/issues/513>`_: The
  :py:meth:`Molecule.to_rdkit <openff.toolkit.topology.Molecule.to_rdkit>` now re-sets the aromaticity model
  after sanitizing the molecule.
- `Issue #500 <https://github.com/openforcefield/openff-toolkit/issues/500>`_: The
  :py:meth:`Molecule.find_rotatable_bonds <openff.toolkit.topology.Molecule.find_rotatable_bonds>` has been added
  which returns a list of rotatable :py:class:`Bond <openff.toolkit.topology.Bond>` instances for the molecule.
- `Issue #491 <https://github.com/openforcefield/openff-toolkit/issues/491>`_: We can now parse large molecules without hitting a match limit cap.
- `Issue #474 <https://github.com/openforcefield/openff-toolkit/issues/474>`_: We can now  convert molecules to InChI and
  InChIKey and from InChI.
- `Issue #523 <https://github.com/openforcefield/openff-toolkit/issues/523>`_: The
  :py:meth:`Molecule.to_file <openff.toolkit.topology.Molecule.to_file>` method can now correctly write to ``MOL``
  files, in line with the supported file type list.
- `Issue #568 <https://github.com/openforcefield/openff-toolkit/issues/568>`_: The
  :py:meth:`Molecule.to_file <openff.toolkit.topology.Molecule.to_file>` can now correctly write multi-model PDB files
  when using the RDKit backend toolkit.


Examples added
""""""""""""""
- `PR #591 <https://github.com/openforcefield/openff-toolkit/pull/591>`_ and
  `PR #533 <https://github.com/openforcefield/openff-toolkit/pull/533>`_: Adds an
  `example notebook and utility to compute conformer energies <https://github.com/openforcefield/openff-toolkit/blob/master/examples/conformer_energies>`_.
  This example is made to be reverse-compatible with the 0.6.0 OpenFF Toolkit release.
- `PR #472 <https://github.com/openforcefield/openff-toolkit/pull/472>`_: Adds an example notebook
  `QCarchive_interface.ipynb <https://github.com/openforcefield/openff-toolkit/blob/master/examples/QCArchive_interface/QCarchive_interface.ipynb>`_
  which shows users how to instance the :py:class:`Molecule <openff.toolkit.topology.Molecule>` from
  a QCArchive entry level record and calculate the energy using RDKit through QCEngine.



0.6.0 - Library Charges
-----------------------

This release adds support for a new SMIRKS-based charge assignment method,
`Library Charges <https://open-forcefield-toolkit.readthedocs.io/en/latest/smirnoff.html#librarycharges-library-charges-for-polymeric-residues-and-special-solvent-models>`_.
The addition of more charge assignment methods opens the door for new types of
experimentation, but also introduces several complex behaviors and failure modes.
Accordingly, we have made changes
to the charge assignment infrastructure to check for cases when partial charges do
not sum to the formal charge of the molecule, or when no charge assignment method is able
to generate charges for a molecule. More detailed explanation of the new errors that may be raised and
keywords for overriding them are in the "Behavior Changed" section below.


With this release, we update ``test_forcefields/tip3p.offxml`` to be a working example of assigning LibraryCharges.
However, we do not provide any force field files to assign protein residue ``LibraryCharges``.
If you are interested in translating an existing protein FF to SMIRNOFF format or developing a new one, please
feel free to contact us on the `Issue tracker <https://github.com/openforcefield/openff-toolkit/issues>`_ or open a
`Pull Request <https://github.com/openforcefield/openff-toolkit/pulls>`_.


New features
""""""""""""
- `PR #433 <https://github.com/openforcefield/openff-toolkit/pull/433>`_: Closes
  `Issue #25 <https://github.com/openforcefield/openff-toolkit/issues/25>`_ by adding
  initial support for the
  `LibraryCharges tag in the SMIRNOFF specification <https://open-forcefield-toolkit.readthedocs.io/en/latest/smirnoff.html#librarycharges-library-charges-for-polymeric-residues-and-special-solvent-models>`_
  using
  :py:class:`LibraryChargeHandler <openff.toolkit.typing.engines.smirnoff.parameters.LibraryChargeHandler>`.
  For a molecule to have charges assigned using Library Charges, all of its atoms must be covered by
  at least one ``LibraryCharge``. If an atom is covered by multiple ``LibraryCharge`` s, then the last
  ``LibraryCharge`` matched will be applied (per the hierarchy rules in the SMIRNOFF format).

  This functionality is thus able to apply per-residue charges similar to those in traditional
  protein force fields. At this time, there is no concept of "residues" or "fragments" during
  parametrization, so it is not possible to assign charges to `some` atoms in a molecule using
  ``LibraryCharge`` s, but calculate charges for other atoms in the same molecule using a different
  method. To assign charges to a protein, LibraryCharges SMARTS must be provided for
  the residues and protonation states in the molecule, as well as for any capping groups
  and post-translational modifications that are present.

  It is valid for ``LibraryCharge`` SMARTS to `partially` overlap one another. For example, a molecule
  consisting of atoms ``A-B-C`` connected by single bonds could be matched by a SMIRNOFF
  ``LibraryCharges`` section containing two ``LibraryCharge`` SMARTS: ``A-B`` and ``B-C``. If
  listed in that order, the molecule would be assigned the ``A`` charge from the ``A-B`` ``LibraryCharge``
  element and the ``B`` and ``C`` charges from the ``B-C`` element. In testing, these types of
  partial overlaps were found to frequently be sources of undesired behavior, so it is recommended
  that users define whole-molecule ``LibraryCharge`` SMARTS whenever possible.

- `PR #455 <https://github.com/openforcefield/openff-toolkit/pull/455>`_: Addresses
  `Issue #393 <https://github.com/openforcefield/openff-toolkit/issues/393>`_ by adding
  :py:meth:`ParameterHandler.attribute_is_cosmetic <openff.toolkit.typing.engines.smirnoff.parameters.ParameterHandler.attribute_is_cosmetic>`
  and
  :py:meth:`ParameterType.attribute_is_cosmetic <openff.toolkit.typing.engines.smirnoff.parameters.ParameterType.attribute_is_cosmetic>`,
  which return True if the provided attribute name is defined for the queried object
  but does not correspond to an allowed value in the SMIRNOFF spec.

Behavior changed
""""""""""""""""
- `PR #433 <https://github.com/openforcefield/openff-toolkit/pull/433>`_: If a molecule
  can not be assigned charges by any charge-assignment method, an
  ``openforcefield.typing.engines.smirnoff.parameters.UnassignedMoleculeChargeException``
  will be raised. Previously, creating a system without either ``ToolkitAM1BCCHandler`` or
  the ``charge_from_molecules`` keyword argument to ``ForceField.create_openmm_system`` would
  produce an OpenMM ``System`` where the molecule has zero charge on all atoms. However, given that we
  will soon be adding more options for charge assignment, it is important that
  failures not be silent. Molecules with zero charge can still be produced by setting the
  ``Molecule.partial_charges`` array to be all zeroes, and including the molecule in the
  ``charge_from_molecules`` keyword argument to ``create_openmm_system``.
- `PR #433 <https://github.com/openforcefield/openff-toolkit/pull/433>`_: Due to risks
  introduced by permitting charge assignment using partially-overlapping ``LibraryCharge`` s,
  the toolkit will now raise a
  ``openforcefield.typing.engines.smirnoff.parameters.NonIntegralMoleculeChargeException``
  if the sum of partial charges on a molecule are found to be more than 0.01 elementary charge units
  different than the molecule's formal charge. This exception can be overridden by providing
  the ``allow_nonintegral_charges=True`` keyword argument to ``ForceField.create_openmm_system``.




Tests added
"""""""""""
- `PR #430 <https://github.com/openforcefield/openff-toolkit/pull/430>`_: Added test for
  Wiberg Bond Order implemented in OpenEye Toolkits. Molecules taken from
  DOI:10.5281/zenodo.3405489 . Added by Sukanya Sasmal.
- `PR #569 <https://github.com/openforcefield/openff-toolkit/pull/569>`_: Added round-trip tests for more serialization formats (dict, YAML, TOML, JSON, BSON, messagepack, pickle). Note that some are unsupported, but the tests raise the appropriate error.


Bugfixes
""""""""
- `PR #431 <https://github.com/openforcefield/openff-toolkit/pull/431>`_: Fixes an issue
  where ``ToolkitWrapper`` objects would improperly search for functionality in the
  ``GLOBAL_TOOLKIT_REGISTRY``, even though a specific ``ToolkitRegistry`` was requested for an
  operation.
- `PR #439 <https://github.com/openforcefield/openff-toolkit/pull/439>`_: Fixes
  `Issue #438 <https://github.com/openforcefield/openff-toolkit/issues/438>`_, by replacing
  call to NetworkX ``Graph.node`` with call to ``Graph.nodes``, per
  `2.4 migration guide <https://networkx.github.io/documentation/stable/release/release_2.4.html>`_.

Files modified
""""""""""""""
- `PR #433 <https://github.com/openforcefield/openff-toolkit/pull/433>`_: Updates
  the previously-nonfunctional ``test_forcefields/tip3p.offxml`` to a functional state
  by updating it to the SMIRNOFF
  0.3 specification, and specifying atomic charges using the ``LibraryCharges`` tag.


0.5.1 - Adding the parameter coverage example notebook
------------------------------------------------------

This release contains a new notebook example,
`check_parameter_coverage.ipynb <https://github.com/openforcefield/openff-toolkit/blob/master/examples/check_dataset_parameter_coverage/check_parameter_coverage.ipynb>`_,
which loads sets of molecules, checks whether they are parameterizable,
and generates reports of chemical motifs that are not.
It also fixes several simple issues, improves warnings and docstring text,
and removes unused files.

The parameter coverage example notebook goes hand-in-hand with the
release candidate of our initial force field,
`openff-1.0.0-RC1.offxml <https://github.com/openforcefield/openforcefields>`_
, which will be temporarily available until the official force
field release is made in October.
Our goal in publishing this notebook alongside our first major refitting is to allow interested
users to check whether there is parameter coverage for their molecules of interest.
If the force field is unable to parameterize a molecule, this notebook will generate
reports of the specific chemistry that is not covered. We understand that many organizations
in our field have restrictions about sharing specific molecules, and the outputs from this
notebook can easily be cropped to communicate unparameterizable chemistry without revealing
the full structure.

The force field release candidate is in our new refit force field package,
`openforcefields <https://github.com/openforcefield/openforcefields>`_.
This package is now a part of the Open Force Field Toolkit conda recipe, along with the original
`smirnoff99Frosst <https://github.com/openforcefield/smirnoff99Frosst>`_ line of force fields.

Once the ``openforcefields`` conda package is installed, you can load the release candidate using:

``ff = ForceField('openff-1.0.0-RC1.offxml')``

The release candidate will be removed when the official force field,
``openff-1.0.0.offxml``, is released in early October.

Complete details about this release are below.

Example added
"""""""""""""
- `PR #419 <https://github.com/openforcefield/openff-toolkit/pull/419>`_: Adds
  an example notebook
  `check_parameter_coverage.ipynb <https://github.com/openforcefield/openff-toolkit/blob/master/examples/check_dataset_parameter_coverage/check_parameter_coverage.ipynb>`_
  which shows how to use the toolkit to check a molecule
  dataset for missing parameter coverage, and provides functionality to output
  tagged SMILES and 2D drawings of the unparameterizable chemistry.


New features
""""""""""""
- `PR #419 <https://github.com/openforcefield/openff-toolkit/pull/419>`_: Unassigned
  valence parameter exceptions now include a list of tuples of
  :py:class:`TopologyAtom <openff.toolkit.topology.TopologyAtom>`
  which were unable to be parameterized (``exception.unassigned_topology_atom_tuples``)
  and the class of the
  :py:class:`ParameterHandler <openff.toolkit.typing.engines.smirnoff.parameters.ParameterHandler>`
  that raised the exception (``exception.handler_class``).
- `PR #425 <https://github.com/openforcefield/openff-toolkit/pull/425>`_: Implements
  Trevor Gokey's suggestion from
  `Issue #411 <https://github.com/openforcefield/openff-toolkit/issues/411>`_, which
  enables pickling of
  :py:class:`ForceFields <openff.toolkit.typing.engines.smirnoff.forcefield.ForceField>`
  and
  :py:class:`ParameterHandlers <openff.toolkit.typing.engines.smirnoff.parameters.ParameterHandler>`.
  Note that, while XML representations of ``ForceField``\ s are stable and conform to the SMIRNOFF
  specification, the pickled ``ForceField``\ s that this functionality enables are not guaranteed
  to be compatible with future toolkit versions.

Improved documentation and warnings
"""""""""""""""""""""""""""""""""""
- `PR #425 <https://github.com/openforcefield/openff-toolkit/pull/425>`_: Addresses
  `Issue #410 <https://github.com/openforcefield/openff-toolkit/issues/410>`_, by explicitly
  having toolkit warnings print ``Warning:`` at the beginning of each warning, and adding
  clearer language to the warning produced when the OpenEye Toolkits can not be loaded.
- `PR #425 <https://github.com/openforcefield/openff-toolkit/pull/425>`_: Addresses
  `Issue #421 <https://github.com/openforcefield/openff-toolkit/issues/421>`_ by
  adding type/shape information to all Molecule partial charge and conformer docstrings.
- `PR #425 <https://github.com/openforcefield/openff-toolkit/pull/425>`_: Addresses
  `Issue #407 <https://github.com/openforcefield/openff-toolkit/issues/421>`_ by
  providing a more extensive explanation of why we don't use RDKit's mol2 parser
  for molecule input.

Bugfixes
""""""""
- `PR #419 <https://github.com/openforcefield/openff-toolkit/pull/419>`_: Fixes
  `Issue #417 <https://github.com/openforcefield/openff-toolkit/issues/417>`_ and
  `Issue #418 <https://github.com/openforcefield/openff-toolkit/issues/418>`_, where
  :py:meth:`RDKitToolkitWrapper.from_file <openff.toolkit.utils.toolkits.RDKitToolkitWrapper.from_file>`
  would disregard the ``allow_undefined_stereo`` kwarg and skip the first molecule
  when reading a SMILES file.


Files removed
"""""""""""""
- `PR #425 <https://github.com/openforcefield/openff-toolkit/pull/425>`_: Addresses
  `Issue #424 <https://github.com/openforcefield/openff-toolkit/issues/424>`_ by
  deleting the unused files ``openforcefield/typing/engines/smirnoff/gbsaforces.py``
  and ``openforcefield/tests/test_smirnoff.py``. ``gbsaforces.py`` was only used internally
  and ``test_smirnoff.py`` tested unsupported functionality from before the 0.2.0 release.




0.5.0 - GBSA support and quality-of-life improvements
-----------------------------------------------------

This release adds support for the
`GBSA tag in the SMIRNOFF specification <https://open-forcefield-toolkit.readthedocs.io/en/0.5.0/smirnoff.html#gbsa>`_.
Currently, the ``HCT``, ``OBC1``, and ``OBC2`` models (corresponding to AMBER keywords
``igb=1``, ``2``, and ``5``, respectively) are supported, with the ``OBC2`` implementation being
the most flexible. Unfortunately, systems produced
using these keywords are not yet transferable to other simulation packages via ParmEd, so users are restricted
to using OpenMM to simulate systems with GBSA.

OFFXML files containing GBSA parameter definitions are available,
and can be loaded in addition to existing parameter sets (for example, with the command
``ForceField('test_forcefields/smirnoff99Frosst.offxml', 'test_forcefields/GBSA_OBC1-1.0.offxml')``).
A manifest of new SMIRNOFF-format GBSA files is below.


Several other user-facing improvements have been added, including easier access to indexed attributes,
which are now accessible as ``torsion.k1``, ``torsion.k2``, etc. (the previous access method
``torsion.k`` still works as well). More details of the new features and several bugfixes are listed below.

New features
""""""""""""
- `PR #363 <https://github.com/openforcefield/openff-toolkit/pull/363>`_: Implements
  :py:class:`GBSAHandler <openff.toolkit.typing.engines.smirnoff.parameters.GBSAHandler>`,
  which supports the
  `GBSA tag in the SMIRNOFF specification <https://open-forcefield-toolkit.readthedocs.io/en/0.5.0/smirnoff.html#gbsa>`_.
  Currently, only GBSAHandlers with ``gb_model="OBC2"`` support
  setting non-default values for the ``surface_area_penalty`` term (default ``5.4*calories/mole/angstroms**2``),
  though users can zero the SA term for ``OBC1`` and ``HCT`` models by setting ``sa_model="None"``.
  No model currently supports setting ``solvent_radius`` to any value other than ``1.4*angstroms``.
  Files containing experimental SMIRNOFF-format implementations of ``HCT``, ``OBC1``, and ``OBC2`` are
  included with this release (see below). Additional details of these models, including literature references,
  are available on the
  `SMIRNOFF specification page <https://open-forcefield-toolkit.readthedocs.io/en/latest/smirnoff.html#supported-generalized-born-gb-models>`_.

    .. warning :: The current release of ParmEd
      `can not transfer GBSA models produced by the Open Force Field Toolkit
      to other simulation packages
      <https://github.com/ParmEd/ParmEd/blob/3.2.0/parmed/openmm/topsystem.py#L148-L150>`_.
      These GBSA forces are currently only computable using OpenMM.

- `PR #363 <https://github.com/openforcefield/openff-toolkit/pull/363>`_: When using
  :py:meth:`Topology.to_openmm() <openff.toolkit.topology.Topology.to_openmm>`, periodic
  box vectors are now transferred from the Open Force Field Toolkit Topology
  into the newly-created OpenMM Topology.
- `PR #377 <https://github.com/openforcefield/openff-toolkit/pull/377>`_: Single indexed parameters in
  :py:class:`ParameterHandler <openff.toolkit.typing.engines.smirnoff.parameters.ParameterHandler>`
  and :py:class:`ParameterType <openff.toolkit.typing.engines.smirnoff.parameters.ParameterType>`
  can now be get/set through normal attribute syntax in addition to the list syntax.
- `PR #394 <https://github.com/openforcefield/openff-toolkit/pull/394>`_: Include element and atom name
  in error output when there are missing valence parameters during molecule parameterization.

Bugfixes
""""""""
- `PR #385 <https://github.com/openforcefield/openff-toolkit/pull/385>`_: Fixes
  `Issue #346 <https://github.com/openforcefield/openff-toolkit/issues/346>`_ by
  having :py:meth:`OpenEyeToolkitWrapper.compute_partial_charges_am1bcc <openff.toolkit.utils.toolkits.OpenEyeToolkitWrapper.compute_partial_charges_am1bcc>`
  fall back to using standard AM1-BCC if AM1-BCC ELF10 charge generation raises
  an error about "trans COOH conformers"
- `PR #399 <https://github.com/openforcefield/openff-toolkit/pull/399>`_: Fixes
  issue where
  :py:class:`ForceField <openff.toolkit.typing.engines.smirnoff.forcefield.ForceField>`
  constructor would ignore ``parameter_handler_classes`` kwarg.
- `PR #400 <https://github.com/openforcefield/openff-toolkit/pull/400>`_: Makes
  link-checking tests retry three times before failing.



Files added
"""""""""""
- `PR #363 <https://github.com/openforcefield/openff-toolkit/pull/363>`_: Adds
  ``test_forcefields/GBSA_HCT-1.0.offxml``, ``test_forcefields/GBSA_OBC1-1.0.offxml``,
  and ``test_forcefields/GBSA_OBC2-1.0.offxml``, which are experimental implementations
  of GBSA models. These are primarily used in validation tests against OpenMM's models, and
  their version numbers will increment if bugfixes are necessary.

0.4.1 - Bugfix Release
----------------------

This update fixes several toolkit bugs that have been reported by the community.
Details of these bugfixes are provided below.

It also refactors how
:py:class:`ParameterType <openff.toolkit.typing.engines.smirnoff.parameters.ParameterType>`
and
:py:class:`ParameterHandler <openff.toolkit.typing.engines.smirnoff.parameters.ParameterHandler>`
store their attributes, by introducing
:py:class:`ParameterAttribute <openff.toolkit.typing.engines.smirnoff.parameters.ParameterAttribute>`
and
:py:class:`IndexedParameterAttribute <openff.toolkit.typing.engines.smirnoff.parameters.IndexedParameterAttribute>`.
These new attribute-handling classes provide a consistent backend which should simplify manipulation of parameters
and implementation of new handlers.

Bug fixes
"""""""""
- `PR #329 <https://github.com/openforcefield/openff-toolkit/pull/329>`_: Fixed a
  bug where the two
  :py:class:`BondType <openff.toolkit.typing.engines.smirnoff.parameters.BondHandler.BondType>`
  parameter attributes ``k`` and ``length`` were treated as indexed attributes. (``k`` and
  ``length`` values that correspond to specific bond orders will be indexed under
  ``k_bondorder1``, ``k_bondorder2``, etc when implemented in the future)
- `PR #329 <https://github.com/openforcefield/openff-toolkit/pull/329>`_: Fixed a
  bug that allowed setting indexed attributes to single values instead of strictly lists.
- `PR #370 <https://github.com/openforcefield/openff-toolkit/pull/370>`_: Fixed a
  bug in the API where
  :py:class:`BondHandler <openff.toolkit.typing.engines.smirnoff.parameters.BondHandler>`,
  :py:class:`ProperTorsionHandler <openff.toolkit.typing.engines.smirnoff.parameters.ProperTorsionHandler>`
  , and
  :py:class:`ImproperTorsionHandler <openff.toolkit.typing.engines.smirnoff.parameters.ImproperTorsionHandler>`
  exposed non-functional indexed parameters.
- `PR #351 <https://github.com/openforcefield/openff-toolkit/pull/351>`_: Fixes
  `Issue #344 <https://github.com/openforcefield/openff-toolkit/issues/344>`_,
  in which the main :py:class:`FrozenMolecule <openff.toolkit.topology.FrozenMolecule>`
  constructor and several other Molecule-construction functions ignored or did not
  expose the ``allow_undefined_stereo`` keyword argument.
- `PR #351 <https://github.com/openforcefield/openff-toolkit/pull/351>`_: Fixes
  a bug where a molecule which previously generated a SMILES using one cheminformatics toolkit
  returns the same SMILES, even though a different toolkit (which would generate
  a different SMILES for the molecule) is explicitly called.
- `PR #354 <https://github.com/openforcefield/openff-toolkit/pull/354>`_: Fixes
  the error message that is printed if an unexpected parameter attribute is found while loading
  data into a :py:class:`ForceField <openff.toolkit.typing.engines.smirnoff.forcefield.ForceField>`
  (now instructs users to specify ``allow_cosmetic_attributes`` instead of ``permit_cosmetic_attributes``)
- `PR #364 <https://github.com/openforcefield/openff-toolkit/pull/364>`_: Fixes
  `Issue #362 <https://github.com/openforcefield/openff-toolkit/issues/362>`_ by
  modifying
  :py:meth:`OpenEyeToolkitWrapper.from_smiles <openff.toolkit.utils.toolkits.OpenEyeToolkitWrapper.from_smiles>`
  and
  :py:meth:`RDKitToolkitWrapper.from_smiles <openff.toolkit.utils.toolkits.RDKitToolkitWrapper.from_smiles>`
  to make implicit hydrogens explicit before molecule creation. These functions also
  now raise an error if the optional keyword ``hydrogens_are_explicit=True`` but the
  SMILES are interpreted by the backend cheminformatic toolkit as having implicit
  hydrogens.
- `PR #371 <https://github.com/openforcefield/openff-toolkit/pull/371>`_: Fixes
  error when reading early SMIRNOFF 0.1 spec files enclosed by a top-level ``SMIRFF`` tag.

.. note ::
  The enclosing ``SMIRFF`` tag is present only in legacy files.
  Since developing a formal specification, the only acceptable top-level tag value in a SMIRNOFF data structure is
  ``SMIRNOFF``.

Code enhancements
"""""""""""""""""
- `PR #329 <https://github.com/openforcefield/openff-toolkit/pull/329>`_:
  :py:class:`ParameterType <openff.toolkit.typing.engines.smirnoff.parameters.ParameterType>`
  was refactored to improve its extensibility. It is now possible to create new parameter
  types by using the new descriptors
  :py:class:`ParameterAttribute <openff.toolkit.typing.engines.smirnoff.parameters.ParameterAttribute>`
  and
  :py:class:`IndexedParameterAttribute <openff.toolkit.typing.engines.smirnoff.parameters.IndexedParameterAttribute>`.
- `PR #357 <https://github.com/openforcefield/openff-toolkit/pull/357>`_: Addresses
  `Issue #356 <https://github.com/openforcefield/openff-toolkit/issues/356>`_ by raising
  an informative error message if a user attempts to load an OpenMM topology which
  is probably missing connectivity information.



Force fields added
""""""""""""""""""
- `PR #368 <https://github.com/openforcefield/openff-toolkit/pull/368>`_: Temporarily adds
  ``test_forcefields/smirnoff99frosst_experimental.offxml`` to address hierarchy problems, redundancies, SMIRKS
  pattern typos etc., as documented in `issue #367 <https://github.com/openforcefield/openff-toolkit/issues/367>`_.
  Will ultimately be propagated to an updated force field in the ``openforcefield/smirnoff99frosst`` repo.
- `PR #371 <https://github.com/openforcefield/openff-toolkit/pull/371>`_: Adds
  ``test_forcefields/smirff99Frosst_reference_0_1_spec.offxml``, a SMIRNOFF 0.1 spec file enclosed by the legacy
  ``SMIRFF`` tag. This file is used in backwards-compatibility testing.



0.4.0 - Performance optimizations and support for SMIRNOFF 0.3 specification
----------------------------------------------------------------------------

This update contains performance enhancements that significantly reduce the time to create OpenMM systems for topologies containing many molecules via :py:meth:`ForceField.create_openmm_system <openff.toolkit.typing.engines.smirnoff.forcefield.ForceField.create_openmm_system>`.

This update also introduces the `SMIRNOFF 0.3 specification <https://open-forcefield-toolkit.readthedocs.io/en/0.4.0/smirnoff.html>`_.
The spec update is the result of discussions about how to handle the evolution of data and parameter types as further functional forms are added to the SMIRNOFF spec.


We provide methods to convert SMIRNOFF 0.1 and 0.2 force fields written with the XML serialization (``.offxml``) to the SMIRNOFF 0.3 specification.
These methods are called automatically when loading a serialized SMIRNOFF data representation written in the 0.1 or 0.2 specification.
This functionality allows the toolkit to continue to read files containing SMIRNOFF 0.2 spec force fields, and also implements backwards-compatibility for SMIRNOFF 0.1 spec force fields.


.. warning :: The SMIRNOFF 0.1 spec did not contain fields for several energy-determining parameters that are exposed in later SMIRNOFF specs.
  Thus, when reading SMIRNOFF 0.1 spec data, the toolkit must make assumptions about the values that should be added for the newly-required fields.
  The values that are added include 1-2, 1-3 and 1-5 scaling factors, cutoffs, and long-range treatments for nonbonded interactions.
  Each assumption is printed as a warning during the conversion process.
  Please carefully review the warning messages to ensure that the conversion is providing your desired behavior.



`SMIRNOFF 0.3 specification updates <https://open-forcefield-toolkit.readthedocs.io/en/0.4.0/smirnoff.html>`_
"""""""""""""""""""""""""""""""""""""""""""""""""""""""""""""""""""""""""""""""""""""""""""""""""""""""""""""
* The SMIRNOFF 0.3 spec introduces versioning for each individual parameter section, allowing asynchronous updates to the features of each parameter class.
  The top-level ``SMIRNOFF`` tag, containing information like ``aromaticity_model``, ``Author``, and ``Date``, still has a version (currently 0.3).
  But, to allow for independent development of individual parameter types, each section (such as ``Bonds``, ``Angles``, etc) now has its own version as well (currently all 0.3).
* All units are now stored in expressions with their corresponding values. For example, distances are now stored as ``1.526*angstrom``, instead of storing the unit separately in the section header.
* The current allowed value of the ``potential`` field for ``ProperTorsions`` and ``ImproperTorsions`` tags is no longer ``charmm``, but is rather ``k*(1+cos(periodicity*theta-phase))``.
  It was pointed out to us that CHARMM-style torsions deviate from this formula when the periodicity of a torsion term is 0, and we do not intend to reproduce that behavior.
* SMIRNOFF spec documentation has been updated with tables of keywords and their defaults for each parameter section and parameter type.
  These tables will track the allowed keywords and default behavior as updated versions of individual parameter sections are released.

Performance improvements and bugfixes
"""""""""""""""""""""""""""""""""""""

* `PR #329 <https://github.com/openforcefield/openff-toolkit/pull/329>`_: Performance improvements when creating systems for topologies with many atoms.
* `PR #347 <https://github.com/openforcefield/openff-toolkit/pull/347>`_: Fixes bug in charge assignment that occurs when charges are read from file, and reference and charge molecules have different atom orderings.


New features
""""""""""""

* `PR #311 <https://github.com/openforcefield/openff-toolkit/pull/311>`_: Several new experimental functions.

  * Adds :py:meth:`convert_0_2_smirnoff_to_0_3 <openff.toolkit.utils.utils.convert_0_2_smirnoff_to_0_3>`, which takes a SMIRNOFF 0.2-spec data dict, and updates it to 0.3.
    This function is called automatically when creating a ``ForceField`` from a SMIRNOFF 0.2 spec OFFXML file.
  * Adds :py:meth:`convert_0_1_smirnoff_to_0_2 <openff.toolkit.utils.utils.convert_0_1_smirnoff_to_0_2>`, which takes a SMIRNOFF 0.1-spec data dict, and updates it to 0.2.
    This function is called automatically when creating a ``ForceField`` from a SMIRNOFF 0.1 spec OFFXML file.
  * NOTE: The format of the "SMIRNOFF data dict" above is likely to change significantly in the future.
    Users that require a stable serialized ForceField object should use the output of :py:meth:`ForceField.to_string('XML') <openff.toolkit.typing.engines.smirnoff.forcefield.ForceField.to_string>` instead.
  * Adds :py:class:`ParameterHandler <openff.toolkit.typing.engines.smirnoff.parameters.ParameterHandler>` and :py:class:`ParameterType <openff.toolkit.typing.engines.smirnoff.parameters.ParameterType>` :py:meth:`add_cosmetic_attribute <openff.toolkit.typing.engines.smirnoff.parameters.ParameterType.add_cosmetic_attribute>` and :py:meth:`delete_cosmetic_attribute <openff.toolkit.typing.engines.smirnoff.parameters.ParameterType.delete_cosmetic_attribute>` functions.
    Once created, cosmetic attributes can be accessed and modified as attributes of the underlying object (eg. ``ParameterType.my_cosmetic_attrib = 'blue'``)
    These functions are experimental, and we are interested in feedback on how cosmetic attribute handling could be improved. (`See Issue #338 <https://github.com/openforcefield/openff-toolkit/issues/338>`_)
    Note that if a new cosmetic attribute is added to an object without using these functions, it will not be recognized by the toolkit and will not be written out during serialization.
  * Values for the top-level ``Author`` and ``Date`` tags are now kept during SMIRNOFF data I/O.
    If multiple data sources containing these fields are read, the values are concatenated using "AND" as a separator.


API-breaking changes
""""""""""""""""""""
* :py:meth:`ForceField.to_string <openff.toolkit.typing.engines.smirnoff.forcefield.ForceField.to_string>` and :py:meth:`ForceField.to_file <openff.toolkit.typing.engines.smirnoff.forcefield.ForceField.to_file>` have had the default value of their ``discard_cosmetic_attributes`` kwarg set to False.
* :py:class:`ParameterHandler <openff.toolkit.typing.engines.smirnoff.parameters.ParameterHandler>` and :py:class:`ParameterType <openff.toolkit.typing.engines.smirnoff.parameters.ParameterType>` constructors now expect the ``version`` kwarg (per the SMIRNOFF spec change above)
  This requirement can be skipped by providing the kwarg ``skip_version_check=True``
* :py:class:`ParameterHandler <openff.toolkit.typing.engines.smirnoff.parameters.ParameterHandler>` and :py:class:`ParameterType <openff.toolkit.typing.engines.smirnoff.parameters.ParameterType>` functions no longer handle ``X_unit`` attributes in SMIRNOFF data (per the SMIRNOFF spec change above).
* The scripts in ``utilities/convert_frosst`` are now deprecated.
  This functionality is important for provenance and will be migrated to the ``openforcefield/smirnoff99Frosst`` repository in the coming weeks.
* :py:class:`ParameterType <openff.toolkit.typing.engines.smirnoff.parameters.ParameterType>` ``._SMIRNOFF_ATTRIBS`` is now :py:class:`ParameterType <openff.toolkit.typing.engines.smirnoff.parameters.ParameterType>` ``._REQUIRED_SPEC_ATTRIBS``, to better parallel the structure of the ``ParameterHandler`` class.
* :py:class:`ParameterType <openff.toolkit.typing.engines.smirnoff.parameters.ParameterType>` ``._OPTIONAL_ATTRIBS`` is now :py:class:`ParameterType <openff.toolkit.typing.engines.smirnoff.parameters.ParameterType>` ``._OPTIONAL_SPEC_ATTRIBS``, to better parallel the structure of the ``ParameterHandler`` class.
* Added class-level dictionaries :py:class:`ParameterHandler <openff.toolkit.typing.engines.smirnoff.parameters.ParameterHandler>` ``._DEFAULT_SPEC_ATTRIBS`` and :py:class:`ParameterType <openff.toolkit.typing.engines.smirnoff.parameters.ParameterType>` ``._DEFAULT_SPEC_ATTRIBS``.

0.3.0 - API Improvements
------------------------

Several improvements and changes to public API.

New features
""""""""""""

* `PR #292 <https://github.com/openforcefield/openff-toolkit/pull/292>`_: Implement ``Topology.to_openmm`` and remove ``ToolkitRegistry.toolkit_is_available``
* `PR #322 <https://github.com/openforcefield/openff-toolkit/pull/322>`_: Install directories for the lookup of OFFXML files through the entry point group ``openforcefield.smirnoff_forcefield_directory``. The ``ForceField`` class doesn't search in the ``data/forcefield/`` folder anymore (now renamed ``data/test_forcefields/``), but only in ``data/``.

API-breaking Changes
""""""""""""""""""""
* `PR #278 <https://github.com/openforcefield/openff-toolkit/pull/278>`_: Standardize variable/method names
* `PR #291 <https://github.com/openforcefield/openff-toolkit/pull/291>`_: Remove ``ForceField.load/to_smirnoff_data``, add ``ForceField.to_file/string`` and ``ParameterHandler.add_parameters``. Change behavior of ``ForceField.register_X_handler`` functions.

Bugfixes
""""""""
* `PR #327 <https://github.com/openforcefield/openff-toolkit/pull/327>`_: Fix units in tip3p.offxml (note that this file is still not loadable by current toolkit)
* `PR #325 <https://github.com/openforcefield/openff-toolkit/pull/325>`_: Fix solvent box for provided test system to resolve periodic clashes.
* `PR #325 <https://github.com/openforcefield/openff-toolkit/pull/325>`_: Add informative message containing Hill formula when a molecule can't be matched in ``Topology.from_openmm``.
* `PR #325 <https://github.com/openforcefield/openff-toolkit/pull/325>`_: Provide warning or error message as appropriate when a molecule is missing stereochemistry.
* `PR #316 <https://github.com/openforcefield/openff-toolkit/pull/316>`_: Fix formatting issues in GBSA section of SMIRNOFF spec
* `PR #308 <https://github.com/openforcefield/openff-toolkit/pull/308>`_: Cache molecule SMILES to improve system creation speed
* `PR #306 <https://github.com/openforcefield/openff-toolkit/pull/306>`_: Allow single-atom molecules with all zero coordinates to be converted to OE/RDK mols
* `PR #313 <https://github.com/openforcefield/openff-toolkit/pull/313>`_: Fix issue where constraints are applied twice to constrained bonds

0.2.2 - Bugfix release
----------------------

This release modifies an example to show how to parameterize a solvated system, cleans up backend code, and makes several improvements to the README.

Bugfixes
""""""""
* `PR #279 <https://github.com/openforcefield/openff-toolkit/pull/279>`_: Cleanup of unused code/warnings in main package ``__init__``
* `PR #259 <https://github.com/openforcefield/openff-toolkit/pull/259>`_: Update T4 Lysozyme + toluene example to show how to set up solvated systems
* `PR #256 <https://github.com/openforcefield/openff-toolkit/pull/256>`_ and `PR #274 <https://github.com/openforcefield/openff-toolkit/pull/274>`_: Add functionality to ensure that links in READMEs resolve successfully


0.2.1 - Bugfix release
----------------------

This release features various documentation fixes, minor bugfixes, and code cleanup.

Bugfixes
""""""""
* `PR #267 <https://github.com/openforcefield/openff-toolkit/pull/267>`_: Add neglected ``<ToolkitAM1BCC>`` documentation to the SMIRNOFF 0.2 spec
* `PR #258 <https://github.com/openforcefield/openff-toolkit/pull/258>`_: General cleanup and removal of unused/inaccessible code.
* `PR #244 <https://github.com/openforcefield/openff-toolkit/pull/244>`_: Improvements and typo fixes for BRD4:inhibitor benchmark

0.2.0 - Initial RDKit support
-----------------------------

This version of the toolkit introduces many new features on the way to a 1.0.0 release.

New features
""""""""""""

* Major overhaul, resulting in the creation of the `SMIRNOFF 0.2 specification <https://open-forcefield-toolkit.readthedocs.io/en/master/smirnoff.html>`_ and its XML representation
* Updated API and infrastructure for reference SMIRNOFF :class:`ForceField <openff.toolkit.typing.engines.smirnoff.forcefield.ForceField>` implementation
* Implementation of modular :class:`ParameterHandler <openff.toolkit.typing.engines.smirnoff.parameters.ParameterHandler>` classes which process the topology to add all necessary forces to the system.
* Implementation of modular :class:`ParameterIOHandler <openff.toolkit.typing.engines.smirnoff.io.ParameterIOHandler>` classes for reading/writing different serialized SMIRNOFF force field representations
* Introduction of :class:`Molecule <openff.toolkit.topology.Molecule>` and :class:`Topology <openff.toolkit.topology.Topology>` classes for representing molecules and biomolecular systems
* New :class:`ToolkitWrapper <openff.toolkit.utils.toolkits.ToolkitWrapper>` interface to RDKit, OpenEye, and AmberTools toolkits, managed by :class:`ToolkitRegistry <openff.toolkit.utils.toolkits.ToolkitRegistry>`
* API improvements to more closely follow `PEP8 <https://www.python.org/dev/peps/pep-0008/>`_ guidelines
* Improved documentation and examples

0.1.0
-----

This is an early preview release of the toolkit that matches the functionality described in the preprint describing the SMIRNOFF v0.1 force field format: `[DOI] <https://doi.org/10.1101/286542>`_.

New features
""""""""""""

This release features additional documentation, code comments, and support for automated testing.

Bugfixes
""""""""

Treatment of improper torsions
''''''''''''''''''''''''''''''

A significant (though currently unused) problem in handling of improper torsions was corrected.
Previously, non-planar impropers did not behave correctly, as six-fold impropers have two potential chiralities.
To remedy this, SMIRNOFF impropers are now implemented as three-fold impropers with consistent chirality.
However, current force fields in the SMIRNOFF format had no non-planar impropers, so this change is mainly aimed at future work.

:::<|MERGE_RESOLUTION|>--- conflicted
+++ resolved
@@ -10,11 +10,14 @@
 
 ### Examples added
 
-<<<<<<< HEAD
-- [PR #763](https://github.com/openforcefield/openff-toolkit/pull/763): Adds an introductory example showcasing the toolkit parameterizing a protein-ligand simulation.
-=======
-- [PR #934](https://github.com/openforcefield/openff-toolkit/pull/934) and [conda-forge/openff-toolkit-feedstock#9](https://github.com/conda-forge/openff-toolkit-feedstock/pull/9): Added `openff-toolkit-examples` Conda package for easy installation of examples and their dependencies. Simply `conda install -c conda-forge openff-toolkit-examples` and then run the `openff-toolkit-examples` script to copy the examples suite to a convenient place to run them!
->>>>>>> 3b6b3926
+- [PR #763](https://github.com/openforcefield/openff-toolkit/pull/763): 
+  Adds an introductory example showcasing the toolkit parameterizing a protein-ligand simulation.
+- [PR #934](https://github.com/openforcefield/openff-toolkit/pull/934) 
+  and [conda-forge/openff-toolkit-feedstock#9](https://github.com/conda-forge/openff-toolkit-feedstock/pull/9): 
+  Added `openff-toolkit-examples` Conda package for easy installation of examples and their 
+  dependencies. Simply `conda install -c conda-forge openff-toolkit-examples` and then run 
+  the `openff-toolkit-examples` script to copy the examples suite to a convenient place to 
+  run them!
 
 ## 0.9.2 Minor feature and bugfix release
 
