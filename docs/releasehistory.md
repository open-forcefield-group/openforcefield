# Release History

Releases follow the `major.minor.micro` scheme recommended by [PEP440](https://www.python.org/dev/peps/pep-0440/#final-releases), where

* `major` increments denote a change that may break API compatibility with previous `major` releases
* `minor` increments add features but do not break API compatibility
* `micro` increments represent bugfix releases or improvements in documentation

## Current Development

## 0.9.2 Minor feature and bugfix release

### New features and behaviors changed

<<<<<<< HEAD
- [PR #909](https://github.com/openforcefield/openforcefield/pull/909): Virtual site positions can now
  be computed directly in the toolkit. This functionality is accessed through
  - :py:meth:`FrozenMolecule.compute_virtual_site_positions_from_conformer`
  - :py:meth:`VirtualSite.compute_virtual_site_positions_from_conformer`
  - :py:meth:`VirtualParticle.compute_position_from_conformer`
  - :py:meth:`FrozenMolecule.compute_virtual_site_positions_from_atom_positions`
  - :py:meth:`VirtualSite.compute_virtual_site_positions_from_atom_positions`
  - :py:meth:`VirtualParticle.compute_position_from_atom_positions`
    where the positions can be computed from a stored conformer, or an input vector of atom positions.
  - Tests have been added (`TestMolecule.test_*_virtual_site_position`) to check for sane behavior. The tests do
    not directly compare OpenMM position equivalence, but offline tests show that they are equivalent.
  - The helper method :py:meth:`VirtualSiteHandler._create_openff_virtual_sites` is now public,
    which returns a modified topology with virtual sites added.
  - Virtual sites now expose the parameters used to create its local frame via the read-only properties
    - :py:meth:`VirtualSite.local_frame_weights`
    - :py:meth:`VirtualSite.local_frame_positions`
  - Adding virtual sites via the `Molecule` API now have defaults for `sigma`, `epsilon`, and `charge_increment`
    set to 0 with appropriate units, rather than `None`
- [PR #762](https://github.com/openforcefield/openforcefield/pull/762): `Molecule.from_rdkit` now converts
=======
- [PR #762](https://github.com/openforcefield/openforcefield/pull/762): 
  [`Molecule.from_rdkit`](openff.toolkit.topology.Molecule.from_rdkit) now converts
>>>>>>> 1bb07cfa
  implicit hydrogens into explicit hydrogens by default. This change may affect 
  [`RDKitToolkitWrapper/Molecule.from_smiles`](openff.toolkit.utils.toolkits.RDKitToolkitWrapper.from_smiles), 
  [`from_mapped_smiles`](openff.toolkit.topology.Molecule.from_mapped_smiles), 
  [`from_file`](openff.toolkit.utils.toolkits.RDKitToolkitWrapper.from_file), 
  [`from_file_obj`](openff.toolkit.utils.toolkits.RDKitToolkitWrapper.from_file_obj), 
  [`from_inchi`](openff.toolkit.utils.toolkits.RDKitToolkitWrapper.from_inchi), and 
  [`from_qcschema`](openff.toolkit.topology.Molecule.from_qcschema). 
  This new behavior can be disabled using the
  `hydrogens_are_explicit=True` keyword argument to 
  [`from_smiles`](openff.toolkit.utils.toolkits.RDKitToolkitWrapper.from_smiles), 
  or loading the molecule into the desired explicit protonation state in RDKit, then calling 
  [`from_rdkit`](openff.toolkit.utils.toolkits.RDKitToolkitWrapper.from_rdkit) on the RDKit molecule with 
  `hydrogens_are_explicit=True`.
- [PR #894](https://github.com/openforcefield/openforcefield/pull/894): Calls to 
  [`Molecule.from_openeye`](openff.toolkit.topology.Molecule.from_openeye), 
  [`Molecule.from_rdkit`](openff.toolkit.topology.Molecule.from_rdkit), 
  [`Molecule.from_smiles`](openff.toolkit.topology.Molecule.from_smiles), 
  [`OpenEyeToolkitWrapper.from_smiles`](openff.toolkit.utils.toolkits.OpenEyeToolkitWrapper.from_smiles), and 
  [`RDKitToolkitWrapper.from_smiles`](openff.toolkit.utils.toolkits.RDKitToolkitWrapper.from_smiles) 
  will now load atom maps into the the resulting 
  `Molecule's` `offmol.properties['atom_map']` field, even if not all atoms have map indices assigned.
- [PR #904](https://github.com/openforcefield/openforcefield/pull/904): 
  [`TopologyAtom`](openff.toolkit.topology.TopologyAtom.element) objects now have 
  an element getter [`TopologyAtom.element`](openff.toolkit.topology.TopologyAtom.element).

### Bugfixes

<<<<<<< HEAD
- [PR #909](https://github.com/openforcefield/openforcefield/pull/909): It is now possible to create an OpenMM system with virtual sites created via the `Molecule` virtual site API
- [PR #891](https://github.com/openforcefield/openforcefield/pull/891): Calls to `Molecule.from_openeye` no longer mutate the input OE molecule.
- [PR #897](https://github.com/openforcefield/openforcefield/pull/897): Fixes enumeration of stereoisomers for molecules with already defined stereochemistry using RDKit.
- [PR #859](https://github.com/openforcefield/openforcefield/pull/859): Makes `RDKitToolkitWrapper.enumerate_tautomers` actually use the `max_states` keyword argument during tautomer generation, which will reduce resource use in some cases. 
=======
- [PR #891](https://github.com/openforcefield/openforcefield/pull/891): Calls to 
  [`Molecule/OpenEyeToolkitWrapper.from_openeye`](openff.toolkit.utils.toolkits.OpenEyeToolkitWrapper.from_openeye) 
  no longer mutate the input OE molecule.
- [PR #897](https://github.com/openforcefield/openforcefield/pull/897): Fixes enumeration of stereoisomers for 
  molecules with already defined stereochemistry using 
  [`RDKitToolkitWrapper.enumerate_stereoisomers`](openff.toolkit.utils.toolkits.RDKitToolkitWrapper.enumerate_stereoisomers).
- [PR #859](https://github.com/openforcefield/openforcefield/pull/859): Makes 
  [`RDKitToolkitWrapper.enumerate_tautomers`](openff.toolkit.utils.toolkits.RDKitToolkitWrapper.enumerate_tautomers) 
  actually use the `max_states` keyword argument during tautomer generation, which will reduce resource use in some 
  cases. 
>>>>>>> 1bb07cfa

### Improved documentation and warnings
- [PR #862](https://github.com/openforcefield/openforcefield/pull/862): Clarify that `System` objects produced by the 
  toolkit are OpenMM `System`s in anticipation of forthcoming OpenFF `System`s. Fixes 
  [Issue #618](https://github.com/openforcefield/openforcefield/issues/618).
- [PR #863](https://github.com/openforcefield/openff-toolkit/pull/863): Documented how to build the docs in the 
  developers guide.
- [PR #870](https://github.com/openforcefield/openff-toolkit/pull/870): Reorganised documentation to improve 
  discoverability and allow future additions.
- [PR #871](https://github.com/openforcefield/openff-toolkit/pull/871): Changed Markdown parser from m2r2 to MyST for 
  improved documentation rendering.
- [PR #880](https://github.com/openforcefield/openff-toolkit/pull/880): Cleanup and partial rewrite of the developer's 
  guide.
- [PR #906](https://github.com/openforcefield/openff-toolkit/pull/906): Cleaner instructions on how to setup 
  development environment. 

:::{TODO}
- Translate previous release history to MyST markdown
- Enable `Topology.to_openmm` export of virtual site particles
:::

:::{eval-rst}

0.9.1 - Minor feature and bugfix release
----------------------------------------

New features
""""""""""""
- `PR #839 <https://github.com/openforcefield/openforcefield/pull/839>`_: Add support for computing WBOs from multiple
  conformers using the AmberTools and OpenEye toolkits, and from ELF10 conformers using the OpenEye toolkit wrapper.
- `PR #832 <https://github.com/openforcefield/openforcefield/pull/832>`_: Expose ELF conformer selection through the
  ``Molecule`` API via a new ``apply_elf_conformer_selection`` function.
- `PR #831 <https://github.com/openforcefield/openff-toolkit/pull/831>`_: Expose ELF conformer selection through the
  OpenEye wrapper.
- `PR #790 <https://github.com/openforcefield/openforcefield/pull/790>`_: Fixes `Issue #720
  <https://github.com/openforcefield/openforcefield/issues/720>`_ where qcschema roundtrip to/from results 
  in an error due to missing cmiles entry in attributes.
- `PR #793 <https://github.com/openforcefield/openff-toolkit/pull/793>`_: Add an initial ELF conformer selection
  implementation which uses RDKit.
- `PR #799 <https://github.com/openforcefield/openff-toolkit/pull/799>`_: Closes
  `Issue #746 <https://github.com/openforcefield/openff-toolkit/issues/746>`_ by adding
  :py:meth:`Molecule.smirnoff_impropers <openff.toolkit.topology.FrozenMolecule.smirnoff_impropers>`,
  :py:meth:`Molecule.amber_impropers <openff.toolkit.topology.FrozenMolecule.amber_impropers>`,
  :py:meth:`TopologyMolecule.smirnoff_impropers <openff.toolkit.topology.TopologyMolecule.smirnoff_impropers>`,
  :py:meth:`TopologyMolecule.amber_impropers <openff.toolkit.topology.TopologyMolecule.amber_impropers>`,
  :py:meth:`Topology.smirnoff_impropers <openff.toolkit.topology.Topology.smirnoff_impropers>`, and
  :py:meth:`Topology.amber_impropers <openff.toolkit.topology.Topology.amber_impropers>`.
- `PR #847 <https://github.com/openforcefield/openforcefield/pull/847>`_: Instances of
  :py:class:`ParameterAttribute <openff.toolkit.typing.engines.smirnoff.parameters.ParameterAttribute>`
  documentation can now specify their docstrings with the optional ``docstring`` argument to the
  ``__init__()`` method.
- `PR #827 <https://github.com/openforcefield/openff-toolkit/pull/827>`_: The
  setter for :py:class:`Topology.box_vectors <openff.toolkit.topology.Topology>` now infers box vectors
  when box lengths are pass as a list of length 3.

Behavior changed
""""""""""""""""
- `PR #802 <https://github.com/openforcefield/openforcefield/pull/802>`_: Fixes
  `Issue #408 <https://github.com/openforcefield/openforcefield/issues/408>`_. The 1-4 scaling
  factor for electrostatic interactions is now properly set by the value specified in the force
  field. Previously it fell back to a default value of 0.83333. The toolkit may now produce
  slightly different energies as a result of this change.
- `PR #839 <https://github.com/openforcefield/openforcefield/pull/839>`_: The average WBO will now be returned when
  multiple conformers are provided to ``assign_fractional_bond_orders`` using ``use_conformers``.
- `PR #816 <https://github.com/openforcefield/openforcefield/pull/816>`_: Force field file paths
  are now loaded in a case-insensitive manner.

Bugfixes
""""""""
- `PR #849 <https://github.com/openforcefield/openforcefield/pull/849>`_: Changes
  :py:meth:`create_openmm_system <openff.toolkit.typing.engines.smirnoff.forcefield.ForceField.create_openmm_system>` so
  that it no longer uses the conformers on existing reference molecules (if present) to calculate Wiberg
  bond orders. Instead, new conformers are always generated during parameterization.

Improved documentation and warnings
"""""""""""""""""""""""""""""""""""
- `PR #838 <https://github.com/openforcefield/openforcefield/pull/838>`_: Corrects spacing of "forcefield" to "force
  field" throughout documentation. Fixes `Issue #112 <https://github.com/openforcefield/openforcefield/issues/112>`_.
- `PR #846 <https://github.com/openforcefield/openff-toolkit/pull/846>`_: Corrects dead links throughout release history.
  Fixes `Issue #835 <https://github.com/openforcefield/openff-toolkit/issues/835>`_.
- `PR #847 <https://github.com/openforcefield/openforcefield/pull/847>`_: Documentation now compiles
  with far fewer warnings, and in many cases more correctly. Additionally, :py:class:`ParameterAttribute
  <openff.toolkit.typing.engines.smirnoff.parameters.ParameterAttribute>` documentation no longer
  appears incorrectly in classes where it is used. Fixes `Issue #397
  <https://github.com/openforcefield/openforcefield/issues/397>`_.

0.9.0 - Namespace Migration
---------------------------

This release marks the transition from the old ``openforcefield`` branding over to its new
identity as ``openff-toolkit``. This change has been made to better represent the role of the
toolkit, and highlight its place in the larger Open Force Field (OpenFF) ecosystem.

From version ``0.9.0`` onwards the toolkit will need to be imported as ``import openff.toolkit.XXX`` and
``from openff.toolkit import XXX``.

API-breaking changes
""""""""""""""""""""
- `PR #803 <https://github.com/openforcefield/openff-toolkit/pull/803>`_: Migrates ``openforcefield``
  imports to ``openff.toolkit``.


0.8.4 - Minor feature and bugfix release
----------------------------------------

**This release is intended to be functionally identical to 0.9.1.
The only difference is that it uses the "openforcefield" namespace.**

This release is a final patch for the ``0.8.X`` series of releases of the toolkit, and also marks the last
version of the toolkit which will be imported as ``import openforcefield.XXX`` / ``from openforcefield import XXX``.
From version ``0.9.0`` onwards the toolkit will be importable only as ``import openff.toolkit.XXX`` /
``from openff.toolkit import XXX``.

**Note** This change will also be accompanied by a renaming of the package from ``openforcefield`` to ``openff-toolkit``,
so users need not worry about accidentally pulling in a version with changed imports. Users will have to explicitly
choose to install the ``openff-toolkit`` package once released which will contain the breaking import changes.


0.8.3 - Major bugfix release
----------------------------

This release fixes a critical bug in van der Waals parameter assignment.

This release is also a final patch for the ``0.8.X`` series of releases of the toolkit, and also marks the last
version of the toolkit which will be imported as ``import openforcefield.XXX`` / ``from openforcefield import XXX``.
From version ``0.9.0`` onwards the toolkit will be importable only as ``import openff.toolkit.XXX`` /
``from openff.toolkit import XXX``.

**Note** This change will also be accompanied by a renaming of the package from ``openforcefield`` to ``openff-toolkit``,
so users need not worry about accidentally pulling in a version with changed imports. Users will have to explicitly
choose to install the ``openff-toolkit`` package once released which will contain the breaking import changes.

Bugfixes
""""""""
- `PR #808 <https://github.com/openforcefield/openff-toolkit/pull/808>`_: Fixes
  `Issue #807 <https://github.com/openforcefield/openff-toolkit/issues/807>`_,
  which tracks a major bug in the interconversion between a vdW ``sigma``
  and ``rmin_half`` parameter.


New features
""""""""""""
- `PR #794 <https://github.com/openforcefield/openff-toolkit/pull/794>`_: Adds a decorator
  ``@requires_package`` that denotes a function requires an optional dependency.
- `PR #805 <https://github.com/openforcefield/openff-toolkit/pull/805>`_: Adds a deprecation warning for the up-coming
  release of the ``openff-toolkit`` package and its import breaking changes.

0.8.2 - Bugfix release
----------------------

**WARNING: This release was later found to contain a major bug,**
`Issue #807 <https://github.com/openforcefield/openff-toolkit/issues/807>`_,
**and produces incorrect energies.**

Bugfixes
""""""""
- `PR #786 <https://github.com/openforcefield/openff-toolkit/pull/786>`_: Fixes `Issue #785
  <https://github.com/openforcefield/openff-toolkit/issues/785>`_ where RDKitToolkitWrapper would
  sometimes expect stereochemistry to be defined for non-stereogenic bonds when loading from
  SDF.
- `PR #786 <https://github.com/openforcefield/openff-toolkit/pull/786>`_: Fixes an issue where
  using the :py:class:`Molecule <openff.toolkit.topology.Molecule>` copy constructor
  (``newmol = Molecule(oldmol)``) would result
  in the copy sharing the same ``.properties`` dict as the original (as in, changes to the
  ``.properties`` dict of the copy would be reflected in the original).
- `PR #789 <https://github.com/openforcefield/openff-toolkit/pull/789>`_: Fixes a regression noted in
  `Issue #788 <https://github.com/openforcefield/openff-toolkit/issues/788>`_
  where creating
  :py:class:`vdWHandler.vdWType <openff.toolkit.typing.engines.smirnoff.parameters.vdWHandler.vdWType>`
  or setting ``sigma`` or ``rmin_half`` using Quantities represented as strings resulted in an error.


0.8.1 - Bugfix and minor feature release
----------------------------------------

**WARNING: This release was later found to contain a major bug,**
`Issue #807 <https://github.com/openforcefield/openff-toolkit/issues/807>`_,
**and produces incorrect energies.**

API-breaking changes
""""""""""""""""""""
- `PR #757 <https://github.com/openforcefield/openff-toolkit/pull/757>`_: Renames
  ``test_forcefields/smirnoff99Frosst.offxml`` to ``test_forcefields/test_forcefield.offxml``
  to avoid confusion with any of the ACTUAL released FFs in the
  `smirnoff99Frosst line <https://github.com/openforcefield/smirnoff99Frosst/>`_
- `PR #751 <https://github.com/openforcefield/openff-toolkit/pull/751>`_: Removes the
  optional ``oetools=("oechem", "oequacpac", "oeiupac", "oeomega")`` keyword argument from
  :py:meth:`OpenEyeToolkitWrapper.is_available <openff.toolkit.utils.toolkits.OpenEyeToolkitWrapper.is_available>`, as
  there are no special behaviors that are accessed in the case of partially-licensed OpenEye backends. The
  new behavior of this method is the same as if the default value above is always provided.

Behavior Changed
""""""""""""""""
- `PR #583 <https://github.com/openforcefield/openff-toolkit/pull/583>`_: Methods
  such as :py:meth:`Molecule.from_rdkit <openff.toolkit.topology.Molecule.from_rdkit>`
  and :py:meth:`Molecule.from_openeye <openff.toolkit.topology.Molecule.from_openeye>`,
  which delegate their internal logic to :py:class:`ToolkitRegistry <openff.toolkit.utils.toolkits.ToolkitRegistry>`
  functions, now guarantee that they will return an object of the correct type when being called on ``Molecule``-derived classes. Previously,
  running these constructors using subclasses of :py:class:`FrozenMolecule <openff.toolkit.topology.Molecule>`
  would not return an instance of that subclass, but rather just an instance of a
  :py:class:`Molecule <openff.toolkit.topology.Molecule>`.
- `PR #753 <https://github.com/openforcefield/openff-toolkit/pull/753>`_: ``ParameterLookupError``
  is now raised when passing to
  :py:meth:`ParameterList.index <openff.toolkit.typing.engines.smirnoff.parameters.ParameterList>`
  a SMIRKS pattern not found in the parameter list.

New features
""""""""""""
- `PR #751 <https://github.com/openforcefield/openff-toolkit/pull/751>`_: Adds
  ``LicenseError``, a subclass of ``ToolkitUnavailableException`` which is raised when attempting to 
  add a cheminformatics :py:class:`ToolkitWrapper <openff.toolkit.utils.toolkits.ToolkitWrapper>` for 
  a toolkit that is installed but unlicensed.
- `PR #678 <https://github.com/openforcefield/openff-toolkit/pull/678>`_: Adds
  :py:meth:`ForceField.deregister_parameter_handler <openff.toolkit.typing.engines.smirnoff.forcefield.ForceField.deregister_parameter_handler>`.
- `PR #730 <https://github.com/openforcefield/openff-toolkit/pull/730>`_: Adds
  :py:class:`Topology.is_periodic <openff.toolkit.topology.Topology>`.
- `PR #753 <https://github.com/openforcefield/openff-toolkit/pull/753>`_: Adds
  :py:meth:`ParameterHandler.__getitem__ <openff.toolkit.typing.engines.smirnoff.parameters.ParameterHandler>`
  to look up individual :py:class:`ParameterType <openff.toolkit.typing.engines.smirnoff.parameters.ParameterType>`
  objects.

Bugfixes
""""""""
- `PR #745 <https://github.com/openforcefield/openff-toolkit/pull/745>`_: Fixes bug when
  serializing molecule with conformers to JSON.
- `PR #750 <https://github.com/openforcefield/openff-toolkit/pull/750>`_: Fixes a bug causing either
  ``sigma`` or ``rmin_half`` to sometimes be missing on
  :py:class:`vdWHandler.vdWType <openff.toolkit.typing.engines.smirnoff.parameters.vdWHandler.vdWType>`
  objects.
- `PR #756 <https://github.com/openforcefield/openff-toolkit/pull/756>`_: Fixes bug when running
  :py:meth:`vdWHandler.create_force <openff.toolkit.typing.engines.smirnoff.parameters.vdWHandler>`
  using a ``vdWHandler`` that was initialized using the API.
- `PR #776 <https://github.com/openforcefield/openff-toolkit/pull/776>`_: Fixes a bug in which
  the :py:meth:`Topology.from_openmm <openff.toolkit.topology.Topology.from_openmm>` and
  :py:meth:`Topology.from_mdtraj <openff.toolkit.topology.Topology.from_mdtraj>` methods would
  dangerously allow ``unique_molecules=None``.
- `PR #777 <https://github.com/openforcefield/openff-toolkit/pull/777>`_:
  :py:class:`RDKitToolkitWrapper <openff.toolkit.utils.toolkits.RDKitToolkitWrapper>`
  now outputs the full warning message when ``allow_undefined_stereo=True`` (previously the
  description of which stereo was undefined was squelched)


0.8.0 - Virtual Sites
---------------------

**Major Feature: Support for the SMIRNOFF VirtualSite tag**

This release implements the SMIRNOFF virtual site specification. The implementation enables support
for models using off-site charges, including 4- and 5-point water models, in addition to lone pair
modeling on various functional groups. The primary focus was on the ability to parameterize a
system using virtual sites, and generating an OpenMM system with all virtual sites present and
ready for evaluation. Support for formats other than OpenMM has not be implemented in this release,
but may come with the appearance of the OpenFF system object. In addition to implementing the
specification, the toolkit :py:class:`Molecule <openff.toolkit.topology.Molecule>` objects now
allow the creation and manipulation of virtual sites.

This change is documented in the `Virtual sites page <virtualsites.html>`_ of the user guide.


**Minor Feature: Support for the 0.4 ChargeIncrementModel tag**

To allow for more convenient fitting of ``ChargeIncrement`` parameters, it is now possible to specify one less
``charge_increment`` value than there are tagged atoms in a ``ChargeIncrement``'s ``smirks``. The missing
``charge_increment`` value will be calculated at parameterization-time to make the sum of
the charge contributions from a ``ChargeIncrement`` parameter equal to zero.
Since this change allows for force fields that are incompatible with
the previous specification, this new style of ``ChargeIncrement`` must specify a ``ChargeIncrementModel``
section version of ``0.4``. All ``0.3``-compatible ``ChargeIncrement`` parameters are compatible with
the ``0.4`` ``ChargeIncrementModel`` specification.

More details and examples of this change are available in `The ChargeIncrementModel tag in the SMIRNOFF specification <https://open-forcefield-toolkit.readthedocs.io/en/latest/smirnoff.html#chargeincrementmodel-small-molecule-and-fragment-charges>`_


New features
""""""""""""
- `PR #726 <https://github.com/openforcefield/openff-toolkit/pull/726>`_: Adds support for the 0.4
  ChargeIncrementModel spec, allowing for the specification of one fewer ``charge_increment`` values
  than there are tagged atoms in the ``smirks``, and automatically assigning the final atom an offsetting charge.
- `PR #548 <https://github.com/openforcefield/openff-toolkit/pull/548>`_: Adds support for the ``VirtualSites`` tag in the SMIRNOFF specification

- `PR #548 <https://github.com/openforcefield/openff-toolkit/pull/548>`_: Adds ``replace`` and ``all_permutations`` kwarg to

  - :py:meth:`Molecule.add_bond_charge_virtual_site <openff.toolkit.topology.Molecule.add_bond_charge_virtual_site>`
  - :py:meth:`Molecule.add_monovalent_lone_pair_virtual_site <openff.toolkit.topology.Molecule.add_monovalent_lone_pair_virtual_site>`
  - :py:meth:`Molecule.add_divalent_lone_pair_virtual_site <openff.toolkit.topology.Molecule.add_divalent_lone_pair_virtual_site>`
  - :py:meth:`Molecule.add_trivalent_lone_pair_virtual_site <openff.toolkit.topology.Molecule.add_trivalent_lone_pair_virtual_site>`

- `PR #548 <https://github.com/openforcefield/openff-toolkit/pull/548>`_: Adds ``orientations`` to

  - :py:class:`BondChargeVirtualSite <openff.toolkit.topology.BondChargeVirtualSite>`
  - :py:class:`MonovalentLonePairVirtualSite <openff.toolkit.topology.MonovalentLonePairVirtualSite>`
  - :py:class:`DivalentLonePairVirtualSite <openff.toolkit.topology.DivalentLonePairVirtualSite>`
  - :py:class:`TrivalentLonePairVirtualSite <openff.toolkit.topology.TrivalentLonePairVirtualSite>`

- `PR #548 <https://github.com/openforcefield/openff-toolkit/pull/548>`_: Adds

  - :py:class:`VirtualParticle <openff.toolkit.topology.VirtualParticle>`
  - :py:class:`TopologyVirtualParticle <openff.toolkit.topology.TopologyVirtualParticle>`
  - :py:meth:`BondChargeVirtualSite.get_openmm_virtual_site <openff.toolkit.topology.BondChargeVirtualSite.get_openmm_virtual_site>`
  - :py:meth:`MonovalentLonePairVirtualSite.get_openmm_virtual_site <openff.toolkit.topology.MonovalentLonePairVirtualSite.get_openmm_virtual_site>`
  - :py:meth:`DivalentLonePairVirtualSite.get_openmm_virtual_site <openff.toolkit.topology.DivalentLonePairVirtualSite.get_openmm_virtual_site>`
  - :py:meth:`TrivalentLonePairVirtualSite.get_openmm_virtual_site <openff.toolkit.topology.TrivalentLonePairVirtualSite.get_openmm_virtual_site>`
  - :py:meth:`ValenceDict.key_transform <openff.toolkit.topology.ValenceDict.key_transform>`
  - :py:meth:`ValenceDict.index_of <openff.toolkit.topology.ValenceDict.index_of>`
  - :py:meth:`ImproperDict.key_transform <openff.toolkit.topology.ImproperDict.key_transform>`
  - :py:meth:`ImproperDict.index_of <openff.toolkit.topology.ImproperDict.index_of>`

- `PR #705 <https://github.com/openforcefield/openff-toolkit/pull/705>`_: Adds interpolation
  based on fractional bond orders for harmonic bonds. This includes interpolation for both
  the force constant ``k`` and/or equilibrium bond distance ``length``. This is accompanied by a
  bump in the ``<Bonds>`` section of the SMIRNOFF spec (but not the entire spec).
- `PR #718 <https://github.com/openforcefield/openff-toolkit/pull/718>`_: Adds ``.rings`` and
  ``.n_rings`` to :py:class:`Molecule <openff.toolkit.topology.Molecule>` and ``.is_in_ring``
  to :py:class:`Atom <openff.toolkit.topology.Atom>` and
  :py:class:`Bond <openff.toolkit.topology.Bond>`

Bugfixes
"""""""""
- `PR #682 <https://github.com/openforcefield/openff-toolkit/pull/682>`_: Catches failures in
  :py:meth:`Molecule.from_iupac <openff.toolkit.topology.Molecule.from_iupac>` instead of silently
  failing.
- `PR #743 <https://github.com/openforcefield/openff-toolkit/pull/743>`_: Prevents the non-bonded
  (vdW) cutoff from silently falling back to the OpenMM default of 1 nm in
  :py:meth:`Forcefield.create_openmm_system
  <openff.toolkit.typing.engines.smirnoff.forcefield.ForceField.create_openmm_system>` and instead
  sets its to the value specified by the force field.
- `PR #737 <https://github.com/openforcefield/openff-toolkit/pull/737>`_: Prevents OpenEye from
  incidentally being used in the conformer generation step of
  :py:class:`AmberToolsToolkitWrapper.assign_fractional_bond_orders
  <openff.toolkit.utils.toolkits.AmberToolsToolkitWrapper.assign_fractional_bond_orders>`.

Behavior changed
""""""""""""""""
- `PR #705 <https://github.com/openforcefield/openff-toolkit/pull/705>`_: Changes the default values
  in the ``<Bonds>`` section of the SMIRNOFF spec to ``fractional_bondorder_method="AM1-Wiberg"``
  and ``potential="(k/2)*(r-length)^2"``, which is backwards-compatible with and equivalent to
  ``potential="harmonic"``.

Examples added
""""""""""""""
- `PR #548 <https://github.com/openforcefield/openff-toolkit/pull/548>`_: Adds a virtual site example notebook to run
  an OpenMM simulation with virtual sites, and compares positions and potential energy of TIP5P water between OpenFF
  and OpenMM force fields.

API-breaking changes
""""""""""""""""""""
- `PR #548 <https://github.com/openforcefield/openff-toolkit/pull/548>`_: Methods

  - :py:meth:`Molecule.add_bond_charge_virtual_site <openff.toolkit.topology.Molecule.add_bond_charge_virtual_site>`
  - :py:meth:`Molecule.add_monovalent_lone_pair_virtual_site <openff.toolkit.topology.Molecule.add_monovalent_lone_pair_virtual_site>`
  - :py:meth:`Molecule.add_divalent_lone_pair_virtual_site <openff.toolkit.topology.Molecule.add_divalent_lone_pair_virtual_site>`
  - :py:meth:`Molecule.add_trivalent_lone_pair_virtual_site <openff.toolkit.topology.Molecule.add_trivalent_lone_pair_virtual_site>`
    now only accept a list of atoms, not a list of integers, to define to parent atoms

- `PR #548 <https://github.com/openforcefield/openff-toolkit/pull/548>`_: Removes
  :py:meth:`VirtualParticle.molecule_particle_index <openff.toolkit.topology.VirtualParticle.molecule_particle_index>`

- `PR #548 <https://github.com/openforcefield/openff-toolkit/pull/548>`_: Removes ``outOfPlaneAngle`` from

  - :py:class:`DivalentLonePairVirtualSite <openff.toolkit.topology.DivalentLonePairVirtualSite>`
  - :py:class:`TrivalentLonePairVirtualSite <openff.toolkit.topology.TrivalentLonePairVirtualSite>`

- `PR #548 <https://github.com/openforcefield/openff-toolkit/pull/548>`_: Removes ``inPlaneAngle`` from
  :py:class:`TrivalentLonePairVirtualSite <openff.toolkit.topology.TrivalentLonePairVirtualSite>`

- `PR #548 <https://github.com/openforcefield/openff-toolkit/pull/548>`_: Removes ``weights`` from

  - :py:class:`BondChargeVirtualSite <openff.toolkit.topology.BondChargeVirtualSite>`
  - :py:class:`MonovalentLonePairVirtualSite <openff.toolkit.topology.MonovalentLonePairVirtualSite>`
  - :py:class:`DivalentLonePairVirtualSite <openff.toolkit.topology.DivalentLonePairVirtualSite>`
  - :py:class:`TrivalentLonePairVirtualSite <openff.toolkit.topology.TrivalentLonePairVirtualSite>`

Tests added
"""""""""""

- `PR #548 <https://github.com/openforcefield/openff-toolkit/pull/548>`_: Adds test for 

  - The virtual site parameter handler
  - TIP5P water dimer energy and positions
  - Adds tests to for virtual site/particle indexing/counting


0.7.2 - Bugfix and minor feature release
----------------------------------------

New features
""""""""""""
- `PR #662 <https://github.com/openforcefield/openff-toolkit/pull/662>`_: Adds ``.aromaticity_model``
  of :py:class:`ForceField <openff.toolkit.typing.engines.smirnoff.forcefield.ForceField>` and ``.TAGNAME``
  of :py:class:`ParameterHandler <openff.toolkit.typing.engines.smirnoff.parameters.ParameterHandler>` as
  public attributes.
- `PR #667 <https://github.com/openforcefield/openff-toolkit/pull/667>`_ and
  `PR #681 <https://github.com/openforcefield/openff-toolkit/pull/681>`_ linted the codebase with
  ``black`` and ``isort``, respectively.
- `PR #675 <https://github.com/openforcefield/openff-toolkit/pull/675>`_ adds
  ``.toolkit_version`` to
  :py:class:`ToolkitWrapper <openff.toolkit.utils.toolkits.ToolkitWrapper>` and
  ``.registered_toolkit_versions`` to
  :py:class:`ToolkitRegistry <openff.toolkit.utils.toolkits.ToolkitRegistry>`.
- `PR #696 <https://github.com/openforcefield/openff-toolkit/pull/696>`_ Exposes a setter for
  :py:class:`ForceField.aromaticity_model <openff.toolkit.typing.engines.smirnoff.forcefield.ForceField>`
- `PR #685 <https://github.com/openforcefield/openff-toolkit/pull/685>`_ Adds a custom ``__hash__``
  function to
  :py:class:`ForceField <openff.toolkit.typing.engines.smirnoff.forcefield.ForceField>`


Behavior changed
""""""""""""""""
- `PR #684 <https://github.com/openforcefield/openff-toolkit/pull/684>`_: Changes
  :py:class:`ToolkitRegistry <openff.toolkit.utils.toolkits.ToolkitRegistry>` to return an empty
  registry when initialized with no arguments, i.e. ``ToolkitRegistry()`` and makes the
  ``register_imported_toolkit_wrappers`` argument private.
- `PR #711 <https://github.com/openforcefield/openff-toolkit/pull/711>`_: The
  setter for :py:class:`Topology.box_vectors <openff.toolkit.topology.Topology>`
  now infers box vectors (a 3x3 matrix) when box lengths
  (a 3x1 array) are passed, assuming an orthogonal box.
- `PR #649 <https://github.com/openforcefield/openff-toolkit/pull/648>`_: Makes SMARTS
  searches stereochemistry-specific (if stereo is specified in the SMARTS) for both OpenEye
  and RDKit backends. Also ensures molecule
  aromaticity is re-perceived according to the ForceField's specified
  aromaticity model, which may overwrite user-specified aromaticity on the ``Molecule``
- `PR #648 <https://github.com/openforcefield/openff-toolkit/pull/648>`_: Removes the
  ``utils.structure`` module, which was deprecated in 0.2.0.
- `PR #670 <https://github.com/openforcefield/openff-toolkit/pull/670>`_: Makes the
  :py:class:`Topology <openff.toolkit.topology.Topology>` returned by ``create_openmm_system``
  contain the partial charges and partial bond orders (if any) assigned during parameterization.
- `PR #675 <https://github.com/openforcefield/openff-toolkit/pull/675>`_ changes the
  exception raised when no ``antechamber`` executable is found from ``IOError`` to
  ``AntechamberNotFoundError``
- `PR #696 <https://github.com/openforcefield/openff-toolkit/pull/696>`_ Adds an
  ``aromaticity_model`` keyword argument to the
  :py:class:`ForceField <openff.toolkit.typing.engines.smirnoff.forcefield.ForceField>`
  constructor, which defaults to ``DEFAULT_AROMATICITY_MODEL``.

Bugfixes
"""""""""
- `PR #715 <https://github.com/openforcefield/openff-toolkit/pull/715>`_: Closes issue `Issue #475
  <https://github.com/openforcefield/openff-toolkit/issues/475>`_ writing a "PDB" file using OE backend rearranges
  the order of the atoms by pushing the hydrogens to the bottom.
- `PR #649 <https://github.com/openforcefield/openff-toolkit/pull/648>`_: Prevents 2020 OE
  toolkit from issuing a warning caused by doing stereo-specific smarts searches on certain
  structures.
- `PR #724 <https://github.com/openforcefield/openff-toolkit/pull/724>`_: Closes issue `Issue #502
  <https://github.com/openforcefield/openff-toolkit/issues/502>`_ Adding a utility function Topology.to_file() to 
  write topology and positions to a "PDB" file using openmm backend for pdb file write.

Tests added
"""""""""""
- `PR #694 <https://github.com/openforcefield/openff-toolkit/pull/694>`_: Adds automated testing
  to code snippets in docs.
- `PR #715 <https://github.com/openforcefield/openff-toolkit/pull/715>`_: Adds tests for pdb file writes using OE
  backend.
- `PR #724 <https://github.com/openforcefield/openff-toolkit/pull/724>`_: Adds tests for the utility function Topology.to_file().
  

0.7.1 - OETK2020 Compatibility and Minor Update
-----------------------------------------------

This is the first of our patch releases on our new planned monthly release schedule.

Detailed release notes are below, but the major new features of this release are updates for
compatibility with the new 2020 OpenEye Toolkits release, the
``get_available_force_fields`` function, and the disregarding of pyrimidal nitrogen stereochemistry
in molecule isomorphism checks.

Behavior changed
""""""""""""""""
- `PR #646 <https://github.com/openforcefield/openff-toolkit/pull/646>`_: Checking for
  :py:class:`Molecule <openff.toolkit.topology.Molecule>`
  equality using the ``==`` operator now disregards all pyrimidal nitrogen stereochemistry
  by default. To re-enable, use
  :py:class:`Molecule.{is|are}_isomorphic <openff.toolkit.topology.Molecule>`
  with the ``strip_pyrimidal_n_atom_stereo=False`` keyword argument.
- `PR #646 <https://github.com/openforcefield/openff-toolkit/pull/646>`_: Adds
  an optional ``toolkit_registry`` keyword argument to
  :py:class:`Molecule.are_isomorphic <openff.toolkit.topology.Molecule>`,
  which identifies the toolkit that should be used to search for pyrimidal nitrogens.


Bugfixes
""""""""
- `PR #647 <https://github.com/openforcefield/openff-toolkit/pull/647>`_: Updates
  :py:class:`OpenEyeToolkitWrapper <openff.toolkit.utils.toolkits.OpenEyeToolkitWrapper>`
  for 2020.0.4 OpenEye Toolkit behavior/API changes.
- `PR #646 <https://github.com/openforcefield/openff-toolkit/pull/646>`_: Fixes a bug where
  :py:class:`Molecule.chemical_environment_matches <openff.toolkit.topology.Molecule>`
  was not able to accept a :py:class:`ChemicalEnvironment <openff.toolkit.typing.chemistry.ChemicalEnvironment>` object
  as a query.
- `PR #634 <https://github.com/openforcefield/openff-toolkit/pull/634>`_: Fixes a bug in which calling
  :py:class:`RDKitToolkitWrapper.from_file <openff.toolkit.utils.toolkits.RDKitToolkitWrapper>` directly
  would not load files correctly if passed lowercase ``file_format``. Note that this bug did not occur when calling
  :py:class:`Molecule.from_file <openff.toolkit.topology.Molecule>`.
- `PR #631 <https://github.com/openforcefield/openff-toolkit/pull/631>`_: Fixes a bug in which calling
  :py:class:`unit_to_string <openff.toolkit.utils.utils.unit_to_string>` returned
  ``None`` when the unit is dimensionless. Now ``"dimensionless"`` is returned.
- `PR #630 <https://github.com/openforcefield/openff-toolkit/pull/630>`_: Closes issue `Issue #629
  <https://github.com/openforcefield/openff-toolkit/issues/629>`_ in which the wrong exception is raised when
  attempting to instantiate a :py:class:`ForceField <openff.toolkit.typing.engines.smirnoff.forcefield.ForceField>`
  from an unparsable string.

New features
""""""""""""
- `PR #632 <https://github.com/openforcefield/openff-toolkit/pull/632>`_: Adds
  :py:class:`ForceField.registered_parameter_handlers <openff.toolkit.typing.engines.smirnoff.forcefield.ForceField>`
- `PR #614 <https://github.com/openforcefield/openff-toolkit/pull/614>`_: Adds 
  :py:class:`ToolkitRegistry.deregister_toolkit <openff.toolkit.utils.toolkits.ToolkitRegistry>`
  to de-register registered toolkits, which can include toolkit wrappers loaded into ``GLOBAL_TOOLKIT_REGISTRY``
  by default.
- `PR #656 <https://github.com/openforcefield/openff-toolkit/pull/656>`_: Adds
  a new allowed ``am1elf10`` option to the OpenEye implementation of
  :py:class:`assign_partial_charges <openff.toolkit.utils.toolkits.OpenEyeToolkitWrapper>` which
  calculates the average partial charges at the AM1 level of theory using conformers selected using the ELF10 method.
- `PR #643 <https://github.com/openforcefield/openff-toolkit/pull/643>`_: Adds
  :py:class:`openforcefield.typing.engines.smirnoff.forcefield.get_available_force_fields <openff.toolkit.typing.engines.smirnoff.forcefield.get_available_force_fields>`,
  which returns paths to the files of force fields available through entry point plugins.


0.7.0 - Charge Increment Model, Proper Torsion interpolation, and new Molecule methods
--------------------------------------------------------------------------------------

This is a relatively large release, motivated by the idea that changing existing functionality is bad
so we shouldn't do it too often, but when we do change things we should do it all at once.

Here's a brief rundown of what changed, migration tips, and how to find more details in the full release notes below:

* To provide more consistent partial charges for a given molecule, existing conformers are now disregarded by default
  by ``Molecule.assign_partial_charges``. Instead, new conformers are generated for use in semiempirical calculations.
  Search for ``use_conformers``.
* Formal charges are now always returned as ``simtk.unit.Quantity`` objects, with units of elementary charge.
  To convert them to integers, use ``from simtk import unit`` and
  ``atom.formal_charge.value_in_unit(unit.elementary_charge)`` or
  ``mol.total_charge.value_in_unit(unit.elementary_charge)``.
  Search ``atom.formal_charge``.
* The OpenFF Toolkit now automatically reads and writes partial charges in SDF files. Search for
  ``atom.dprop.PartialCharges``.
* The OpenFF Toolkit now has different behavior for handling multi-molecule and multi-conformer SDF files. Search
  ``multi-conformer``.
* The OpenFF Toolkit now distinguishes between partial charges that are all-zero and partial charges that are unknown.
  Search ``partial_charges = None``.
* ``Topology.to_openmm`` now assigns unique atoms names by default. Search ``ensure_unique_atom_names``.
* Molecule equality checks are now done by graph comparison instead of SMILES comparison.
  Search ``Molecule.are_isomorphic``.
* The ``ChemicalEnvironment`` module was almost entirely removed, as it is an outdated duplicate of some Chemper
  functionality. Search ``ChemicalEnvironment``.
* ``TopologyMolecule.topology_particle_start_index`` has been removed from the ``TopologyMolecule`` API, since atoms
  and virtualsites are no longer contiguous in the ``Topology`` particle indexing system. Search
  ``topology_particle_start_index``.
* ``compute_wiberg_bond_orders`` has been renamed to ``assign_fractional_bond_orders``.

There are also a number of new features, such as:

* Support for ``ChargeIncrementModel`` sections in force fields.
* Support for ``ProperTorsion`` ``k`` interpolation in force fields using fractional bond orders.
* Support for AM1-Mulliken, Gasteiger, and other charge methods using the new ``assign_partial_charges`` methods.
* Support for AM1-Wiberg bond order calculation using either the OpenEye or RDKit/AmberTools backends and the
  ``assign_fractional_bond_orders`` methods.
* Initial (limited) interoperability with QCArchive, via ``Molecule.to_qcschema`` and ``from_qcschema``.
* A ``Molecule.visualize`` method.
* Several additional ``Molecule`` methods, including state enumeration and mapped SMILES creation.

**Major Feature: Support for the SMIRNOFF ChargeIncrementModel tag**

`The ChargeIncrementModel tag in the SMIRNOFF specification <https://open-forcefield-toolkit.readthedocs.io/en/latest/smirnoff.html#chargeincrementmodel-small-molecule-and-fragment-charges>`_
provides analagous functionality to AM1-BCC, except that instead of AM1-Mulliken charges, a number of different charge
methods can be called, and instead of a fixed library of two-atom charge corrections, an arbitrary number of
SMIRKS-based, N-atom charge corrections can be defined in the SMIRNOFF format.

The initial implementation of the SMIRNOFF ``ChargeIncrementModel`` tag accepts keywords for ``version``,
``partial_charge_method``, and ``number_of_conformers``. ``partial_charge_method`` can be any string, and it is
up to the ``ToolkitWrapper``'s ``compute_partial_charges`` methods to understand what they mean. For
geometry-independent ``partial_charge_method`` choices, ``number_of_conformers`` should be set to zero.

SMIRKS-based parameter application for ``ChargeIncrement`` parameters is different than other SMIRNOFF sections.
The initial implementation of ``ChargeIncrementModelHandler`` follows these rules:

* an atom can be subject to many ``ChargeIncrement`` parameters, which combine additively.
* a ``ChargeIncrement`` that matches a set of atoms is overwritten only if another ``ChargeIncrement``
  matches the same group of atoms, regardless of order. This overriding follows the normal SMIRNOFF hierarchy.

To give a concise example, what if a molecule ``A-B(-C)-D`` were being parametrized, and the force field
defined ``ChargeIncrement`` SMIRKS in the following order?

1) ``[A:1]-[B:2]``
2) ``[B:1]-[A:2]``
3) ``[A:1]-[B:2]-[C:3]``
4) ``[*:1]-[B:2](-[*:3])-[*:4]``
5) ``[D:1]-[B:2](-[*:3])-[*:4]``

In the case above, the ChargeIncrement from parameters 1 and 4 would NOT be applied to the molecule,
since another parameter matching the same set of atoms is specified further down in the parameter hierarchy
(despite those subsequent matches being in a different order).

Ultimately, the ChargeIncrement contributions from parameters 2, 3, and 5 would be summed and applied.

It's also important to identify a behavior that these rules were written to *avoid*: if not for the
"regardless of order" clause in the second rule, parameters 4 and 5 could actually have been applied six and two times,
respectively (due to symmetry in the SMIRKS and the use of wildcards). This situation could also arise as a result
of molecular symmetry. For example, a methyl group could match the SMIRKS ``[C:1]([H:2])([H:3])([H:4])`` six ways
(with different orderings of the three hydrogen atoms), but the user would almost certainly not intend for the charge
increments to be applied six times. The "regardless of order" clause was added specifically to address this.

In short, the first time a group of atoms becomes involved in a ``ChargeIncrement`` together, the OpenMM ``System`` gains a new
parameter "slot". Only another ``ChargeIncrement`` which applies to the exact same group of atoms (in any order) can
take over the "slot", pushing the original ``ChargeIncrement`` out.

**Major Feature: Support for ProperTorsion k value interpolation**

`Chaya Stern's work <https://chayast.github.io/fragmenter-manuscript/>`_
showed that we may be able to produce higher-quality proper torsion parameters by taking into
account the "partial bond order" of the torsion's central bond. We now have the machinery to compute AM1-Wiberg
partial bond orders for entire molecules using the ``assign_fractional_bond_orders`` methods of either  ``OpenEyeToolkitWrapper`` or ``AmberToolsToolkitWrapper``. The thought is that, if some simple electron population analysis shows
that a certain aromatic bond's order is 1.53, maybe rotations about that bond can be described well by interpolating
53% of the way between the single and double bond k values.

Full details of how to define a torsion-interpolating SMIRNOFF force fields are available in
`the ProperTorsions section of the SMIRNOFF specification <https://open-forcefield-toolkit.readthedocs.io/en/latest/smirnoff.html#fractional-torsion-bond-orders>`_.

Behavior changed
""""""""""""""""
- `PR #508 <https://github.com/openforcefield/openff-toolkit/pull/508>`_:
  In order to provide the same results for the same chemical species, regardless of input
  conformation,
  :py:class:`Molecule <openff.toolkit.topology.Molecule>`
  ``assign_partial_charges``, ``compute_partial_charges_am1bcc``, and
  ``assign_fractional_bond_orders`` methods now default to ignore input conformers
  and generate new conformer(s) of the molecule before running semiempirical calculations.
  Users can override this behavior by specifying the keyword argument
  ``use_conformers=molecule.conformers``.
- `PR #281 <https://github.com/openforcefield/openff-toolkit/pull/281>`_: Closes
  `Issue #250 <https://github.com/openforcefield/openff-toolkit/issues/250>`_
  by adding support for partial charge I/O in SDF. The partial charges are stored as a property in the
  SDF molecule block under the tag ``<atom.dprop.PartialCharge>``.
- `PR #281 <https://github.com/openforcefield/openff-toolkit/pull/281>`_: If a
  :py:class:`Molecule <openff.toolkit.topology.Molecule>`'s
  ``partial_charges`` attribute is set to ``None`` (the default value), calling ``to_openeye`` will
  now produce a OE molecule with partial charges set to ``nan``. This would previously produce an OE
  molecule with partial charges of 0.0, which was a loss of information, since it wouldn't be clear
  whether the original OFFMol's partial charges were REALLY all-zero as opposed to ``None``. OpenEye toolkit
  wrapper methods such as ``from_smiles`` and ``from_file`` now produce OFFMols with
  ``partial_charges = None`` when appropriate (previously these would produce OFFMols with
  all-zero charges, for the same reasoning as above).
- `PR #281 <https://github.com/openforcefield/openff-toolkit/pull/281>`_:
  :py:class:`Molecule <openff.toolkit.topology.Molecule>`
  ``to_rdkit``
  now sets partial charges on the RDAtom's ``PartialCharges`` property (this was previously set
  on the ``partial_charges`` property). If the
  :py:class:`Molecule <openff.toolkit.topology.Molecule>`'s partial_charges attribute is ``None``, this property
  will not be defined on the RDAtoms.
- `PR #281 <https://github.com/openforcefield/openff-toolkit/pull/281>`_:
  Enforce the behavior during SDF I/O that a SDF may contain multiple
  `molecules`, but that the OFF Toolkit
  does not assume that it contains multiple `conformers of the same molecule`. This is an
  important distinction, since otherwise there is ambiguity around whether properties of one
  entry in a SDF are shared among several molecule blocks or not, or how to resolve conflicts if properties
  are defined differently for several "conformers" of chemically-identical species (More info
  `here <https://docs.eyesopen.com/toolkits/python/oechemtk/oemol.html#dude-where-s-my-sd-data>`_).
  If the user requests the OFF Toolkit to write a multi-conformer
  :py:class:`Molecule <openff.toolkit.topology.Molecule>` to SDF, only the first conformer will be written.
  For more fine-grained control of writing properties, conformers, and partial charges, consider
  using ``Molecule.to_rdkit`` or ``Molecule.to_openeye`` and using the functionality offered by
  those packages.
- `PR #281 <https://github.com/openforcefield/openff-toolkit/pull/281>`_: Due to different
  constraints placed on the data types allowed by external toolkits, we make our best effort to
  preserve :py:class:`Molecule <openff.toolkit.topology.Molecule>`
  ``properties`` when converting molecules to other packages, but users should be aware that
  no guarantee of data integrity is made. The only data format for keys and values in the property dict that
  we will try to support through a roundtrip to another toolkit's Molecule object is ``string``.
- `PR #574 <https://github.com/openforcefield/openff-toolkit/pull/574>`_: Removed check that all
  partial charges are zero after assignment by ``quacpac`` when AM1BCC used for charge assignment.
  This check fails erroneously for cases in which the partial charge assignments are correctly all zero,
  such as for ``N#N``. It is also an unnecessary check given that ``quacpac`` will reliably indicate when
  it has failed to assign charges.
- `PR #597 <https://github.com/openforcefield/openff-toolkit/pull/597>`_: Energy-minimized sample systems
  with Parsley 1.1.0.
- `PR #558 <https://github.com/openforcefield/openff-toolkit/pull/558>`_: The
  :py:class:`Topology <openff.toolkit.topology.Topology>`
  particle indexing system now orders :py:class:`TopologyVirtualSites <openff.toolkit.topology.TopologyVirtualSite>`
  after all atoms.
- `PR #469 <https://github.com/openforcefield/openff-toolkit/pull/469>`_:
  When running :py:meth:`Topology.to_openmm <openff.toolkit.topology.Topology.to_openmm>`, unique atom names
  are generated if the provided atom names are not unique (overriding any existing atom names). This
  uniqueness extends only to atoms in the same molecule. To disable this behavior, set the kwarg
  ``ensure_unique_atom_names=False``.
- `PR #472 <https://github.com/openforcefield/openff-toolkit/pull/472>`_:
  :py:meth:`Molecule.__eq__ <openff.toolkit.topology.Molecule>` now uses the new
  :py:meth:`Molecule.are_isomorphic <openff.toolkit.topology.Molecule.are_isomorphic>` to perform the
  similarity checking.
- `PR #472 <https://github.com/openforcefield/openff-toolkit/pull/472>`_:
  The :py:meth:`Topology.from_openmm <openff.toolkit.topology.Topology.from_openmm>` and
  :py:meth:`Topology.add_molecule <openff.toolkit.topology.Topology.add_molecule>` methods now use the
  :py:meth:`Molecule.are_isomorphic <openff.toolkit.topology.Molecule.are_isomorphic>` method to match
  molecules.
- `PR #551 <https://github.com/openforcefield/openff-toolkit/pull/551>`_: Implemented the
  :py:meth:`ParameterHandler.get_parameter <openff.toolkit.typing.engines.smirnoff.parameters.ParameterHandler.get_parameter>`
  function (would previously return ``None``).

API-breaking changes
""""""""""""""""""""
- `PR #471 <https://github.com/openforcefield/openff-toolkit/pull/471>`_: Closes
  `Issue #465 <https://github.com/openforcefield/openff-toolkit/issues/465>`_.
  ``atom.formal_charge`` and ``molecule.total_charge`` now return ``simtk.unit.Quantity`` objects
  instead of integers. To preserve backward compatibility, the setter for ``atom.formal_charge``
  can accept either a ``simtk.unit.Quantity`` or an integer.
- `PR #601 <https://github.com/openforcefield/openff-toolkit/pull/601>`_: Removes
  almost all of the previous
  :py:class:`ChemicalEnvironment <openff.toolkit.typing.chemistry.ChemicalEnvironment>`
  API, since this entire module was simply copied from
  `Chemper <https://github.com/MobleyLab/chemper>`_ several years ago and has fallen behind on updates.
  Currently only
  :py:meth:`ChemicalEnvironment.get_type <openff.toolkit.typing.chemistry.ChemicalEnvironment.get_type>`,
  :py:meth:`ChemicalEnvironment.validate <openff.toolkit.typing.chemistry.ChemicalEnvironment.validate>`,
  and an equivalent classmethod
  :py:meth:`ChemicalEnvironment.validate_smirks <openff.toolkit.typing.chemistry.ChemicalEnvironment.validate_smirks>`
  remain. Also, please comment on
  `this GitHub issue <https://github.com/MobleyLab/chemper/issues/90>`_ if you HAVE been using
  the previous extra functionality in this module and would like us to prioritize creation of a Chemper
  conda package.
- `PR #558 <https://github.com/openforcefield/openff-toolkit/pull/558>`_: Removes
  ``TopologyMolecule.topology_particle_start_index``, since the :py:class:`Topology <openff.toolkit.topology.Topology>`
  particle indexing system now orders :py:class:`TopologyVirtualSites <openff.toolkit.topology.TopologyVirtualSite>`
  after all atoms.
  :py:meth:`TopologyMolecule.atom_start_topology_index <openff.toolkit.topology.TopologyMolecule.atom_start_topology_index>`
  and
  :py:meth:`TopologyMolecule.virtual_particle_start_topology_index <openff.toolkit.topology.TopologyMolecule.virtual_particle_start_topology_index>`
  are still available to access the appropriate values in the respective topology indexing systems.
- `PR #508 <https://github.com/openforcefield/openff-toolkit/pull/508>`_:
  ``OpenEyeToolkitWrapper.compute_wiberg_bond_orders`` is now
  :py:meth:`OpenEyeToolkitWrapper.assign_fractional_bond_orders <openff.toolkit.utils.toolkits.OpenEyeToolkitWrapper.assign_fractional_bond_orders>`.
  The ``charge_model`` keyword is now ``bond_order_model``. The allowed values of this keyword have
  changed from ``am1`` and ``pm3`` to ``am1-wiberg`` and ``pm3-wiberg``, respectively.
- `PR #508 <https://github.com/openforcefield/openff-toolkit/pull/508>`_:
  ``Molecule.compute_wiberg_bond_orders`` is now
  :py:meth:`Molecule.assign_fractional_bond_orders <openff.toolkit.topology.Molecule.assign_fractional_bond_orders>`.
- `PR #595 <https://github.com/openforcefield/openff-toolkit/pull/595>`_: Removed functions
  ``openforcefield.utils.utils.temporary_directory`` and
  ``openforcefield.utils.utils.temporary_cd`` and replaced their behavior with
  ``tempfile.TemporaryDirectory()``.

New features
""""""""""""
- `PR #471 <https://github.com/openforcefield/openff-toolkit/pull/471>`_: Closes
  `Issue #208 <https://github.com/openforcefield/openff-toolkit/issues/208>`_
  by implementing support for the
  ``ChargeIncrementModel`` tag in the `SMIRNOFF specification <https://open-forcefield-toolkit.readthedocs.io/en/latest/smirnoff.html#chargeincrementmodel-small-molecule-and-fragment-charges>`_.
- `PR #471 <https://github.com/openforcefield/openff-toolkit/pull/471>`_: Implements
  ``Molecule.assign_partial_charges``, which calls one of the newly-implemented
  ``OpenEyeToolkitWrapper.assign_partial_charges``, and
  ``AmberToolsToolkitWrapper.assign_partial_charges``. ``strict_n_conformers`` is a
  optional boolean keyword argument indicating whether an ``IncorrectNumConformersError`` should be raised if an invalid
  number of conformers is supplied during partial charge calculation. For example, if two conformers are
  supplied, but ``partial_charge_method="AM1BCC"`` is also set, then there is no clear use for
  the second conformer. The previous behavior in this case was to raise a warning, and to preserve that
  behavior, ``strict_n_conformers`` defaults to a value of ``False``.
- `PR #471 <https://github.com/openforcefield/openff-toolkit/pull/471>`_: Adds
  keyword argument ``raise_exception_types`` (default: ``[Exception]``) to
  :py:meth:`ToolkitRegistry.call <openff.toolkit.utils.toolkits.ToolkitRegistry.call>`.
  The default value will provide the previous OpenFF Toolkit behavior, which is that the first ToolkitWrapper
  that can provide the requested method is called, and it either returns on success or raises an exception. This new
  keyword argument allows the ToolkitRegistry to *ignore* certain exceptions, but treat others as fatal.
  If ``raise_exception_types = []``, the ToolkitRegistry will attempt to call each ToolkitWrapper that provides the
  requested method and if none succeeds, a single ``ValueError`` will be raised, with text listing the
  errors that were raised by each ToolkitWrapper.
- `PR #601 <https://github.com/openforcefield/openff-toolkit/pull/601>`_: Adds
  :py:meth:`RDKitToolkitWrapper.get_tagged_smarts_connectivity <openff.toolkit.utils.toolkits.RDKitToolkitWrapper.get_tagged_smarts_connectivity>`
  and
  :py:meth:`OpenEyeToolkitWrapper.get_tagged_smarts_connectivity <openff.toolkit.utils.toolkits.OpenEyeToolkitWrapper.get_tagged_smarts_connectivity>`,
  which allow the use of either toolkit for smirks/tagged smarts validation.
- `PR #600 <https://github.com/openforcefield/openff-toolkit/pull/600>`_:
  Adds :py:meth:`ForceField.__getitem__ <openff.toolkit.typing.engines.smirnoff.forcefield.ForceField>`
  to look up ``ParameterHandler`` objects based on their string names.
- `PR #508 <https://github.com/openforcefield/openff-toolkit/pull/508>`_:
  Adds :py:meth:`AmberToolsToolkitWrapper.assign_fractional_bond_orders <openff.toolkit.utils.toolkits.AmberToolsToolkitWrapper.assign_fractional_bond_orders>`.
- `PR #469 <https://github.com/openforcefield/openff-toolkit/pull/469>`_: The
  :py:class:`Molecule <openff.toolkit.topology.Molecule>` class adds
  :py:meth:`Molecule.has_unique_atom_names <openff.toolkit.topology.Molecule.has_unique_atom_names>`
  and :py:meth:`Molecule.has_unique_atom_names <openff.toolkit.topology.Molecule.generate_unique_atom_names>`.
- `PR #472 <https://github.com/openforcefield/openff-toolkit/pull/472>`_:
  Adds to the :py:class:`Molecule <openff.toolkit.topology.Molecule>` class
  :py:meth:`Molecule.are_isomorphic <openff.toolkit.topology.Molecule.are_isomorphic>`
  and :py:meth:`Molecule.is_isomorphic_with <openff.toolkit.topology.Molecule.is_isomorphic_with>`
  and :py:meth:`Molecule.hill_formula <openff.toolkit.topology.Molecule.hill_formula>`
  and :py:meth:`Molecule.to_hill_formula <openff.toolkit.topology.Molecule.to_hill_formula>`
  and :py:meth:`Molecule.to_qcschema <openff.toolkit.topology.Molecule.to_qcschema>`
  and :py:meth:`Molecule.from_qcschema <openff.toolkit.topology.Molecule.from_qcschema>`
  and :py:meth:`Molecule.from_mapped_smiles <openff.toolkit.topology.Molecule.from_mapped_smiles>`
  and :py:meth:`Molecule.from_pdb_and_smiles <openff.toolkit.topology.Molecule.from_pdb_and_smiles>`
  and :py:meth:`Molecule.canonical_order_atoms <openff.toolkit.topology.Molecule.canonical_order_atoms>`
  and :py:meth:`Molecule.remap <openff.toolkit.topology.Molecule.remap>`

    .. note::
       The to_qcschema method accepts an extras dictionary which is passed into the validated qcelemental.models.Molecule
       object.

- `PR #506 <https://github.com/openforcefield/openff-toolkit/pull/506>`_:
  The :py:class:`Molecule <openff.toolkit.topology.Molecule>` class adds
  :py:meth:`Molecule.find_rotatable_bonds <openff.toolkit.topology.Molecule.find_rotatable_bonds>`
- `PR #521 <https://github.com/openforcefield/openff-toolkit/pull/521>`_:
  Adds :py:meth:`Molecule.to_inchi <openff.toolkit.topology.Molecule.to_inchi>`
  and :py:meth:`Molecule.to_inchikey <openff.toolkit.topology.Molecule.to_inchikey>`
  and :py:meth:`Molecule.from_inchi <openff.toolkit.topology.Molecule.from_inchi>`

    .. warning::
       InChI was not designed as an molecule interchange format and using it as one is not recommended. Many round trip
       tests will fail when using this format due to a loss of information. We have also added support for fixed
       hydrogen layer nonstandard InChI which can help in the case of tautomers, but overall creating molecules from InChI should be
       avoided.

- `PR #529 <https://github.com/openforcefield/openff-toolkit/pull/529>`_: Adds the ability to write out to XYZ files via
  :py:meth:`Molecule.to_file <openff.toolkit.topology.Molecule.to_file>` Both single frame and multiframe XYZ files are supported.
  Note reading from XYZ files will not be supported due to the lack of connectivity information.
- `PR #535 <https://github.com/openforcefield/openff-toolkit/pull/535>`_: Extends the the API for the
  :py:meth:`Molecule.to_smiles <openff.toolkit.topology.Molecule.to_smiles>` to allow for the creation of cmiles
  identifiers through combinations of isomeric, explicit hydrogen and mapped smiles, the default settings will return
  isomeric explicit hydrogen smiles as expected.

        .. warning::
           Atom maps can be supplied to the properties dictionary to modify which atoms have their map index included,
           if no map is supplied all atoms will be mapped in the order they appear in the
           :py:class:`Molecule <openff.toolkit.topology.Molecule>`.

- `PR #563 <https://github.com/openforcefield/openff-toolkit/pull/563>`_:
  Adds ``test_forcefields/ion_charges.offxml``, giving ``LibraryCharges`` for monatomic ions.
- `PR #543 <https://github.com/openforcefield/openff-toolkit/pull/543>`_:
  Adds 3 new methods to the :py:class:`Molecule <openff.toolkit.topology.Molecule>` class which allow the enumeration of molecule
  states. These are :py:meth:`Molecule.enumerate_tautomers <openff.toolkit.topology.Molecule.enumerate_tautomers>`,
  :py:meth:`Molecule.enumerate_stereoisomers <openff.toolkit.topology.Molecule.enumerate_stereoisomers>`,
  :py:meth:`Molecule.enumerate_protomers <openff.toolkit.topology.Molecule.enumerate_protomers>`

      .. warning::
         Enumerate protomers is currently only available through the OpenEye toolkit.

- `PR #573 <https://github.com/openforcefield/openff-toolkit/pull/573>`_:
  Adds ``quacpac`` error output to ``quacpac`` failure in ``Molecule.compute_partial_charges_am1bcc``.
- `PR #560 <https://github.com/openforcefield/openff-toolkit/issues/560>`_: Added visualization method to the the Molecule class.
- `PR #620 <https://github.com/openforcefield/openff-toolkit/pull/620>`_: Added the ability to register parameter handlers via entry point plugins. This functionality is accessible by initializing a ``ForceField`` with the ``load_plugins=True`` keyword argument. 
- `PR #582 <https://github.com/openforcefield/openff-toolkit/pull/582>`_: Added fractional bond order interpolation
  Adds `return_topology` kwarg to
  :py:meth:`Forcefield.create_openmm_system <openff.toolkit.typing.engines.smirnoff.forcefield.ForceField.create_openmm_system>`,
  which returns the processed topology along with the OpenMM ``System`` when ``True`` (default ``False``).

Tests added
"""""""""""
- `PR #558 <https://github.com/openforcefield/openff-toolkit/pull/558>`_: Adds tests ensuring
  that the new Topology particle indexing system are properly implemented, and that TopologyVirtualSites
  reference the correct TopologyAtoms.
- `PR #469 <https://github.com/openforcefield/openff-toolkit/pull/469>`_: Added round-trip SMILES test
  to add coverage for :py:meth:`Molecule.from_smiles <openff.toolkit.topology.Molecule.from_smiles>`.
- `PR #469 <https://github.com/openforcefield/openff-toolkit/pull/469>`_: Added tests for unique atom
  naming behavior in  :py:meth:`Topology.to_openmm <openff.toolkit.topology.Topology.to_openmm>`, as
  well as tests of the ``ensure_unique_atom_names=False`` kwarg disabling this behavior.
- `PR #472 <https://github.com/openforcefield/openff-toolkit/pull/472>`_: Added tests for
  :py:meth:`Molecule.hill_formula <openff.toolkit.topology.Molecule.hill_formula>` and
  :py:meth:`Molecule.to_hill_formula <openff.toolkit.topology.Molecule.to_hill_formula>` for the
  various supported input types.
- `PR #472 <https://github.com/openforcefield/openff-toolkit/pull/472>`_: Added round-trip test for
  :py:meth:`Molecule.from_qcschema <openff.toolkit.topology.Molecule.from_qcschema>` and
  :py:meth:`Molecule.to_qcschema <openff.toolkit.topology.Molecule.to_qcschema>`.
- `PR #472 <https://github.com/openforcefield/openff-toolkit/pull/472>`_: Added tests for
  :py:meth:`Molecule.is_isomorphic_with <openff.toolkit.topology.Molecule.is_isomorphic_with>` and
  :py:meth:`Molecule.are_isomorphic <openff.toolkit.topology.Molecule.are_isomorphic>`
  with various levels of isomorphic graph matching.
- `PR #472 <https://github.com/openforcefield/openff-toolkit/pull/472>`_: Added toolkit dependent tests
  for :py:meth:`Molecule.canonical_order_atoms <openff.toolkit.topology.Molecule.canonical_order_atoms>`
  due to differences in the algorithms used.
- `PR #472 <https://github.com/openforcefield/openff-toolkit/pull/472>`_: Added a test for
  :py:meth:`Molecule.from_mapped_smiles <openff.toolkit.topology.Molecule.from_mapped_smiles>` using
  the molecule from issue #412 to ensure it is now fixed.
- `PR #472 <https://github.com/openforcefield/openff-toolkit/pull/472>`_: Added a test for
  :py:meth:`Molecule.remap <openff.toolkit.topology.Molecule.remap>`, this also checks for expected
  error when the mapping is not complete.
- `PR #472 <https://github.com/openforcefield/openff-toolkit/pull/472>`_: Added tests for
  :py:meth:`Molecule.from_pdb_and_smiles <openff.toolkit.topology.Molecule.from_pdb_and_smiles>`
  to check for a correct combination of smiles and PDB and incorrect combinations.
- `PR #509 <https://github.com/openforcefield/openff-toolkit/pull/509>`_: Added test for
  :py:meth:`Molecule.chemical_environment_matches <openff.toolkit.topology.Molecule.chemical_environment_matches>`
  to check that the complete set of matches is returned.
- `PR #509 <https://github.com/openforcefield/openff-toolkit/pull/509>`_: Added test for
  :py:meth:`Forcefield.create_openmm_system <openff.toolkit.typing.engines.smirnoff.forcefield.ForceField.create_openmm_system>`
  to check that a protein system can be created.
- `PR #506 <https://github.com/openforcefield/openff-toolkit/pull/506>`_: Added a test for the molecule
  identified in issue #513 as losing aromaticity when converted to rdkit.
- `PR #506 <https://github.com/openforcefield/openff-toolkit/pull/506>`_: Added a verity of toolkit dependent tests
  for identifying rotatable bonds while ignoring the user requested types.
- `PR #521 <https://github.com/openforcefield/openff-toolkit/pull/521>`_: Added toolkit independent round-trip InChI
  tests which add coverage for :py:meth:`Molecule.to_inchi <openff.toolkit.topology.Molecule.to_inchi>` and
  :py:meth:`Molecule.from_inchi <openff.toolkit.topology.Molecule.from_inchi>`. Also added coverage for bad inputs and
  :py:meth:`Molecule.to_inchikey <openff.toolkit.topology.Molecule.to_inchikey>`.
- `PR #529 <https://github.com/openforcefield/openff-toolkit/pull/529>`_: Added to XYZ file coverage tests.
- `PR #563 <https://github.com/openforcefield/openff-toolkit/pull/563>`_: Added `LibraryCharges` parameterization test
  for monatomic ions in ``test_forcefields/ion_charges.offxml``.
- `PR #543 <https://github.com/openforcefield/openff-toolkit/pull/543>`_: Added tests to assure that state enumeration can
  correctly find molecules tautomers, stereoisomers and protomers when possible.
- `PR #573 <https://github.com/openforcefield/openff-toolkit/pull/573>`_: Added test for ``quacpac`` error output
  for ``quacpac`` failure in ``Molecule.compute_partial_charges_am1bcc``.
- `PR #579 <https://github.com/openforcefield/openff-toolkit/pull/579>`_: Adds regression tests to ensure RDKit can be
  be used to write multi-model PDB files.
- `PR #582 <https://github.com/openforcefield/openff-toolkit/pull/582>`_: Added fractional bond order interpolation tests,
  tests for :py:class:`ValidatedDict <openff.toolkit.utils.collections.ValidatedDict>`.


Bugfixes
""""""""
- `PR #558 <https://github.com/openforcefield/openff-toolkit/pull/558>`_: Fixes a bug where
  :py:meth:`TopologyVirtualSite.atoms <openff.toolkit.topology.TopologyVirtualSite.atoms>` would
  not correctly apply ``TopologyMolecule`` atom ordering on top of the reference molecule ordering,
  in cases where the same molecule appears multiple times, but in a different order, in the same Topology.
- `Issue #460 <https://github.com/openforcefield/openff-toolkit/issues/460>`_: Creates unique atom
  names in :py:meth:`Topology.to_openmm <openff.toolkit.topology.Topology.to_openmm>` if the existing
  ones are not unique. The lack of unique atom names had been causing problems in workflows involving
  downstream tools that expect unique atom names.
- `Issue #448 <https://github.com/openforcefield/openff-toolkit/issues/448>`_: We can now make molecules
  from mapped smiles using :py:meth:`Molecule.from_mapped_smiles <openff.toolkit.topology.Molecule.from_mapped_smiles>`
  where the order will correspond to the indeing used in the smiles.
  Molecules can also be re-indexed at any time using the
  :py:meth:`Molecule.remap <openff.toolkit.topology.Molecule.remap>`.
- `Issue #462 <https://github.com/openforcefield/openff-toolkit/issues/462>`_: We can now instance the
  :py:class:`Molecule <openff.toolkit.topology.Molecule>` from a QCArchive entry record instance or dictionary
  representation.
- `Issue #412 <https://github.com/openforcefield/openff-toolkit/issues/412>`_: We can now instance the
  :py:class:`Molecule <openff.toolkit.topology.Molecule>` using
  :py:meth:`Molecule.from_mapped_smiles <openff.toolkit.topology.Molecule.from_mapped_smiles>`. This resolves
  an issue caused by RDKit considering atom map indices to be a distinguishing feature of an atom, which led
  to erroneous definition of chirality (as otherwise symmetric substituents would be seen as different).
  We anticipate that this will reduce the number of times you need to
  type ``allow_undefined_stereo=True`` when processing molecules that do not actually contain stereochemistrty.
- `Issue #513 <https://github.com/openforcefield/openff-toolkit/issues/513>`_: The
  :py:meth:`Molecule.to_rdkit <openff.toolkit.topology.Molecule.to_rdkit>` now re-sets the aromaticity model
  after sanitizing the molecule.
- `Issue #500 <https://github.com/openforcefield/openff-toolkit/issues/500>`_: The
  :py:meth:`Molecule.find_rotatable_bonds <openff.toolkit.topology.Molecule.find_rotatable_bonds>` has been added
  which returns a list of rotatable :py:class:`Bond <openff.toolkit.topology.Bond>` instances for the molecule.
- `Issue #491 <https://github.com/openforcefield/openff-toolkit/issues/491>`_: We can now parse large molecules without hitting a match limit cap.
- `Issue #474 <https://github.com/openforcefield/openff-toolkit/issues/474>`_: We can now  convert molecules to InChI and
  InChIKey and from InChI.
- `Issue #523 <https://github.com/openforcefield/openff-toolkit/issues/523>`_: The
  :py:meth:`Molecule.to_file <openff.toolkit.topology.Molecule.to_file>` method can now correctly write to ``MOL``
  files, in line with the supported file type list.
- `Issue #568 <https://github.com/openforcefield/openff-toolkit/issues/568>`_: The
  :py:meth:`Molecule.to_file <openff.toolkit.topology.Molecule.to_file>` can now correctly write multi-model PDB files
  when using the RDKit backend toolkit.


Examples added
""""""""""""""
- `PR #591 <https://github.com/openforcefield/openff-toolkit/pull/591>`_ and
  `PR #533 <https://github.com/openforcefield/openff-toolkit/pull/533>`_: Adds an
  `example notebook and utility to compute conformer energies <https://github.com/openforcefield/openff-toolkit/blob/master/examples/conformer_energies>`_.
  This example is made to be reverse-compatible with the 0.6.0 OpenFF Toolkit release.
- `PR #472 <https://github.com/openforcefield/openff-toolkit/pull/472>`_: Adds an example notebook
  `QCarchive_interface.ipynb <https://github.com/openforcefield/openff-toolkit/blob/master/examples/QCArchive_interface/QCarchive_interface.ipynb>`_
  which shows users how to instance the :py:class:`Molecule <openff.toolkit.topology.Molecule>` from
  a QCArchive entry level record and calculate the energy using RDKit through QCEngine.



0.6.0 - Library Charges
-----------------------

This release adds support for a new SMIRKS-based charge assignment method,
`Library Charges <https://open-forcefield-toolkit.readthedocs.io/en/latest/smirnoff.html#librarycharges-library-charges-for-polymeric-residues-and-special-solvent-models>`_.
The addition of more charge assignment methods opens the door for new types of
experimentation, but also introduces several complex behaviors and failure modes.
Accordingly, we have made changes
to the charge assignment infrastructure to check for cases when partial charges do
not sum to the formal charge of the molecule, or when no charge assignment method is able
to generate charges for a molecule. More detailed explanation of the new errors that may be raised and
keywords for overriding them are in the "Behavior Changed" section below.


With this release, we update ``test_forcefields/tip3p.offxml`` to be a working example of assigning LibraryCharges.
However, we do not provide any force field files to assign protein residue ``LibraryCharges``.
If you are interested in translating an existing protein FF to SMIRNOFF format or developing a new one, please
feel free to contact us on the `Issue tracker <https://github.com/openforcefield/openff-toolkit/issues>`_ or open a
`Pull Request <https://github.com/openforcefield/openff-toolkit/pulls>`_.


New features
""""""""""""
- `PR #433 <https://github.com/openforcefield/openff-toolkit/pull/433>`_: Closes
  `Issue #25 <https://github.com/openforcefield/openff-toolkit/issues/25>`_ by adding
  initial support for the
  `LibraryCharges tag in the SMIRNOFF specification <https://open-forcefield-toolkit.readthedocs.io/en/latest/smirnoff.html#librarycharges-library-charges-for-polymeric-residues-and-special-solvent-models>`_
  using
  :py:class:`LibraryChargeHandler <openff.toolkit.typing.engines.smirnoff.parameters.LibraryChargeHandler>`.
  For a molecule to have charges assigned using Library Charges, all of its atoms must be covered by
  at least one ``LibraryCharge``. If an atom is covered by multiple ``LibraryCharge`` s, then the last
  ``LibraryCharge`` matched will be applied (per the hierarchy rules in the SMIRNOFF format).

  This functionality is thus able to apply per-residue charges similar to those in traditional
  protein force fields. At this time, there is no concept of "residues" or "fragments" during
  parametrization, so it is not possible to assign charges to `some` atoms in a molecule using
  ``LibraryCharge`` s, but calculate charges for other atoms in the same molecule using a different
  method. To assign charges to a protein, LibraryCharges SMARTS must be provided for
  the residues and protonation states in the molecule, as well as for any capping groups
  and post-translational modifications that are present.

  It is valid for ``LibraryCharge`` SMARTS to `partially` overlap one another. For example, a molecule
  consisting of atoms ``A-B-C`` connected by single bonds could be matched by a SMIRNOFF
  ``LibraryCharges`` section containing two ``LibraryCharge`` SMARTS: ``A-B`` and ``B-C``. If
  listed in that order, the molecule would be assigned the ``A`` charge from the ``A-B`` ``LibraryCharge``
  element and the ``B`` and ``C`` charges from the ``B-C`` element. In testing, these types of
  partial overlaps were found to frequently be sources of undesired behavior, so it is recommended
  that users define whole-molecule ``LibraryCharge`` SMARTS whenever possible.

- `PR #455 <https://github.com/openforcefield/openff-toolkit/pull/455>`_: Addresses
  `Issue #393 <https://github.com/openforcefield/openff-toolkit/issues/393>`_ by adding
  :py:meth:`ParameterHandler.attribute_is_cosmetic <openff.toolkit.typing.engines.smirnoff.parameters.ParameterHandler.attribute_is_cosmetic>`
  and
  :py:meth:`ParameterType.attribute_is_cosmetic <openff.toolkit.typing.engines.smirnoff.parameters.ParameterType.attribute_is_cosmetic>`,
  which return True if the provided attribute name is defined for the queried object
  but does not correspond to an allowed value in the SMIRNOFF spec.

Behavior changed
""""""""""""""""
- `PR #433 <https://github.com/openforcefield/openff-toolkit/pull/433>`_: If a molecule
  can not be assigned charges by any charge-assignment method, an
  ``openforcefield.typing.engines.smirnoff.parameters.UnassignedMoleculeChargeException``
  will be raised. Previously, creating a system without either ``ToolkitAM1BCCHandler`` or
  the ``charge_from_molecules`` keyword argument to ``ForceField.create_openmm_system`` would
  produce an OpenMM ``System`` where the molecule has zero charge on all atoms. However, given that we
  will soon be adding more options for charge assignment, it is important that
  failures not be silent. Molecules with zero charge can still be produced by setting the
  ``Molecule.partial_charges`` array to be all zeroes, and including the molecule in the
  ``charge_from_molecules`` keyword argument to ``create_openmm_system``.
- `PR #433 <https://github.com/openforcefield/openff-toolkit/pull/433>`_: Due to risks
  introduced by permitting charge assignment using partially-overlapping ``LibraryCharge`` s,
  the toolkit will now raise a
  ``openforcefield.typing.engines.smirnoff.parameters.NonIntegralMoleculeChargeException``
  if the sum of partial charges on a molecule are found to be more than 0.01 elementary charge units
  different than the molecule's formal charge. This exception can be overridden by providing
  the ``allow_nonintegral_charges=True`` keyword argument to ``ForceField.create_openmm_system``.




Tests added
"""""""""""
- `PR #430 <https://github.com/openforcefield/openff-toolkit/pull/430>`_: Added test for
  Wiberg Bond Order implemented in OpenEye Toolkits. Molecules taken from
  DOI:10.5281/zenodo.3405489 . Added by Sukanya Sasmal.
- `PR #569 <https://github.com/openforcefield/openff-toolkit/pull/569>`_: Added round-trip tests for more serialization formats (dict, YAML, TOML, JSON, BSON, messagepack, pickle). Note that some are unsupported, but the tests raise the appropriate error.


Bugfixes
""""""""
- `PR #431 <https://github.com/openforcefield/openff-toolkit/pull/431>`_: Fixes an issue
  where ``ToolkitWrapper`` objects would improperly search for functionality in the
  ``GLOBAL_TOOLKIT_REGISTRY``, even though a specific ``ToolkitRegistry`` was requested for an
  operation.
- `PR #439 <https://github.com/openforcefield/openff-toolkit/pull/439>`_: Fixes
  `Issue #438 <https://github.com/openforcefield/openff-toolkit/issues/438>`_, by replacing
  call to NetworkX ``Graph.node`` with call to ``Graph.nodes``, per
  `2.4 migration guide <https://networkx.github.io/documentation/stable/release/release_2.4.html>`_.

Files modified
""""""""""""""
- `PR #433 <https://github.com/openforcefield/openff-toolkit/pull/433>`_: Updates
  the previously-nonfunctional ``test_forcefields/tip3p.offxml`` to a functional state
  by updating it to the SMIRNOFF
  0.3 specification, and specifying atomic charges using the ``LibraryCharges`` tag.


0.5.1 - Adding the parameter coverage example notebook
------------------------------------------------------

This release contains a new notebook example,
`check_parameter_coverage.ipynb <https://github.com/openforcefield/openff-toolkit/blob/master/examples/check_dataset_parameter_coverage/check_parameter_coverage.ipynb>`_,
which loads sets of molecules, checks whether they are parameterizable,
and generates reports of chemical motifs that are not.
It also fixes several simple issues, improves warnings and docstring text,
and removes unused files.

The parameter coverage example notebook goes hand-in-hand with the
release candidate of our initial force field,
`openff-1.0.0-RC1.offxml <https://github.com/openforcefield/openforcefields>`_
, which will be temporarily available until the official force
field release is made in October.
Our goal in publishing this notebook alongside our first major refitting is to allow interested
users to check whether there is parameter coverage for their molecules of interest.
If the force field is unable to parameterize a molecule, this notebook will generate
reports of the specific chemistry that is not covered. We understand that many organizations
in our field have restrictions about sharing specific molecules, and the outputs from this
notebook can easily be cropped to communicate unparameterizable chemistry without revealing
the full structure.

The force field release candidate is in our new refit force field package,
`openforcefields <https://github.com/openforcefield/openforcefields>`_.
This package is now a part of the Open Force Field Toolkit conda recipe, along with the original
`smirnoff99Frosst <https://github.com/openforcefield/smirnoff99Frosst>`_ line of force fields.

Once the ``openforcefields`` conda package is installed, you can load the release candidate using:

``ff = ForceField('openff-1.0.0-RC1.offxml')``

The release candidate will be removed when the official force field,
``openff-1.0.0.offxml``, is released in early October.

Complete details about this release are below.

Example added
"""""""""""""
- `PR #419 <https://github.com/openforcefield/openff-toolkit/pull/419>`_: Adds
  an example notebook
  `check_parameter_coverage.ipynb <https://github.com/openforcefield/openff-toolkit/blob/master/examples/check_dataset_parameter_coverage/check_parameter_coverage.ipynb>`_
  which shows how to use the toolkit to check a molecule
  dataset for missing parameter coverage, and provides functionality to output
  tagged SMILES and 2D drawings of the unparameterizable chemistry.


New features
""""""""""""
- `PR #419 <https://github.com/openforcefield/openff-toolkit/pull/419>`_: Unassigned
  valence parameter exceptions now include a list of tuples of
  :py:class:`TopologyAtom <openff.toolkit.topology.TopologyAtom>`
  which were unable to be parameterized (``exception.unassigned_topology_atom_tuples``)
  and the class of the
  :py:class:`ParameterHandler <openff.toolkit.typing.engines.smirnoff.parameters.ParameterHandler>`
  that raised the exception (``exception.handler_class``).
- `PR #425 <https://github.com/openforcefield/openff-toolkit/pull/425>`_: Implements
  Trevor Gokey's suggestion from
  `Issue #411 <https://github.com/openforcefield/openff-toolkit/issues/411>`_, which
  enables pickling of
  :py:class:`ForceFields <openff.toolkit.typing.engines.smirnoff.forcefield.ForceField>`
  and
  :py:class:`ParameterHandlers <openff.toolkit.typing.engines.smirnoff.parameters.ParameterHandler>`.
  Note that, while XML representations of ``ForceField``\ s are stable and conform to the SMIRNOFF
  specification, the pickled ``ForceField``\ s that this functionality enables are not guaranteed
  to be compatible with future toolkit versions.

Improved documentation and warnings
"""""""""""""""""""""""""""""""""""
- `PR #425 <https://github.com/openforcefield/openff-toolkit/pull/425>`_: Addresses
  `Issue #410 <https://github.com/openforcefield/openff-toolkit/issues/410>`_, by explicitly
  having toolkit warnings print ``Warning:`` at the beginning of each warning, and adding
  clearer language to the warning produced when the OpenEye Toolkits can not be loaded.
- `PR #425 <https://github.com/openforcefield/openff-toolkit/pull/425>`_: Addresses
  `Issue #421 <https://github.com/openforcefield/openff-toolkit/issues/421>`_ by
  adding type/shape information to all Molecule partial charge and conformer docstrings.
- `PR #425 <https://github.com/openforcefield/openff-toolkit/pull/425>`_: Addresses
  `Issue #407 <https://github.com/openforcefield/openff-toolkit/issues/421>`_ by
  providing a more extensive explanation of why we don't use RDKit's mol2 parser
  for molecule input.

Bugfixes
""""""""
- `PR #419 <https://github.com/openforcefield/openff-toolkit/pull/419>`_: Fixes
  `Issue #417 <https://github.com/openforcefield/openff-toolkit/issues/417>`_ and
  `Issue #418 <https://github.com/openforcefield/openff-toolkit/issues/418>`_, where
  :py:meth:`RDKitToolkitWrapper.from_file <openff.toolkit.utils.toolkits.RDKitToolkitWrapper.from_file>`
  would disregard the ``allow_undefined_stereo`` kwarg and skip the first molecule
  when reading a SMILES file.


Files removed
"""""""""""""
- `PR #425 <https://github.com/openforcefield/openff-toolkit/pull/425>`_: Addresses
  `Issue #424 <https://github.com/openforcefield/openff-toolkit/issues/424>`_ by
  deleting the unused files ``openforcefield/typing/engines/smirnoff/gbsaforces.py``
  and ``openforcefield/tests/test_smirnoff.py``. ``gbsaforces.py`` was only used internally
  and ``test_smirnoff.py`` tested unsupported functionality from before the 0.2.0 release.




0.5.0 - GBSA support and quality-of-life improvements
-----------------------------------------------------

This release adds support for the
`GBSA tag in the SMIRNOFF specification <https://open-forcefield-toolkit.readthedocs.io/en/0.5.0/smirnoff.html#gbsa>`_.
Currently, the ``HCT``, ``OBC1``, and ``OBC2`` models (corresponding to AMBER keywords
``igb=1``, ``2``, and ``5``, respectively) are supported, with the ``OBC2`` implementation being
the most flexible. Unfortunately, systems produced
using these keywords are not yet transferable to other simulation packages via ParmEd, so users are restricted
to using OpenMM to simulate systems with GBSA.

OFFXML files containing GBSA parameter definitions are available,
and can be loaded in addition to existing parameter sets (for example, with the command
``ForceField('test_forcefields/smirnoff99Frosst.offxml', 'test_forcefields/GBSA_OBC1-1.0.offxml')``).
A manifest of new SMIRNOFF-format GBSA files is below.


Several other user-facing improvements have been added, including easier access to indexed attributes,
which are now accessible as ``torsion.k1``, ``torsion.k2``, etc. (the previous access method
``torsion.k`` still works as well). More details of the new features and several bugfixes are listed below.

New features
""""""""""""
- `PR #363 <https://github.com/openforcefield/openff-toolkit/pull/363>`_: Implements
  :py:class:`GBSAHandler <openff.toolkit.typing.engines.smirnoff.parameters.GBSAHandler>`,
  which supports the
  `GBSA tag in the SMIRNOFF specification <https://open-forcefield-toolkit.readthedocs.io/en/0.5.0/smirnoff.html#gbsa>`_.
  Currently, only GBSAHandlers with ``gb_model="OBC2"`` support
  setting non-default values for the ``surface_area_penalty`` term (default ``5.4*calories/mole/angstroms**2``),
  though users can zero the SA term for ``OBC1`` and ``HCT`` models by setting ``sa_model="None"``.
  No model currently supports setting ``solvent_radius`` to any value other than ``1.4*angstroms``.
  Files containing experimental SMIRNOFF-format implementations of ``HCT``, ``OBC1``, and ``OBC2`` are
  included with this release (see below). Additional details of these models, including literature references,
  are available on the
  `SMIRNOFF specification page <https://open-forcefield-toolkit.readthedocs.io/en/latest/smirnoff.html#supported-generalized-born-gb-models>`_.

    .. warning :: The current release of ParmEd
      `can not transfer GBSA models produced by the Open Force Field Toolkit
      to other simulation packages
      <https://github.com/ParmEd/ParmEd/blob/3.2.0/parmed/openmm/topsystem.py#L148-L150>`_.
      These GBSA forces are currently only computable using OpenMM.

- `PR #363 <https://github.com/openforcefield/openff-toolkit/pull/363>`_: When using
  :py:meth:`Topology.to_openmm() <openff.toolkit.topology.Topology.to_openmm>`, periodic
  box vectors are now transferred from the Open Force Field Toolkit Topology
  into the newly-created OpenMM Topology.
- `PR #377 <https://github.com/openforcefield/openff-toolkit/pull/377>`_: Single indexed parameters in
  :py:class:`ParameterHandler <openff.toolkit.typing.engines.smirnoff.parameters.ParameterHandler>`
  and :py:class:`ParameterType <openff.toolkit.typing.engines.smirnoff.parameters.ParameterType>`
  can now be get/set through normal attribute syntax in addition to the list syntax.
- `PR #394 <https://github.com/openforcefield/openff-toolkit/pull/394>`_: Include element and atom name
  in error output when there are missing valence parameters during molecule parameterization.

Bugfixes
""""""""
- `PR #385 <https://github.com/openforcefield/openff-toolkit/pull/385>`_: Fixes
  `Issue #346 <https://github.com/openforcefield/openff-toolkit/issues/346>`_ by
  having :py:meth:`OpenEyeToolkitWrapper.compute_partial_charges_am1bcc <openff.toolkit.utils.toolkits.OpenEyeToolkitWrapper.compute_partial_charges_am1bcc>`
  fall back to using standard AM1-BCC if AM1-BCC ELF10 charge generation raises
  an error about "trans COOH conformers"
- `PR #399 <https://github.com/openforcefield/openff-toolkit/pull/399>`_: Fixes
  issue where
  :py:class:`ForceField <openff.toolkit.typing.engines.smirnoff.forcefield.ForceField>`
  constructor would ignore ``parameter_handler_classes`` kwarg.
- `PR #400 <https://github.com/openforcefield/openff-toolkit/pull/400>`_: Makes
  link-checking tests retry three times before failing.



Files added
"""""""""""
- `PR #363 <https://github.com/openforcefield/openff-toolkit/pull/363>`_: Adds
  ``test_forcefields/GBSA_HCT-1.0.offxml``, ``test_forcefields/GBSA_OBC1-1.0.offxml``,
  and ``test_forcefields/GBSA_OBC2-1.0.offxml``, which are experimental implementations
  of GBSA models. These are primarily used in validation tests against OpenMM's models, and
  their version numbers will increment if bugfixes are necessary.

0.4.1 - Bugfix Release
----------------------

This update fixes several toolkit bugs that have been reported by the community.
Details of these bugfixes are provided below.

It also refactors how
:py:class:`ParameterType <openff.toolkit.typing.engines.smirnoff.parameters.ParameterType>`
and
:py:class:`ParameterHandler <openff.toolkit.typing.engines.smirnoff.parameters.ParameterHandler>`
store their attributes, by introducing
:py:class:`ParameterAttribute <openff.toolkit.typing.engines.smirnoff.parameters.ParameterAttribute>`
and
:py:class:`IndexedParameterAttribute <openff.toolkit.typing.engines.smirnoff.parameters.IndexedParameterAttribute>`.
These new attribute-handling classes provide a consistent backend which should simplify manipulation of parameters
and implementation of new handlers.

Bug fixes
"""""""""
- `PR #329 <https://github.com/openforcefield/openff-toolkit/pull/329>`_: Fixed a
  bug where the two
  :py:class:`BondType <openff.toolkit.typing.engines.smirnoff.parameters.BondHandler.BondType>`
  parameter attributes ``k`` and ``length`` were treated as indexed attributes. (``k`` and
  ``length`` values that correspond to specific bond orders will be indexed under
  ``k_bondorder1``, ``k_bondorder2``, etc when implemented in the future)
- `PR #329 <https://github.com/openforcefield/openff-toolkit/pull/329>`_: Fixed a
  bug that allowed setting indexed attributes to single values instead of strictly lists.
- `PR #370 <https://github.com/openforcefield/openff-toolkit/pull/370>`_: Fixed a
  bug in the API where
  :py:class:`BondHandler <openff.toolkit.typing.engines.smirnoff.parameters.BondHandler>`,
  :py:class:`ProperTorsionHandler <openff.toolkit.typing.engines.smirnoff.parameters.ProperTorsionHandler>`
  , and
  :py:class:`ImproperTorsionHandler <openff.toolkit.typing.engines.smirnoff.parameters.ImproperTorsionHandler>`
  exposed non-functional indexed parameters.
- `PR #351 <https://github.com/openforcefield/openff-toolkit/pull/351>`_: Fixes
  `Issue #344 <https://github.com/openforcefield/openff-toolkit/issues/344>`_,
  in which the main :py:class:`FrozenMolecule <openff.toolkit.topology.FrozenMolecule>`
  constructor and several other Molecule-construction functions ignored or did not
  expose the ``allow_undefined_stereo`` keyword argument.
- `PR #351 <https://github.com/openforcefield/openff-toolkit/pull/351>`_: Fixes
  a bug where a molecule which previously generated a SMILES using one cheminformatics toolkit
  returns the same SMILES, even though a different toolkit (which would generate
  a different SMILES for the molecule) is explicitly called.
- `PR #354 <https://github.com/openforcefield/openff-toolkit/pull/354>`_: Fixes
  the error message that is printed if an unexpected parameter attribute is found while loading
  data into a :py:class:`ForceField <openff.toolkit.typing.engines.smirnoff.forcefield.ForceField>`
  (now instructs users to specify ``allow_cosmetic_attributes`` instead of ``permit_cosmetic_attributes``)
- `PR #364 <https://github.com/openforcefield/openff-toolkit/pull/364>`_: Fixes
  `Issue #362 <https://github.com/openforcefield/openff-toolkit/issues/362>`_ by
  modifying
  :py:meth:`OpenEyeToolkitWrapper.from_smiles <openff.toolkit.utils.toolkits.OpenEyeToolkitWrapper.from_smiles>`
  and
  :py:meth:`RDKitToolkitWrapper.from_smiles <openff.toolkit.utils.toolkits.RDKitToolkitWrapper.from_smiles>`
  to make implicit hydrogens explicit before molecule creation. These functions also
  now raise an error if the optional keyword ``hydrogens_are_explicit=True`` but the
  SMILES are interpreted by the backend cheminformatic toolkit as having implicit
  hydrogens.
- `PR #371 <https://github.com/openforcefield/openff-toolkit/pull/371>`_: Fixes
  error when reading early SMIRNOFF 0.1 spec files enclosed by a top-level ``SMIRFF`` tag.

.. note ::
  The enclosing ``SMIRFF`` tag is present only in legacy files.
  Since developing a formal specification, the only acceptable top-level tag value in a SMIRNOFF data structure is
  ``SMIRNOFF``.

Code enhancements
"""""""""""""""""
- `PR #329 <https://github.com/openforcefield/openff-toolkit/pull/329>`_:
  :py:class:`ParameterType <openff.toolkit.typing.engines.smirnoff.parameters.ParameterType>`
  was refactored to improve its extensibility. It is now possible to create new parameter
  types by using the new descriptors
  :py:class:`ParameterAttribute <openff.toolkit.typing.engines.smirnoff.parameters.ParameterAttribute>`
  and
  :py:class:`IndexedParameterAttribute <openff.toolkit.typing.engines.smirnoff.parameters.IndexedParameterAttribute>`.
- `PR #357 <https://github.com/openforcefield/openff-toolkit/pull/357>`_: Addresses
  `Issue #356 <https://github.com/openforcefield/openff-toolkit/issues/356>`_ by raising
  an informative error message if a user attempts to load an OpenMM topology which
  is probably missing connectivity information.



Force fields added
""""""""""""""""""
- `PR #368 <https://github.com/openforcefield/openff-toolkit/pull/368>`_: Temporarily adds
  ``test_forcefields/smirnoff99frosst_experimental.offxml`` to address hierarchy problems, redundancies, SMIRKS
  pattern typos etc., as documented in `issue #367 <https://github.com/openforcefield/openff-toolkit/issues/367>`_.
  Will ultimately be propagated to an updated force field in the ``openforcefield/smirnoff99frosst`` repo.
- `PR #371 <https://github.com/openforcefield/openff-toolkit/pull/371>`_: Adds
  ``test_forcefields/smirff99Frosst_reference_0_1_spec.offxml``, a SMIRNOFF 0.1 spec file enclosed by the legacy
  ``SMIRFF`` tag. This file is used in backwards-compatibility testing.



0.4.0 - Performance optimizations and support for SMIRNOFF 0.3 specification
----------------------------------------------------------------------------

This update contains performance enhancements that significantly reduce the time to create OpenMM systems for topologies containing many molecules via :py:meth:`ForceField.create_openmm_system <openff.toolkit.typing.engines.smirnoff.forcefield.ForceField.create_openmm_system>`.

This update also introduces the `SMIRNOFF 0.3 specification <https://open-forcefield-toolkit.readthedocs.io/en/0.4.0/smirnoff.html>`_.
The spec update is the result of discussions about how to handle the evolution of data and parameter types as further functional forms are added to the SMIRNOFF spec.


We provide methods to convert SMIRNOFF 0.1 and 0.2 force fields written with the XML serialization (``.offxml``) to the SMIRNOFF 0.3 specification.
These methods are called automatically when loading a serialized SMIRNOFF data representation written in the 0.1 or 0.2 specification.
This functionality allows the toolkit to continue to read files containing SMIRNOFF 0.2 spec force fields, and also implements backwards-compatibility for SMIRNOFF 0.1 spec force fields.


.. warning :: The SMIRNOFF 0.1 spec did not contain fields for several energy-determining parameters that are exposed in later SMIRNOFF specs.
  Thus, when reading SMIRNOFF 0.1 spec data, the toolkit must make assumptions about the values that should be added for the newly-required fields.
  The values that are added include 1-2, 1-3 and 1-5 scaling factors, cutoffs, and long-range treatments for nonbonded interactions.
  Each assumption is printed as a warning during the conversion process.
  Please carefully review the warning messages to ensure that the conversion is providing your desired behavior.



`SMIRNOFF 0.3 specification updates <https://open-forcefield-toolkit.readthedocs.io/en/0.4.0/smirnoff.html>`_
"""""""""""""""""""""""""""""""""""""""""""""""""""""""""""""""""""""""""""""""""""""""""""""""""""""""""""""
* The SMIRNOFF 0.3 spec introduces versioning for each individual parameter section, allowing asynchronous updates to the features of each parameter class.
  The top-level ``SMIRNOFF`` tag, containing information like ``aromaticity_model``, ``Author``, and ``Date``, still has a version (currently 0.3).
  But, to allow for independent development of individual parameter types, each section (such as ``Bonds``, ``Angles``, etc) now has its own version as well (currently all 0.3).
* All units are now stored in expressions with their corresponding values. For example, distances are now stored as ``1.526*angstrom``, instead of storing the unit separately in the section header.
* The current allowed value of the ``potential`` field for ``ProperTorsions`` and ``ImproperTorsions`` tags is no longer ``charmm``, but is rather ``k*(1+cos(periodicity*theta-phase))``.
  It was pointed out to us that CHARMM-style torsions deviate from this formula when the periodicity of a torsion term is 0, and we do not intend to reproduce that behavior.
* SMIRNOFF spec documentation has been updated with tables of keywords and their defaults for each parameter section and parameter type.
  These tables will track the allowed keywords and default behavior as updated versions of individual parameter sections are released.

Performance improvements and bugfixes
"""""""""""""""""""""""""""""""""""""

* `PR #329 <https://github.com/openforcefield/openff-toolkit/pull/329>`_: Performance improvements when creating systems for topologies with many atoms.
* `PR #347 <https://github.com/openforcefield/openff-toolkit/pull/347>`_: Fixes bug in charge assignment that occurs when charges are read from file, and reference and charge molecules have different atom orderings.


New features
""""""""""""

* `PR #311 <https://github.com/openforcefield/openff-toolkit/pull/311>`_: Several new experimental functions.

  * Adds :py:meth:`convert_0_2_smirnoff_to_0_3 <openff.toolkit.utils.utils.convert_0_2_smirnoff_to_0_3>`, which takes a SMIRNOFF 0.2-spec data dict, and updates it to 0.3.
    This function is called automatically when creating a ``ForceField`` from a SMIRNOFF 0.2 spec OFFXML file.
  * Adds :py:meth:`convert_0_1_smirnoff_to_0_2 <openff.toolkit.utils.utils.convert_0_1_smirnoff_to_0_2>`, which takes a SMIRNOFF 0.1-spec data dict, and updates it to 0.2.
    This function is called automatically when creating a ``ForceField`` from a SMIRNOFF 0.1 spec OFFXML file.
  * NOTE: The format of the "SMIRNOFF data dict" above is likely to change significantly in the future.
    Users that require a stable serialized ForceField object should use the output of :py:meth:`ForceField.to_string('XML') <openff.toolkit.typing.engines.smirnoff.forcefield.ForceField.to_string>` instead.
  * Adds :py:class:`ParameterHandler <openff.toolkit.typing.engines.smirnoff.parameters.ParameterHandler>` and :py:class:`ParameterType <openff.toolkit.typing.engines.smirnoff.parameters.ParameterType>` :py:meth:`add_cosmetic_attribute <openff.toolkit.typing.engines.smirnoff.parameters.ParameterType.add_cosmetic_attribute>` and :py:meth:`delete_cosmetic_attribute <openff.toolkit.typing.engines.smirnoff.parameters.ParameterType.delete_cosmetic_attribute>` functions.
    Once created, cosmetic attributes can be accessed and modified as attributes of the underlying object (eg. ``ParameterType.my_cosmetic_attrib = 'blue'``)
    These functions are experimental, and we are interested in feedback on how cosmetic attribute handling could be improved. (`See Issue #338 <https://github.com/openforcefield/openff-toolkit/issues/338>`_)
    Note that if a new cosmetic attribute is added to an object without using these functions, it will not be recognized by the toolkit and will not be written out during serialization.
  * Values for the top-level ``Author`` and ``Date`` tags are now kept during SMIRNOFF data I/O.
    If multiple data sources containing these fields are read, the values are concatenated using "AND" as a separator.


API-breaking changes
""""""""""""""""""""
* :py:meth:`ForceField.to_string <openff.toolkit.typing.engines.smirnoff.forcefield.ForceField.to_string>` and :py:meth:`ForceField.to_file <openff.toolkit.typing.engines.smirnoff.forcefield.ForceField.to_file>` have had the default value of their ``discard_cosmetic_attributes`` kwarg set to False.
* :py:class:`ParameterHandler <openff.toolkit.typing.engines.smirnoff.parameters.ParameterHandler>` and :py:class:`ParameterType <openff.toolkit.typing.engines.smirnoff.parameters.ParameterType>` constructors now expect the ``version`` kwarg (per the SMIRNOFF spec change above)
  This requirement can be skipped by providing the kwarg ``skip_version_check=True``
* :py:class:`ParameterHandler <openff.toolkit.typing.engines.smirnoff.parameters.ParameterHandler>` and :py:class:`ParameterType <openff.toolkit.typing.engines.smirnoff.parameters.ParameterType>` functions no longer handle ``X_unit`` attributes in SMIRNOFF data (per the SMIRNOFF spec change above).
* The scripts in ``utilities/convert_frosst`` are now deprecated.
  This functionality is important for provenance and will be migrated to the ``openforcefield/smirnoff99Frosst`` repository in the coming weeks.
* :py:class:`ParameterType <openff.toolkit.typing.engines.smirnoff.parameters.ParameterType>` ``._SMIRNOFF_ATTRIBS`` is now :py:class:`ParameterType <openff.toolkit.typing.engines.smirnoff.parameters.ParameterType>` ``._REQUIRED_SPEC_ATTRIBS``, to better parallel the structure of the ``ParameterHandler`` class.
* :py:class:`ParameterType <openff.toolkit.typing.engines.smirnoff.parameters.ParameterType>` ``._OPTIONAL_ATTRIBS`` is now :py:class:`ParameterType <openff.toolkit.typing.engines.smirnoff.parameters.ParameterType>` ``._OPTIONAL_SPEC_ATTRIBS``, to better parallel the structure of the ``ParameterHandler`` class.
* Added class-level dictionaries :py:class:`ParameterHandler <openff.toolkit.typing.engines.smirnoff.parameters.ParameterHandler>` ``._DEFAULT_SPEC_ATTRIBS`` and :py:class:`ParameterType <openff.toolkit.typing.engines.smirnoff.parameters.ParameterType>` ``._DEFAULT_SPEC_ATTRIBS``.

0.3.0 - API Improvements
------------------------

Several improvements and changes to public API.

New features
""""""""""""

* `PR #292 <https://github.com/openforcefield/openff-toolkit/pull/292>`_: Implement ``Topology.to_openmm`` and remove ``ToolkitRegistry.toolkit_is_available``
* `PR #322 <https://github.com/openforcefield/openff-toolkit/pull/322>`_: Install directories for the lookup of OFFXML files through the entry point group ``openforcefield.smirnoff_forcefield_directory``. The ``ForceField`` class doesn't search in the ``data/forcefield/`` folder anymore (now renamed ``data/test_forcefields/``), but only in ``data/``.

API-breaking Changes
""""""""""""""""""""
* `PR #278 <https://github.com/openforcefield/openff-toolkit/pull/278>`_: Standardize variable/method names
* `PR #291 <https://github.com/openforcefield/openff-toolkit/pull/291>`_: Remove ``ForceField.load/to_smirnoff_data``, add ``ForceField.to_file/string`` and ``ParameterHandler.add_parameters``. Change behavior of ``ForceField.register_X_handler`` functions.

Bugfixes
""""""""
* `PR #327 <https://github.com/openforcefield/openff-toolkit/pull/327>`_: Fix units in tip3p.offxml (note that this file is still not loadable by current toolkit)
* `PR #325 <https://github.com/openforcefield/openff-toolkit/pull/325>`_: Fix solvent box for provided test system to resolve periodic clashes.
* `PR #325 <https://github.com/openforcefield/openff-toolkit/pull/325>`_: Add informative message containing Hill formula when a molecule can't be matched in ``Topology.from_openmm``.
* `PR #325 <https://github.com/openforcefield/openff-toolkit/pull/325>`_: Provide warning or error message as appropriate when a molecule is missing stereochemistry.
* `PR #316 <https://github.com/openforcefield/openff-toolkit/pull/316>`_: Fix formatting issues in GBSA section of SMIRNOFF spec
* `PR #308 <https://github.com/openforcefield/openff-toolkit/pull/308>`_: Cache molecule SMILES to improve system creation speed
* `PR #306 <https://github.com/openforcefield/openff-toolkit/pull/306>`_: Allow single-atom molecules with all zero coordinates to be converted to OE/RDK mols
* `PR #313 <https://github.com/openforcefield/openff-toolkit/pull/313>`_: Fix issue where constraints are applied twice to constrained bonds

0.2.2 - Bugfix release
----------------------

This release modifies an example to show how to parameterize a solvated system, cleans up backend code, and makes several improvements to the README.

Bugfixes
""""""""
* `PR #279 <https://github.com/openforcefield/openff-toolkit/pull/279>`_: Cleanup of unused code/warnings in main package ``__init__``
* `PR #259 <https://github.com/openforcefield/openff-toolkit/pull/259>`_: Update T4 Lysozyme + toluene example to show how to set up solvated systems
* `PR #256 <https://github.com/openforcefield/openff-toolkit/pull/256>`_ and `PR #274 <https://github.com/openforcefield/openff-toolkit/pull/274>`_: Add functionality to ensure that links in READMEs resolve successfully


0.2.1 - Bugfix release
----------------------

This release features various documentation fixes, minor bugfixes, and code cleanup.

Bugfixes
""""""""
* `PR #267 <https://github.com/openforcefield/openff-toolkit/pull/267>`_: Add neglected ``<ToolkitAM1BCC>`` documentation to the SMIRNOFF 0.2 spec
* `PR #258 <https://github.com/openforcefield/openff-toolkit/pull/258>`_: General cleanup and removal of unused/inaccessible code.
* `PR #244 <https://github.com/openforcefield/openff-toolkit/pull/244>`_: Improvements and typo fixes for BRD4:inhibitor benchmark

0.2.0 - Initial RDKit support
-----------------------------

This version of the toolkit introduces many new features on the way to a 1.0.0 release.

New features
""""""""""""

* Major overhaul, resulting in the creation of the `SMIRNOFF 0.2 specification <https://open-forcefield-toolkit.readthedocs.io/en/master/smirnoff.html>`_ and its XML representation
* Updated API and infrastructure for reference SMIRNOFF :class:`ForceField <openff.toolkit.typing.engines.smirnoff.forcefield.ForceField>` implementation
* Implementation of modular :class:`ParameterHandler <openff.toolkit.typing.engines.smirnoff.parameters.ParameterHandler>` classes which process the topology to add all necessary forces to the system.
* Implementation of modular :class:`ParameterIOHandler <openff.toolkit.typing.engines.smirnoff.io.ParameterIOHandler>` classes for reading/writing different serialized SMIRNOFF force field representations
* Introduction of :class:`Molecule <openff.toolkit.topology.Molecule>` and :class:`Topology <openff.toolkit.topology.Topology>` classes for representing molecules and biomolecular systems
* New :class:`ToolkitWrapper <openff.toolkit.utils.toolkits.ToolkitWrapper>` interface to RDKit, OpenEye, and AmberTools toolkits, managed by :class:`ToolkitRegistry <openff.toolkit.utils.toolkits.ToolkitRegistry>`
* API improvements to more closely follow `PEP8 <https://www.python.org/dev/peps/pep-0008/>`_ guidelines
* Improved documentation and examples

0.1.0
-----

This is an early preview release of the toolkit that matches the functionality described in the preprint describing the SMIRNOFF v0.1 force field format: `[DOI] <https://doi.org/10.1101/286542>`_.

New features
""""""""""""

This release features additional documentation, code comments, and support for automated testing.

Bugfixes
""""""""

Treatment of improper torsions
''''''''''''''''''''''''''''''

A significant (though currently unused) problem in handling of improper torsions was corrected.
Previously, non-planar impropers did not behave correctly, as six-fold impropers have two potential chiralities.
To remedy this, SMIRNOFF impropers are now implemented as three-fold impropers with consistent chirality.
However, current force fields in the SMIRNOFF format had no non-planar impropers, so this change is mainly aimed at future work.

:::<|MERGE_RESOLUTION|>--- conflicted
+++ resolved
@@ -12,7 +12,6 @@
 
 ### New features and behaviors changed
 
-<<<<<<< HEAD
 - [PR #909](https://github.com/openforcefield/openforcefield/pull/909): Virtual site positions can now
   be computed directly in the toolkit. This functionality is accessed through
   - :py:meth:`FrozenMolecule.compute_virtual_site_positions_from_conformer`
@@ -31,11 +30,8 @@
     - :py:meth:`VirtualSite.local_frame_positions`
   - Adding virtual sites via the `Molecule` API now have defaults for `sigma`, `epsilon`, and `charge_increment`
     set to 0 with appropriate units, rather than `None`
-- [PR #762](https://github.com/openforcefield/openforcefield/pull/762): `Molecule.from_rdkit` now converts
-=======
 - [PR #762](https://github.com/openforcefield/openforcefield/pull/762): 
   [`Molecule.from_rdkit`](openff.toolkit.topology.Molecule.from_rdkit) now converts
->>>>>>> 1bb07cfa
   implicit hydrogens into explicit hydrogens by default. This change may affect 
   [`RDKitToolkitWrapper/Molecule.from_smiles`](openff.toolkit.utils.toolkits.RDKitToolkitWrapper.from_smiles), 
   [`from_mapped_smiles`](openff.toolkit.topology.Molecule.from_mapped_smiles), 
@@ -63,12 +59,8 @@
 
 ### Bugfixes
 
-<<<<<<< HEAD
-- [PR #909](https://github.com/openforcefield/openforcefield/pull/909): It is now possible to create an OpenMM system with virtual sites created via the `Molecule` virtual site API
-- [PR #891](https://github.com/openforcefield/openforcefield/pull/891): Calls to `Molecule.from_openeye` no longer mutate the input OE molecule.
-- [PR #897](https://github.com/openforcefield/openforcefield/pull/897): Fixes enumeration of stereoisomers for molecules with already defined stereochemistry using RDKit.
-- [PR #859](https://github.com/openforcefield/openforcefield/pull/859): Makes `RDKitToolkitWrapper.enumerate_tautomers` actually use the `max_states` keyword argument during tautomer generation, which will reduce resource use in some cases. 
-=======
+- [PR #909](https://github.com/openforcefield/openforcefield/pull/909): It is now possible to create an
+  OpenMM system with virtual sites created via the `Molecule` virtual site API
 - [PR #891](https://github.com/openforcefield/openforcefield/pull/891): Calls to 
   [`Molecule/OpenEyeToolkitWrapper.from_openeye`](openff.toolkit.utils.toolkits.OpenEyeToolkitWrapper.from_openeye) 
   no longer mutate the input OE molecule.
@@ -79,7 +71,6 @@
   [`RDKitToolkitWrapper.enumerate_tautomers`](openff.toolkit.utils.toolkits.RDKitToolkitWrapper.enumerate_tautomers) 
   actually use the `max_states` keyword argument during tautomer generation, which will reduce resource use in some 
   cases. 
->>>>>>> 1bb07cfa
 
 ### Improved documentation and warnings
 - [PR #862](https://github.com/openforcefield/openforcefield/pull/862): Clarify that `System` objects produced by the 
