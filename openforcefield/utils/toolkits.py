#!/usr/bin/env python
"""
Wrapper classes for providing a minimal consistent interface to cheminformatics toolkits

Currently supported toolkits:

* The `OpenEye Toolkit <https://docs.eyesopen.com/toolkits/python/quickstart-python/index.html>`_
* The `RDKit <http://www.rdkit.org/>`_
* `AmberTools <http://ambermd.org/AmberTools.php>`_

.. todo::

   * Add checks at the beginning of each toolkit method call to make sure toolkit is licened
   * Switch toolkit methods to object methods instead of static methods
   * Should this be under ``openforcefield.utils.toolkits`` or ``openforcefield.toolkits``?
   * Add singleton global toolkit registry that registers all available toolkits by default when this file is imported
   * Add description fields for each toolkit wrapper
   * Eliminate global variables in favor of a singleton pattern
   * Change global variables from _INSTALLED to _AVAILABLE

"""

__all__ = [
<<<<<<< HEAD
    'DEFAULT_AROMATICITY_MODEL',
    'ALLOWED_AROMATICITY_MODELS',
    'DEFAULT_FRACTIONAL_BOND_ORDER_MODEL',
    'ALLOWED_FRACTIONAL_BOND_ORDER_MODELS',
    'DEFAULT_CHARGE_MODEL',
    'ALLOWED_CHARGE_MODELS',
    'LicenseError',
    'MissingPackageError',
    'ToolkitUnavailableException',
    'InvalidToolkitError',
    'UndefinedStereochemistryError',
    'GAFFAtomTypeWarning',
    'ToolkitWrapper',
    'OpenEyeToolkitWrapper',
    'RDKitToolkitWrapper',
    'AmberToolsToolkitWrapper',
    'BuiltInToolkitWrapper',
    'ToolkitRegistry',
    'GLOBAL_TOOLKIT_REGISTRY',
    'OPENEYE_AVAILABLE',
    'RDKIT_AVAILABLE',
    'AMBERTOOLS_AVAILABLE',
    'BASIC_CHEMINFORMATICS_TOOLKITS'
=======
    "DEFAULT_AROMATICITY_MODEL",
    "ALLOWED_AROMATICITY_MODELS",
    "DEFAULT_FRACTIONAL_BOND_ORDER_MODEL",
    "ALLOWED_FRACTIONAL_BOND_ORDER_MODELS",
    "DEFAULT_CHARGE_MODEL",
    "ALLOWED_CHARGE_MODELS",
    "LicenseError",
    "MissingPackageError",
    "ToolkitUnavailableException",
    "InvalidToolkitError",
    "UndefinedStereochemistryError",
    "GAFFAtomTypeWarning",
    "ToolkitWrapper",
    "OpenEyeToolkitWrapper",
    "RDKitToolkitWrapper",
    "AmberToolsToolkitWrapper",
    "ToolkitRegistry",
    "GLOBAL_TOOLKIT_REGISTRY",
    "OPENEYE_AVAILABLE",
    "RDKIT_AVAILABLE",
    "AMBERTOOLS_AVAILABLE",
    "BASIC_CHEMINFORMATICS_TOOLKITS",
>>>>>>> 1e113fed
]


# =============================================================================================
# GLOBAL IMPORTS
# =============================================================================================

import copy
import importlib
import inspect
import logging
import subprocess
import tempfile
from distutils.spawn import find_executable
from functools import wraps

import numpy as np
from simtk import unit

from openforcefield.utils import (
    MessageException,
    all_subclasses,
    inherit_docstrings,
    temporary_cd,
)

# =============================================================================================
# CONFIGURE LOGGER
# =============================================================================================

logger = logging.getLogger(__name__)

# =============================================================================================
# SUPPORTED MODELS
#
# TODO: We may no longer need these since we now require SMIRNOFF to specify these models explicitly.
# =============================================================================================

DEFAULT_AROMATICITY_MODEL = "OEAroModel_MDL"  # TODO: Is there a more specific name and reference for the aromaticity model?
ALLOWED_AROMATICITY_MODELS = ["OEAroModel_MDL"]

DEFAULT_FRACTIONAL_BOND_ORDER_MODEL = "Wiberg"  # TODO: Is there a more specific name and reference for the fractional bond order models?
ALLOWED_FRACTIONAL_BOND_ORDER_MODELS = ["Wiberg"]

DEFAULT_CHARGE_MODEL = "AM1-BCC"  # TODO: Should this be `AM1-BCC`, or should we encode BCCs explicitly via AM1-CM2 preprocessing?
ALLOWED_CHARGE_MODELS = ["AM1-BCC"]  # TODO: Which models do we want to support?


# =============================================================================================
# Exceptions
# =============================================================================================


class LicenseError(Exception):
    """This function requires a license that cannot be found."""

    pass


class MissingPackageError(MessageException):
    """This function requires a package that is not installed."""

    pass


class ToolkitUnavailableException(MessageException):
    """The requested toolkit is unavailable."""

    # TODO: Allow toolkit to be specified and used in formatting/printing exception.
    pass


class InvalidToolkitError(MessageException):
    """A non-toolkit object was received when a toolkit object was expected"""


class UndefinedStereochemistryError(MessageException):
    """A molecule was attempted to be loaded with undefined stereochemistry"""

    pass


class GAFFAtomTypeWarning(RuntimeWarning):
    """A warning raised if a loaded mol2 file possibly uses GAFF atom types."""

    pass


class ChargeMethodUnavailableError(MessageException):
    """A toolkit does not support the requested partial_charge_method combination"""

    pass


class IncorrectNumConformersError(MessageException):
    """The requested partial_charge_method expects a different number of conformers than was provided"""

    pass


class IncorrectNumConformersWarning(Warning):
    """The requested partial_charge_method expects a different number of conformers than was provided"""

    pass


class ChargeCalculationError(MessageException):
    """An unhandled error occured in an external toolkit during charge calculation"""

    pass


<<<<<<< HEAD
class AntechamberNotFoundError(MessageException):
    """The antechamber executable was not found"""


#=============================================================================================
=======
# =============================================================================================
>>>>>>> 1e113fed
# TOOLKIT UTILITY DECORATORS
# =============================================================================================

# =============================================================================================
# UTILITY FUNCTIONS
# =============================================================================================

# =============================================================================================
# CHEMINFORMATICS TOOLKIT WRAPPERS
# =============================================================================================


class ToolkitWrapper:
    """
    Toolkit wrapper base class.

    .. warning :: This API is experimental and subject to change.
    """

    _is_available = None  # True if toolkit is available
    _toolkit_version = None
    _toolkit_name = None  # Name of the toolkit
    _toolkit_installation_instructions = (
        None  # Installation instructions for the toolkit
    )

    # @staticmethod
    # TODO: Right now, to access the class definition, I have to make this a classmethod
    # and thereby call it with () on the outermost decorator. Is this wasting time? Are we caching
    # the is_available results?
    @classmethod
    def requires_toolkit(cls):  # remember cls is a ToolkitWrapper subclass here
        def decorator(func):
            @wraps(func)
            def wrapped_function(*args, **kwargs):
                if not cls.is_available():
                    msg = "This function requires the {} toolkit".format(
                        cls._toolkit_name
                    )
                    raise LicenseError(msg)
                value = func(*args, **kwargs)
                return value

            return wrapped_function

        return decorator

    @property
    # @classmethod
    def toolkit_name(self):
        """
        The name of the toolkit wrapped by this class.

        .. warning :: This API is experimental and subject to change.

        """
        return self.__class__._toolkit_name

    @property
    @classmethod
    def toolkit_installation_instructions(cls):
        """
        Instructions on how to install the wrapped toolkit.
        """
        return cls._toolkit_installation_instructions

    # @classmethod
    @property
    def toolkit_file_read_formats(self):
        """
        List of file formats that this toolkit can read.
        """
        return self._toolkit_file_read_formats

    # @classmethod
    @property
    def toolkit_file_write_formats(self):
        """
        List of file formats that this toolkit can write.
        """
        return self._toolkit_file_write_formats

    @staticmethod
    def is_available():
        """
        Check whether the corresponding toolkit can be imported

        Returns
        -------
        is_installed : bool
            True if corresponding toolkit is installed, False otherwise.

        """
        return NotImplementedError

<<<<<<< HEAD
    @property
    def toolkit_version(self):
        """
        Return the version of the wrapped toolkit

        .. warning :: This API is experimental and subject to change.

        """
        return self._toolkit_version

    def from_file(self,
                  file_path,
                  file_format,
                  allow_undefined_stereo=False):
=======
    def from_file(self, file_path, file_format, allow_undefined_stereo=False):
>>>>>>> 1e113fed
        """
        Return an openforcefield.topology.Molecule from a file using this toolkit.

        Parameters
        ----------
        file_path : str
            The file to read the molecule from
        file_format : str
            Format specifier, usually file suffix (eg. 'MOL2', 'SMI')
            Note that not all toolkits support all formats. Check ToolkitWrapper.toolkit_file_read_formats for details.
        allow_undefined_stereo : bool, default=False
            If false, raises an exception if any molecules contain undefined stereochemistry.
        Returns
        -------
        molecules : Molecule or list of Molecules
            a list of Molecule objects is returned.

        """
        return NotImplementedError

    def from_file_obj(self, file_obj, file_format, allow_undefined_stereo=False):
        """
        Return an openforcefield.topology.Molecule from a file-like object (an object with a ".read()" method using this
         toolkit.

        Parameters
        ----------
        file_obj : file-like object
            The file-like object to read the molecule from
        file_format : str
            Format specifier, usually file suffix (eg. 'MOL2', 'SMI')
            Note that not all toolkits support all formats. Check ToolkitWrapper.toolkit_file_read_formats for details.
        allow_undefined_stereo : bool, default=False
            If false, raises an exception if any molecules contain undefined stereochemistry. If false, the function
            skips loading the molecule.

        Returns
        -------
        molecules : Molecule or list of Molecules
            a list of Molecule objects is returned.
        """
        return NotImplementedError

    def _check_n_conformers(
        self,
        molecule,
        partial_charge_method,
        min_confs=None,
        max_confs=None,
        strict_n_conformers=False,
    ):
        """
        Private method for validating the number of conformers on a molecule prior to partial
        charge calculation

        Parameters
        ----------
        molecule : Molecule
            Molecule for which partial charges are to be computed
        partial_charge_method : str, optional, default=None
            The name of the charge method being used
        min_confs : int, optional, default=None
            The minimum number of conformers required to use this charge method
        max_confs : int, optional, default=None
            The maximum number of conformers required to use this charge method
        strict_n_conformers : bool, default=False
            Whether to raise an exception if an invalid number of conformers is provided.
            If this is False and an invalid number of conformers is found, a warning will be raised.

        Raises
        ------
        IncorrectNumConformersError
            If the wrong number of conformers is attached to the input molecule, and strict_n_conformers is True.
        """
        import warnings

        n_confs = molecule.n_conformers
        wrong_confs_msg = (
            f"Molecule '{molecule}' has {n_confs} conformers, "
            f"but charge method '{partial_charge_method}' expects"
        )
        exception_suffix = (
            "You can disable this error by setting `strict_n_conformers=False' "
            "when calling 'molecule.assign_partial_charges'."
        )
        # If there's no n_confs filter, then this molecule automatically passes
        if min_confs is None and max_confs is None:
            return
        # If there's constraints on both ends, check both limits
        elif min_confs is not None and max_confs is not None:
            if not (min_confs <= n_confs <= max_confs):
                if min_confs == max_confs:
                    wrong_confs_msg += f" exactly {min_confs}."
                else:
                    wrong_confs_msg += f" between {min_confs} and {max_confs}."

            else:
                return
        # If there's only a max constraint, check that
        elif min_confs is not None and max_confs is None:
            if not (min_confs <= n_confs):
                wrong_confs_msg += f" at least {min_confs}."
            else:
                return
        # If there's only a maximum constraint, check that
        elif min_confs is None and max_confs is not None:
            if not (n_confs <= max_confs):
                wrong_confs_msg += f" at most {max_confs}."
            else:
                return
        # If we've made it this far, the molecule has the wrong number of conformers
        if strict_n_conformers:
            wrong_confs_msg += exception_suffix
            raise IncorrectNumConformersError(wrong_confs_msg)
        else:
            warnings.warn(wrong_confs_msg, IncorrectNumConformersWarning)

    def __repr__(self):
        return f"ToolkitWrapper around {self.toolkit_name} version {self.toolkit_version}"


@inherit_docstrings
class BuiltInToolkitWrapper(ToolkitWrapper):
    """
    Built-in ToolkitWrapper for very basic functionality. This is intended for use in testing and not much more.

    .. warning :: This API is experimental and subject to change.
    """

    _toolkit_name = "Built-in Toolkit"
    _toolkit_installation_instructions = (
        "This toolkit is installed with the Open Force Field Toolkit and does "
        "not require additional dependencies."
    )

    def __init__(self):
        super().__init__()

        self._toolkit_file_read_formats = []
        self._toolkit_file_write_formats = []

    def assign_partial_charges(
        self,
        molecule,
        partial_charge_method=None,
        use_conformers=None,
        strict_n_conformers=False,
    ):
        """
        Compute partial charges with the built-in toolkit using simple arithmetic operations, and assign
        the new values to the partial_charges attribute.

        .. warning :: This API is experimental and subject to change.

        Parameters
        ----------
        molecule : openforcefield.topology.Molecule
            Molecule for which partial charges are to be computed
        partial_charge_method: str, optional, default=None
            The charge model to use. One of ['zeros', 'formal_charge']. If None, 'formal_charge' will be used.
        use_conformers : iterable of simtk.unit.Quantity-wrapped numpy arrays, each with shape (n_atoms, 3) and dimension of distance. Optional, default = None
            Coordinates to use for partial charge calculation. If None, an appropriate number of conformers
            will be generated.
        strict_n_conformers : bool, default=False
            Whether to raise an exception if an invalid number of conformers is provided for the given charge method.
            If this is False and an invalid number of conformers is found, a warning will be raised
            instead of an Exception.

        Raises
        ------
        ChargeMethodUnavailableError if the requested charge method can not be handled by this toolkit

        IncorrectNumConformersError if strict_n_conformers is True and use_conformers is provided and specifies an
        invalid number of conformers for the requested method

        ChargeCalculationError if the charge calculation is supported by this toolkit, but fails
        """
        from openforcefield.topology import Molecule

        PARTIAL_CHARGE_METHODS = {
            "zeros": {"rec_confs": 0, "min_confs": 0, "max_confs": 0},
            "formal_charge": {"rec_confs": 0, "min_confs": 0, "max_confs": 0},
        }

        if partial_charge_method is None:
            partial_charge_method = "formal_charge"

        # Make a temporary copy of the molecule, since we'll be messing with its conformers
        mol_copy = Molecule(molecule)

        partial_charge_method = partial_charge_method.lower()
        if partial_charge_method not in PARTIAL_CHARGE_METHODS:
            raise ChargeMethodUnavailableError(
                f'Partial charge method "{partial_charge_method}"" is not supported by '
                f"the Built-in toolkit. Available charge methods are "
                f"{list(PARTIAL_CHARGE_METHODS.keys())}"
            )

        if use_conformers is None:
            # Note that this refers back to the GLOBAL_TOOLKIT_REGISTRY by default, since
            # BuiltInToolkitWrapper can't generate conformers
            mol_copy.generate_conformers(
                n_conformers=PARTIAL_CHARGE_METHODS[partial_charge_method]["rec_confs"]
            )
        else:
            mol_copy._conformers = None
            for conformer in use_conformers:
                mol_copy.add_conformer(conformer)
            self._check_n_conformers(
                mol_copy,
                partial_charge_method=partial_charge_method,
                min_confs=0,
                max_confs=0,
                strict_n_conformers=strict_n_conformers,
            )

        partial_charges = unit.Quantity(
            np.zeros((molecule.n_particles)), unit.elementary_charge
        )
        if partial_charge_method == "zeroes":
            pass
        elif partial_charge_method == "formal_charge":
            for part_idx, particle in enumerate(molecule.particles):
                partial_charges[part_idx] = particle.formal_charge

        molecule.partial_charges = partial_charges


@inherit_docstrings
class OpenEyeToolkitWrapper(ToolkitWrapper):
    """
    OpenEye toolkit wrapper

    .. warning :: This API is experimental and subject to change.
    """

    _toolkit_name = "OpenEye Toolkit"
    _toolkit_installation_instructions = (
        "The OpenEye toolkit requires a (free for academics) license, and can be "
        "found at: "
        "https://docs.eyesopen.com/toolkits/python/quickstart-python/install.html"
    )

    def __init__(self):

        self._toolkit_file_read_formats = [
            "CAN",
            "CDX",
            "CSV",
            "FASTA",
            "INCHI",
            "INCHIKEY",
            "ISM",
            "MDL",
            "MF",
            "MMOD",
            "MOL2",
            "MOL2H",
            "MOPAC",
            "OEB",
            "PDB",
            "RDF",
            "SDF",
            "SKC",
            "SLN",
            "SMI",
            "USM",
            "XYC",
        ]
        self._toolkit_file_write_formats = [
            "CAN",
            "CDX",
            "CSV",
            "FASTA",
            "INCHI",
            "INCHIKEY",
            "ISM",
            "MDL",
            "MF",
            "MMOD",
            "MOL2",
            "MOL2H",
            "MOPAC",
            "OEB",
            "PDB",
            "RDF",
            "SDF",
            "SKC",
            "SLN",
            "SMI",
            "USM",
            "XYC",
        ]

        # check if the toolkit can be loaded
        if not self.is_available():
<<<<<<< HEAD
            raise ToolkitUnavailableException(f'The required toolkit {self._toolkit_name} is not '
                                              f'available. {self._toolkit_installation_instructions}')
        from openeye import __version__ as openeye_version
        self._toolkit_version = openeye_version
=======
            raise ToolkitUnavailableException(
                f"The required toolkit {self._toolkit_name} is not "
                f"available. {self._toolkit_installation_instructions}"
            )
>>>>>>> 1e113fed

    @staticmethod
    def is_available(oetools=("oechem", "oequacpac", "oeiupac", "oeomega")):
        """
        Check if the given OpenEye toolkit components are available.

        If the OpenEye toolkit is not installed or no license is found
        for at least one the given toolkits , ``False`` is returned.

        Parameters
        ----------
        oetools : str or iterable of strings, optional, default=('oechem', 'oequacpac', 'oeiupac', 'oeomega')
            Set of tools to check by their Python module name. Defaults
            to the complete set of tools supported by this function.
            Also accepts a single tool to check as a string instead of
            an iterable of length 1.

        Returns
        -------
        all_installed : bool
            ``True`` if all tools in ``oetools`` are installed and licensed,
            ``False`` otherwise

        """
        # Complete list of module -> license function to check.
        license_function_names = {
            "oechem": "OEChemIsLicensed",
            "oequacpac": "OEQuacPacIsLicensed",
            "oeiupac": "OEIUPACIsLicensed",
            "oeomega": "OEOmegaIsLicensed",
        }
        supported_tools = set(license_function_names.keys())

        # Make sure oetools is a set.
        if isinstance(oetools, str):
            oetools = {oetools}
        else:
            oetools = set(oetools)

        # Check for unkown tools.
        unknown_tools = oetools.difference(supported_tools)
        if len(unknown_tools) > 0:
            raise ValueError(
                "Found unkown OpenEye tools: {}. Supported values are: {}".format(
                    sorted(unknown_tools), sorted(supported_tools)
                )
            )

        # Check license of all tools.
        all_licensed = True
        for tool in oetools:
            try:
                module = importlib.import_module("openeye." + tool)
            except (ImportError, ModuleNotFoundError):
                return False
            else:
                all_licensed &= getattr(module, license_function_names[tool])()
        return all_licensed

    def from_object(self, object, allow_undefined_stereo=False):
        """
        If given an OEMol (or OEMol-derived object), this function will load it into an openforcefield.topology.molecule

        Parameters
        ----------
        object : A molecule-like object
            An object to by type-checked.
        allow_undefined_stereo : bool, default=False
            Whether to accept molecules with undefined stereocenters. If False,
            an exception will be raised if a molecule with undefined stereochemistry
            is passed into this function.

        Returns
        -------
        Molecule
            An openforcefield.topology.molecule Molecule.

        Raises
        ------
        NotImplementedError
            If the object could not be converted into a Molecule.
        """
        # TODO: Add tests for the from_object functions
        from openeye import oechem

        if isinstance(object, oechem.OEMolBase):
            return self.from_openeye(
                object, allow_undefined_stereo=allow_undefined_stereo
            )
        raise NotImplementedError(
            "Cannot create Molecule from {} object".format(type(object))
        )

    def from_file(self, file_path, file_format, allow_undefined_stereo=False):
        """
        Return an openforcefield.topology.Molecule from a file using this toolkit.

        Parameters
        ----------
        file_path : str
            The file to read the molecule from
        file_format : str
            Format specifier, usually file suffix (eg. 'MOL2', 'SMI')
            Note that not all toolkits support all formats. Check ToolkitWrapper.toolkit_file_read_formats for details.
        allow_undefined_stereo : bool, default=False
            If false, raises an exception if oemol contains undefined stereochemistry.

        Returns
        -------
        molecules : List[Molecule]
            The list of ``Molecule`` objects in the file.

        Raises
        ------
        GAFFAtomTypeWarning
            If the loaded mol2 file possibly uses GAFF atom types, which
            are not supported.

        Examples
        --------

        Load a mol2 file into an OpenFF ``Molecule`` object.

        >>> from openforcefield.utils import get_data_file_path
        >>> mol2_file_path = get_data_file_path('molecules/cyclohexane.mol2')
        >>> toolkit = OpenEyeToolkitWrapper()
        >>> molecule = toolkit.from_file(mol2_file_path, file_format='mol2')

        """
        from openeye import oechem

        ifs = oechem.oemolistream(file_path)
        return self._read_oemolistream_molecules(
            ifs, allow_undefined_stereo, file_path=file_path
        )

    def from_file_obj(self, file_obj, file_format, allow_undefined_stereo=False):
        """
        Return an openforcefield.topology.Molecule from a file-like object (an object with a ".read()" method using
        this toolkit.

        Parameters
        ----------
        file_obj : file-like object
            The file-like object to read the molecule from
        file_format : str
            Format specifier, usually file suffix (eg. 'MOL2', 'SMI')
            Note that not all toolkits support all formats. Check ToolkitWrapper.toolkit_file_read_formats for details.
        allow_undefined_stereo : bool, default=False
            If false, raises an exception if oemol contains undefined stereochemistry.

        Returns
        -------
        molecules : List[Molecule]
            The list of Molecule objects in the file object.

        Raises
        ------
        GAFFAtomTypeWarning
            If the loaded mol2 file possibly uses GAFF atom types, which
            are not supported.

        """
        from openeye import oechem

        # Configure input molecule stream.
        ifs = oechem.oemolistream()
        ifs.openstring(file_obj.read())
        oeformat = getattr(oechem, "OEFormat_" + file_format)
        ifs.SetFormat(oeformat)

        return self._read_oemolistream_molecules(ifs, allow_undefined_stereo)

    def to_file_obj(self, molecule, file_obj, file_format):
        """
        Writes an OpenFF Molecule to a file-like object

        Parameters
        ----------
        molecule : an OpenFF Molecule
            The molecule to write
        file_obj
            The file-like object to write to
        file_format
            The format for writing the molecule data

        """
        with tempfile.TemporaryDirectory() as tmpdir:
            outfile = "temp_molecule." + file_format
            self.to_file(molecule, outfile, file_format)
            file_data = open(outfile).read()
        file_obj.write(file_data)

    def to_file(self, molecule, file_path, file_format):
        """
        Writes an OpenFF Molecule to a file-like object

        Parameters
        ----------
        molecule : an OpenFF Molecule
            The molecule to write
        file_path
            The file path to write to.
        file_format
            The format for writing the molecule data

        """
        from openeye import oechem

        oemol = self.to_openeye(molecule)
        ofs = oechem.oemolostream(file_path)
        openeye_format = getattr(oechem, "OEFormat_" + file_format.upper())
        ofs.SetFormat(openeye_format)

        # OFFTK strictly treats SDF as a single-conformer format.
        # We need to override OETK's behavior here if the user is saving a multiconformer molecule.

        # Remove all but the first conformer when writing to SDF as we only support single conformer format
        if (file_format.lower() == "sdf") and oemol.NumConfs() > 1:
            conf1 = [conf for conf in oemol.GetConfs()][0]
            flat_coords = list()
            for idx, coord in conf1.GetCoords().items():
                flat_coords.extend(coord)
            oemol.DeleteConfs()
            oecoords = oechem.OEFloatArray(flat_coords)
            oemol.NewConf(oecoords)
        # We're standardizing on putting partial charges into SDFs under the `atom.dprop.PartialCharge` property
        if (file_format.lower() == "sdf") and (molecule.partial_charges is not None):
            partial_charges_list = [
                oeatom.GetPartialCharge() for oeatom in oemol.GetAtoms()
            ]
            partial_charges_str = " ".join([f"{val:f}" for val in partial_charges_list])
            # TODO: "dprop" means "double precision" -- Is there any way to make Python more accurately
            #  describe/infer the proper data type?
            oechem.OESetSDData(oemol, "atom.dprop.PartialCharge", partial_charges_str)
        oechem.OEWriteMolecule(ofs, oemol)
        ofs.close()

    @staticmethod
    def _turn_oemolbase_sd_charges_into_partial_charges(oemol):
        """
        Process an OEMolBase object and check to see whether it has an SD data pair
        where the tag is "atom.dprop.PartialCharge", indicating that it has a list of
        atomic partial charges. If so, apply those charges to the OEAtoms in the OEMolBase,
        and delete the SD data pair.

        Parameters
        ----------
        oemol : openeye.oechem.OEMolBase
            The molecule to process

        Returns
        -------
        charges_are_present : bool
            Whether charges are present in the SD file. This is necessary because OEAtoms
            have a default partial charge of 0.0, which makes truly zero-charge molecules
            (eg "N2", "Ar"...) indistinguishable from molecules for which partial charges
            have not been assigned. The OFF Toolkit allows this distinction with
            mol.partial_charges=None. In order to complete roundtrips within the OFFMol
            spec, we must interpret the presence or absence of this tag as a proxy for
            mol.partial_charges=None.
        """
        from openeye import oechem

        for dp in oechem.OEGetSDDataPairs(oemol):
            if dp.GetTag() == "atom.dprop.PartialCharge":
                charges_str = oechem.OEGetSDData(oemol, "atom.dprop.PartialCharge")
                charges_unitless = [float(i) for i in charges_str.split()]
                assert len(charges_unitless) == oemol.NumAtoms()
                for charge, oeatom in zip(charges_unitless, oemol.GetAtoms()):
                    oeatom.SetPartialCharge(charge)
                oechem.OEDeleteSDData(oemol, "atom.dprop.PartialCharge")
                return True
        return False

    @classmethod
    def _read_oemolistream_molecules(
        cls, oemolistream, allow_undefined_stereo, file_path=None
    ):
        """
        Reads and return the Molecules in a OEMol input stream.

        Parameters
        ----------
        oemolistream : oechem.oemolistream
            The OEMol input stream to read from.
        allow_undefined_stereo : bool
            If false, raises an exception if oemol contains undefined stereochemistry.
        file_path : str, optional
            The path to the mol2 file. This is used exclusively to make
            the error message more meaningful when the mol2 files doesn't
            use Tripos atom types.

        Returns
        -------
        molecules : List[Molecule]
            The list of Molecule objects in the stream.

        """
        from openeye import oechem

        mols = list()
        oemol = oechem.OEMol()
        while oechem.OEReadMolecule(oemolistream, oemol):
            oechem.OEPerceiveChiral(oemol)
            oechem.OEAssignAromaticFlags(oemol, oechem.OEAroModel_MDL)
            oechem.OE3DToInternalStereo(oemol)

            # If this is either a multi-conformer or multi-molecule SD file, check to see if there are partial charges
            if (oemolistream.GetFormat() == oechem.OEFormat_SDF) and hasattr(
                oemol, "GetConfs"
            ):
                # The openFF toolkit treats each conformer in a "multiconformer" SDF as
                # a separate molecule.
                # https://github.com/openforcefield/openforcefield/issues/202
                # Note that there is ambiguity about how SD data and "multiconformer" SD files should be stored.
                # As a result, we have to do some weird stuff below, as discussed in
                # https://docs.eyesopen.com/toolkits/python/oechemtk/oemol.html#dude-where-s-my-sd-data

                # Jeff: I was unable to find a way to distinguish whether a SDF was multiconformer or not.
                # The logic below should handle either single- or multi-conformer SDFs.
                for conf in oemol.GetConfIter():
                    # First, we turn "conf" into an OEMCMol (OE multiconformer mol), since OTHER file formats
                    # really are multiconformer, and we will eventually feed this into the `from_openeye` function,
                    # which is made to ingest multiconformer mols.
                    this_conf_oemcmol = conf.GetMCMol()

                    # Then, we take any SD data pairs that were on the oemol, and copy them on to "this_conf_oemcmol".
                    # These SD pairs will be populated if we're dealing with a single-conformer SDF.
                    for dp in oechem.OEGetSDDataPairs(oemol):
                        oechem.OESetSDData(
                            this_conf_oemcmol, dp.GetTag(), dp.GetValue()
                        )
                    # On the other hand, these SD pairs will be populated if we're dealing with a MULTI-conformer SDF.
                    for dp in oechem.OEGetSDDataPairs(conf):
                        oechem.OESetSDData(
                            this_conf_oemcmol, dp.GetTag(), dp.GetValue()
                        )
                    # This function fishes out the special SD data tag we use for partial charge
                    # ("atom.dprop.PartialCharge"), and applies those as OETK-supported partial charges on the OEAtoms
                    has_charges = cls._turn_oemolbase_sd_charges_into_partial_charges(
                        this_conf_oemcmol
                    )

                    # Finally, we feed the molecule into `from_openeye`, where it converted into an OFFMol
                    mol = cls.from_openeye(
                        this_conf_oemcmol, allow_undefined_stereo=allow_undefined_stereo
                    )

                    # If the molecule didn't even have the `PartialCharges` tag, we set it from zeroes to None here.
                    if not (has_charges):
                        mol.partial_charges = None
                    mols.append(mol)

            else:
                # In case this is being read from a SINGLE-molecule SD file, convert the SD field where we
                # stash partial charges into actual per-atom partial charges
                cls._turn_oemolbase_sd_charges_into_partial_charges(oemol)
                mol = cls.from_openeye(
                    oemol, allow_undefined_stereo=allow_undefined_stereo
                )
                mols.append(mol)

            # Check if this is an AMBER-produced mol2 file, which we can not load because they use GAFF atom types.
            if oemolistream.GetFormat() == oechem.OEFormat_MOL2:
                cls._check_mol2_gaff_atom_type(mol, file_path)

        return mols

    def enumerate_protomers(self, molecule, max_states=10):
        """
        Enumerate the formal charges of a molecule to generate different protomoers.

        Parameters
        ----------
        molecule: openforcefield.topology.Molecule
            The molecule whose state we should enumerate

        max_states: int optional, default=10,
            The maximum number of protomer states to be returned.

        Returns
        -------
        molecules: List[openforcefield.topology.Molecule],
            A list of the protomers of the input molecules not including the input.
        """

        from openeye import oequacpac

        options = oequacpac.OEFormalChargeOptions()
        # add one as the input is included
        options.SetMaxCount(max_states + 1)

        molecules = []

        oemol = self.to_openeye(molecule=molecule)
        for protomer in oequacpac.OEEnumerateFormalCharges(oemol, options):

            mol = self.from_openeye(protomer, allow_undefined_stereo=True)

            if mol != molecule:
                molecules.append(mol)

        return molecules

    def enumerate_stereoisomers(
        self, molecule, undefined_only=False, max_isomers=20, rationalise=True
    ):
        """
        Enumerate the stereocenters and bonds of the current molecule.

        Parameters
        ----------
        molecule: openforcefield.topology.Molecule
            The molecule whose state we should enumerate

        undefined_only: bool optional, default=False
            If we should enumerate all stereocenters and bonds or only those with undefined stereochemistry

        max_isomers: int optional, default=20
            The maximum amount of molecules that should be returned

        rationalise: bool optional, default=True
            If we should try to build and rationalise the molecule to ensure it can exist

        Returns
        --------
        molecules: List[openforcefield.topology.Molecule]
            A list of openforcefield.topology.Molecule instances

        """
        from openeye import oechem, oeomega

        oemol = self.to_openeye(molecule=molecule)

        # arguments for this function can be found here
        # <https://docs.eyesopen.com/toolkits/python/omegatk/OEConfGenFunctions/OEFlipper.html?highlight=stereoisomers>

        molecules = []
        for isomer in oeomega.OEFlipper(oemol, 200, not undefined_only, True, False):

            if rationalise:
                # try and determine if the molecule is reasonable by generating a conformer with
                # strict stereo, like embedding in rdkit
                omega = oeomega.OEOmega()
                omega.SetMaxConfs(1)
                omega.SetCanonOrder(False)
                # Don't generate random stereoisomer if not specified
                omega.SetStrictStereo(True)
                mol = oechem.OEMol(isomer)
                status = omega(mol)
                if status:
                    isomol = self.from_openeye(mol)
                    if isomol != molecule:
                        molecules.append(isomol)

            else:
                isomol = self.from_openeye(isomer)
                if isomol != molecule:
                    molecules.append(isomol)

        return molecules[:max_isomers]

    def enumerate_tautomers(self, molecule, max_states=20):
        """
        Enumerate the possible tautomers of the current molecule

        Parameters
        ----------
        molecule: openforcefield.topology.Molecule
            The molecule whose state we should enumerate

        max_states: int optional, default=20
            The maximum amount of molecules that should be returned

        Returns
        -------
        molecules: List[openforcefield.topology.Molecule]
            A list of openforcefield.topology.Molecule instances excluding the input molecule.
        """
        from openeye import oequacpac

        oemol = self.to_openeye(molecule=molecule)

        tautomers = []

        # set the options
        tautomer_options = oequacpac.OETautomerOptions()
        tautomer_options.SetApplyWarts(False)
        tautomer_options.SetMaxTautomersGenerated(max_states + 1)
        tautomer_options.SetSaveStereo(True)
        # this aligns the outputs of rdkit and openeye for the example cases
        tautomer_options.SetCarbonHybridization(False)

        for tautomer in oequacpac.OEEnumerateTautomers(oemol, tautomer_options):
            # remove the input tautomer from the output
            taut = self.from_openeye(tautomer, allow_undefined_stereo=True)
            if taut != molecule:
                tautomers.append(
                    self.from_openeye(tautomer, allow_undefined_stereo=True)
                )

        return tautomers

    @staticmethod
    def _check_mol2_gaff_atom_type(molecule, file_path=None):
        """Attempts to detect the presence of GAFF atom types in a molecule loaded from a mol2 file.

        For now, this raises a ``GAFFAtomTypeWarning`` if the molecule
        include Osmium and Holmium atoms, which have GAFF types OS and
        HO respectively.

        Parameters
        ----------
        molecule : openforcefield.topology.molecule.Molecule
            The loaded molecule.
        file_path : str, optional
            The path to the mol2 file. This is used exclusively to make
            the error message more meaningful.

        """
        # Handle default.
        if file_path is None:
            file_path = ""
        else:
            # Append a ':' character that will separate the file
            # path from the molecule string representation.
            file_path = file_path + ":"
        # atomic_number: (GAFF_type, element_name)
        warning_atomic_numbers = {76: ("OS", "Osmium"), 67: ("HO", "Holmium")}

        for atom in molecule.atoms:
            try:
                atom_type, element_name = warning_atomic_numbers[atom.atomic_number]
            except KeyError:
                pass
            else:
                import warnings

                warn_msg = (
                    f'OpenEye interpreted the type "{atom_type}" in {file_path}{molecule.name}'
                    f" as {element_name}. Does your mol2 file uses Tripos SYBYL atom types?"
                    " Other atom types such as GAFF are not supported."
                )
                warnings.warn(warn_msg, GAFFAtomTypeWarning)

    @staticmethod
    def _openeye_cip_atom_stereochemistry(oemol, oeatom):
        """
        Determine CIP stereochemistry (R/S) for the specified atom

        Parameters
        ----------
        oemol : openeye.oechem.OEMolBase
            The molecule of interest
        oeatom : openeye.oechem.OEAtomBase
            The atom whose stereochemistry is to be computed

        Returns
        -------
        stereochemistry : str
            'R', 'S', or None if no stereochemistry is specified or the atom is not a stereocenter
        """
        from openeye import oechem

        if not oeatom.HasStereoSpecified():
            # No stereochemical information has been stored, so this could be unknown stereochemistry
            # TODO: Should we raise an exception?
            return None

        cip = oechem.OEPerceiveCIPStereo(oemol, oeatom)

        if cip == oechem.OECIPAtomStereo_S:
            return "S"
        elif cip == oechem.OECIPAtomStereo_R:
            return "R"
        elif cip == oechem.OECIPAtomStereo_NotStereo:
            # Not a stereocenter
            # TODO: Should this be a different case from ``None``?
            return None

    @staticmethod
    def _openeye_cip_bond_stereochemistry(oemol, oebond):
        """
        Determine CIP stereochemistry (E/Z) for the specified bond

        Parameters
        ----------
        oemol : openeye.oechem.OEMolBase
            The molecule of interest
        oebond : openeye.oechem.OEBondBase
            The bond whose stereochemistry is to be computed

        Returns
        -------
        stereochemistry : str
            'E', 'Z', or None if stereochemistry is unspecified or the bond is not a stereo bond

        """
        from openeye import oechem

        if not oebond.HasStereoSpecified():
            # No stereochemical information has been stored, so this could be unknown stereochemistry
            # TODO: Should we raise an exception?
            return None

        cip = oechem.OEPerceiveCIPStereo(oemol, oebond)

        if cip == oechem.OECIPBondStereo_E:
            return "E"
        elif cip == oechem.OECIPBondStereo_Z:
            return "Z"
        elif cip == oechem.OECIPBondStereo_NotStereo:
            return None

    @staticmethod
    def from_openeye(oemol, allow_undefined_stereo=False):
        """
        Create a Molecule from an OpenEye molecule. If the OpenEye molecule has
        implicit hydrogens, this function will make them explicit.

        ``OEAtom`` s have a different set of allowed value for partial charges than
        ``openforcefield.topology.Molecule`` s. In the OpenEye toolkits, partial charges
        are stored on individual ``OEAtom`` s, and their values are initialized to ``0.0``.
        In the Open Force Field Toolkit, an ``openforcefield.topology.Molecule``'s
        ``partial_charges`` attribute is initialized to ``None`` and can be set to a
        ``simtk.unit.Quantity``-wrapped numpy array with units of
        elementary charge. The Open Force
        Field Toolkit considers an ``OEMol`` where every ``OEAtom`` has a partial
        charge of ``float('nan')`` to be equivalent to an Open Force Field Molecule's
        ``partial_charges = None``.
        This assumption is made in both ``to_openeye`` and ``from_openeye``.

        .. warning :: This API is experimental and subject to change.

        Parameters
        ----------
        oemol : openeye.oechem.OEMol
            An OpenEye molecule
        allow_undefined_stereo : bool, default=False
            If false, raises an exception if oemol contains undefined stereochemistry.

        Returns
        -------
        molecule : openforcefield.topology.Molecule
            An openforcefield molecule

        Examples
        --------

        Create a Molecule from an OpenEye OEMol

        >>> from openeye import oechem
        >>> from openforcefield.tests.utils import get_data_file_path
        >>> ifs = oechem.oemolistream(get_data_file_path('systems/monomers/ethanol.mol2'))
        >>> oemols = list(ifs.GetOEGraphMols())

        >>> toolkit_wrapper = OpenEyeToolkitWrapper()
        >>> molecule = toolkit_wrapper.from_openeye(oemols[0])

        """
        import math

        from openeye import oechem

        from openforcefield.topology.molecule import Molecule

        # Add explicit hydrogens if they're implicit
        if oechem.OEHasImplicitHydrogens(oemol):
            oechem.OEAddExplicitHydrogens(oemol)

        # TODO: Is there any risk to perceiving aromaticity here instead of later?
        oechem.OEAssignAromaticFlags(oemol, oechem.OEAroModel_MDL)

        oechem.OEPerceiveChiral(oemol)

        # Check that all stereo is specified
        # Potentially better OE stereo check: OEFlipper — Toolkits - - Python
        # https: // docs.eyesopen.com / toolkits / python / omegatk / OEConfGenFunctions / OEFlipper.html

        unspec_chiral = False
        unspec_db = False
        problematic_atoms = list()
        problematic_bonds = list()

        for oeatom in oemol.GetAtoms():
            if oeatom.IsChiral():
                if not (oeatom.HasStereoSpecified()):
                    unspec_chiral = True
                    problematic_atoms.append(oeatom)
        for oebond in oemol.GetBonds():
            if oebond.IsChiral():
                if not (oebond.HasStereoSpecified()):
                    unspec_db = True
                    problematic_bonds.append(oebond)
        if unspec_chiral or unspec_db:

            def oeatom_to_str(oeatom):
                return "atomic num: {}, name: {}, idx: {}, aromatic: {}, chiral: {}".format(
                    oeatom.GetAtomicNum(),
                    oeatom.GetName(),
                    oeatom.GetIdx(),
                    oeatom.IsAromatic(),
                    oeatom.IsChiral(),
                )

            def oebond_to_str(oebond):
                return "order: {}, chiral: {}".format(
                    oebond.GetOrder(), oebond.IsChiral()
                )

            def describe_oeatom(oeatom):
                description = "Atom {} with bonds:".format(oeatom_to_str(oeatom))
                for oebond in oeatom.GetBonds():
                    description += "\nbond {} to atom {}".format(
                        oebond_to_str(oebond), oeatom_to_str(oebond.GetNbr(oeatom))
                    )
                return description

            msg = (
                "OEMol has unspecified stereochemistry. "
                "oemol.GetTitle(): {}\n".format(oemol.GetTitle())
            )
            if len(problematic_atoms) != 0:
                msg += "Problematic atoms are:\n"
                for problematic_atom in problematic_atoms:
                    msg += describe_oeatom(problematic_atom) + "\n"
            if len(problematic_bonds) != 0:
                msg += "Problematic bonds are: {}\n".format(problematic_bonds)
            if allow_undefined_stereo:
                msg = "Warning (not error because allow_undefined_stereo=True): " + msg
                logger.warning(msg)
            else:
                msg = "Unable to make OFFMol from OEMol: " + msg
                raise UndefinedStereochemistryError(msg)

        molecule = Molecule()
        molecule.name = oemol.GetTitle()

        # Copy any attached SD tag information
        for dp in oechem.OEGetSDDataPairs(oemol):
            molecule._properties[dp.GetTag()] = dp.GetValue()

        map_atoms = dict()  # {oemol_idx: molecule_idx}
        atom_mapping = {}
        for oeatom in oemol.GetAtoms():
            oe_idx = oeatom.GetIdx()
            map_id = oeatom.GetMapIdx()
            atomic_number = oeatom.GetAtomicNum()
            formal_charge = oeatom.GetFormalCharge() * unit.elementary_charge
            is_aromatic = oeatom.IsAromatic()
            stereochemistry = OpenEyeToolkitWrapper._openeye_cip_atom_stereochemistry(
                oemol, oeatom
            )
            # stereochemistry = self._openeye_cip_atom_stereochemistry(oemol, oeatom)
            name = ""
            if oeatom.HasData("name"):
                name = oeatom.GetData("name")
            atom_index = molecule.add_atom(
                atomic_number,
                formal_charge,
                is_aromatic,
                stereochemistry=stereochemistry,
                name=name,
            )
            map_atoms[
                oe_idx
            ] = atom_index  # store for mapping oeatom to molecule atom indices below
            atom_mapping[atom_index] = map_id

        # if we have a full atom map add it to the molecule, 0 indicates a missing mapping or no mapping
        if 0 not in atom_mapping.values():
            molecule._properties["atom_map"] = atom_mapping

        for oebond in oemol.GetBonds():
            atom1_index = map_atoms[oebond.GetBgnIdx()]
            atom2_index = map_atoms[oebond.GetEndIdx()]
            bond_order = oebond.GetOrder()
            is_aromatic = oebond.IsAromatic()
            stereochemistry = OpenEyeToolkitWrapper._openeye_cip_bond_stereochemistry(
                oemol, oebond
            )
            if oebond.HasData("fractional_bond_order"):
                fractional_bond_order = oebond.GetData("fractional_bond_order")
            else:
                fractional_bond_order = None

            molecule.add_bond(
                atom1_index,
                atom2_index,
                bond_order,
                is_aromatic=is_aromatic,
                stereochemistry=stereochemistry,
                fractional_bond_order=fractional_bond_order,
            )

        # TODO: Copy conformations, if present
        # TODO: Come up with some scheme to know when to import coordinates
        # From SMILES: no
        # From MOL2: maybe
        # From other: maybe
        if hasattr(oemol, "GetConfs"):
            for conf in oemol.GetConfs():
                n_atoms = molecule.n_atoms
                positions = unit.Quantity(
                    np.zeros([n_atoms, 3], np.float), unit.angstrom
                )
                for oe_id in conf.GetCoords().keys():
                    off_atom_coords = unit.Quantity(
                        conf.GetCoords()[oe_id], unit.angstrom
                    )
                    off_atom_index = map_atoms[oe_id]
                    positions[off_atom_index, :] = off_atom_coords
                if (positions == 0 * unit.angstrom).all() and n_atoms > 1:
                    continue
                molecule.add_conformer(positions)

        # Copy partial charges, if present
        partial_charges = unit.Quantity(
            np.zeros(molecule.n_atoms, dtype=np.float), unit=unit.elementary_charge
        )

        # If all OEAtoms have a partial charge of NaN, then the OFFMol should
        # have its partial_charges attribute set to None
        any_partial_charge_is_not_nan = False
        for oe_atom in oemol.GetAtoms():
            oe_idx = oe_atom.GetIdx()
            off_idx = map_atoms[oe_idx]
            unitless_charge = oe_atom.GetPartialCharge()
            if not math.isnan(unitless_charge):
                any_partial_charge_is_not_nan = True
                # break
            charge = unitless_charge * unit.elementary_charge
            partial_charges[off_idx] = charge

        if any_partial_charge_is_not_nan:
            molecule.partial_charges = partial_charges
        else:
            molecule.partial_charges = None

        return molecule

    @staticmethod
    def to_openeye(molecule, aromaticity_model=DEFAULT_AROMATICITY_MODEL):
        """
        Create an OpenEye molecule using the specified aromaticity model

        ``OEAtom`` s have a different set of allowed value for partial charges than
        ``openforcefield.topology.Molecule`` s. In the OpenEye toolkits, partial charges
        are stored on individual ``OEAtom`` s, and their values are initialized to ``0.0``.
        In the Open Force Field Toolkit, an ``openforcefield.topology.Molecule``'s
        ``partial_charges`` attribute is initialized to ``None`` and can be set to a
        ``simtk.unit.Quantity``-wrapped numpy array with units of
        elementary charge. The Open Force
        Field Toolkit considers an ``OEMol`` where every ``OEAtom`` has a partial
        charge of ``float('nan')`` to be equivalent to an Open Force Field Molecule's
        ``partial_charges = None``.
        This assumption is made in both ``to_openeye`` and ``from_openeye``.

        .. todo ::

           * Should the aromaticity model be specified in some other way?

       .. warning :: This API is experimental and subject to change.

        Parameters
        ----------
        molecule : openforcefield.topology.molecule.Molecule object
            The molecule to convert to an OEMol
        aromaticity_model : str, optional, default=DEFAULT_AROMATICITY_MODEL
            The aromaticity model to use

        Returns
        -------
        oemol : openeye.oechem.OEMol
            An OpenEye molecule

        Examples
        --------

        Create an OpenEye molecule from a Molecule

        >>> from openforcefield.topology import Molecule
        >>> toolkit_wrapper = OpenEyeToolkitWrapper()
        >>> molecule = Molecule.from_smiles('CC')
        >>> oemol = toolkit_wrapper.to_openeye(molecule)

        """
        from openeye import oechem

        if hasattr(oechem, aromaticity_model):
            oe_aro_model = getattr(oechem, aromaticity_model)
        else:
            raise ValueError(
                "Error: provided aromaticity model not recognized by oechem."
            )

        oemol = oechem.OEMol()
        # if not(molecule.name is None):
        oemol.SetTitle(molecule.name)
        map_atoms = {}  # {off_idx : oe_idx}
        # Add atoms
        oemol_atoms = list()  # list of corresponding oemol atoms
        for atom in molecule.atoms:
            oeatom = oemol.NewAtom(atom.atomic_number)
            oeatom.SetFormalCharge(
                atom.formal_charge.value_in_unit(unit.elementary_charge)
            )  # simtk.unit.Quantity(1, unit.elementary_charge)
            # TODO: Do we want to provide _any_ pathway for Atom.is_aromatic to influence the OEMol?
            # oeatom.SetAromatic(atom.is_aromatic)
            oeatom.SetData("name", atom.name)
            oeatom.SetPartialCharge(float("nan"))
            oemol_atoms.append(oeatom)
            map_atoms[atom.molecule_atom_index] = oeatom.GetIdx()

        # Add bonds
        oemol_bonds = list()  # list of corresponding oemol bonds
        for bond in molecule.bonds:
            # atom1_index = molecule.atoms.index(bond.atom1)
            # atom2_index = molecule.atoms.index(bond.atom2)
            atom1_index = bond.atom1_index
            atom2_index = bond.atom2_index
            oebond = oemol.NewBond(oemol_atoms[atom1_index], oemol_atoms[atom2_index])
            oebond.SetOrder(bond.bond_order)
            # TODO: Do we want to provide _any_ pathway for Bond.is_aromatic to influence the OEMol?
            # oebond.SetAromatic(bond.is_aromatic)
            if not (bond.fractional_bond_order is None):
                oebond.SetData("fractional_bond_order", bond.fractional_bond_order)
            oemol_bonds.append(oebond)

        oechem.OEAssignAromaticFlags(oemol, oe_aro_model)

        # Set atom stereochemistry now that all connectivity is in place
        for atom, oeatom in zip(molecule.atoms, oemol_atoms):
            if not atom.stereochemistry:
                continue

            # Set arbitrary initial stereochemistry
            neighs = [n for n in oeatom.GetAtoms()]
            oeatom.SetStereo(
                neighs, oechem.OEAtomStereo_Tetra, oechem.OEAtomStereo_Right
            )

            # Flip chirality if stereochemistry isincorrect
            oeatom_stereochemistry = OpenEyeToolkitWrapper._openeye_cip_atom_stereochemistry(
                oemol, oeatom
            )
            if oeatom_stereochemistry != atom.stereochemistry:
                # Flip the stereochemistry
                oeatom.SetStereo(
                    neighs, oechem.OEAtomStereo_Tetra, oechem.OEAtomStereo_Left
                )
                # Verify it matches now as a sanity check
                oeatom_stereochemistry = OpenEyeToolkitWrapper._openeye_cip_atom_stereochemistry(
                    oemol, oeatom
                )
                if oeatom_stereochemistry != atom.stereochemistry:
                    raise Exception(
                        "Programming error: OpenEye atom stereochemistry assumptions failed."
                    )

        # Set bond stereochemistry
        for bond, oebond in zip(molecule.bonds, oemol_bonds):
            if not bond.stereochemistry:
                continue

            atom1_index = bond.molecule.atoms.index(bond.atom1)
            atom2_index = bond.molecule.atoms.index(bond.atom2)
            # Set arbitrary initial stereochemistry
            oeatom1, oeatom2 = oemol_atoms[atom1_index], oemol_atoms[atom2_index]
            oeatom1_neighbor = [n for n in oeatom1.GetAtoms() if not n == oeatom2][0]
            oeatom2_neighbor = [n for n in oeatom2.GetAtoms() if not n == oeatom1][0]
            # oebond.SetStereo([oeatom1, oeatom2], oechem.OEBondStereo_CisTrans, oechem.OEBondStereo_Cis)
            oebond.SetStereo(
                [oeatom1_neighbor, oeatom2_neighbor],
                oechem.OEBondStereo_CisTrans,
                oechem.OEBondStereo_Cis,
            )

            # Flip stereochemistry if incorrect
            oebond_stereochemistry = OpenEyeToolkitWrapper._openeye_cip_bond_stereochemistry(
                oemol, oebond
            )
            if oebond_stereochemistry != bond.stereochemistry:
                # Flip the stereochemistry
                oebond.SetStereo(
                    [oeatom1_neighbor, oeatom2_neighbor],
                    oechem.OEBondStereo_CisTrans,
                    oechem.OEBondStereo_Trans,
                )
                # Verify it matches now as a sanity check
                oebond_stereochemistry = OpenEyeToolkitWrapper._openeye_cip_bond_stereochemistry(
                    oemol, oebond
                )
                if oebond_stereochemistry != bond.stereochemistry:
                    raise Exception(
                        "Programming error: OpenEye bond stereochemistry assumptions failed."
                    )

        # Retain conformations, if present
        if molecule.n_conformers != 0:
            oemol.DeleteConfs()
            for conf in molecule._conformers:
                # OE needs a 1 x (3*n_Atoms) double array as input
                flat_coords = np.zeros((oemol.NumAtoms() * 3), dtype=np.float32)
                for index, oe_idx in map_atoms.items():
                    (x, y, z) = conf[index, :] / unit.angstrom
                    flat_coords[(3 * oe_idx)] = x
                    flat_coords[(3 * oe_idx) + 1] = y
                    flat_coords[(3 * oe_idx) + 2] = z

                oecoords = oechem.OEFloatArray(flat_coords)
                oemol.NewConf(oecoords)

        # Retain charges, if present. All atoms are initialized above with a partial charge of NaN.
        if molecule._partial_charges is not None:
            oe_indexed_charges = np.zeros((molecule.n_atoms), dtype=np.float)
            for off_idx, charge in enumerate(molecule._partial_charges):
                oe_idx = map_atoms[off_idx]
                charge_unitless = charge / unit.elementary_charge
                oe_indexed_charges[oe_idx] = charge_unitless
            # TODO: This loop below fails if we try to use an "enumerate"-style loop.
            #  It's worth investigating whether we make this assumption elsewhere in the codebase, since
            #  the OE docs may indicate that this sort of usage is a very bad thing to do.
            #  https://docs.eyesopen.com/toolkits/python/oechemtk/atombondindices.html#indices-for-molecule-lookup-considered-harmful
            # for oe_idx, oe_atom in enumerate(oemol.GetAtoms()):
            for oe_atom in oemol.GetAtoms():
                oe_idx = oe_atom.GetIdx()
                oe_atom.SetPartialCharge(oe_indexed_charges[oe_idx])

        # Retain properties, if present
        for key, value in molecule.properties.items():
            oechem.OESetSDData(oemol, str(key), str(value))

        # Clean Up phase
        # The only feature of a molecule that wasn't perceived above seemed to be ring connectivity, better to run it
        # here then for someone to inquire about ring sizes and get 0 when it shouldn't be
        oechem.OEFindRingAtomsAndBonds(oemol)

        return oemol

    def to_smiles(self, molecule, isomeric=True, explicit_hydrogens=True, mapped=False):
        """
        Uses the OpenEye toolkit to convert a Molecule into a SMILES string.
        A partially mapped smiles can also be generated for atoms of interest by supplying an `atom_map` to the
        properties dictionary.

        Parameters
        ----------
        molecule : An openforcefield.topology.Molecule
            The molecule to convert into a SMILES.
        isomeric: bool optional, default= True
            return an isomeric smiles
        explicit_hydrogens: bool optional, default=True
            return a smiles string containing all hydrogens explicitly
        mapped: bool optional, default=False
            return a explicit hydrogen mapped smiles, the atoms to be mapped can be controlled by supplying an
            atom map into the properties dictionary. If no mapping is passed all atoms will be mapped in order, else
            an atom map dictionary from the current atom index to the map id should be supplied with no duplicates.
            The map ids (values) should start from 0 or 1.

        Returns
        -------
        smiles : str
            The SMILES of the input molecule.
        """
        from openeye import oechem

        oemol = self.to_openeye(molecule)

        # this sets up the default settings following the old DEFAULT flag
        # more information on flags can be found here
        # <https://docs.eyesopen.com/toolkits/python/oechemtk/OEChemConstants/OESMILESFlag.html#OEChem::OESMILESFlag>
        smiles_options = (
            oechem.OESMILESFlag_Canonical
            | oechem.OESMILESFlag_Isotopes
            | oechem.OESMILESFlag_RGroups
        )

        # check if we want an isomeric smiles
        if isomeric:
            # add the atom and bond stereo flags
            smiles_options |= (
                oechem.OESMILESFlag_AtomStereo | oechem.OESMILESFlag_BondStereo
            )

        if explicit_hydrogens:
            # add the hydrogen flag
            smiles_options |= oechem.OESMILESFlag_Hydrogens

        if mapped:
            assert explicit_hydrogens is True, (
                "Mapped smiles require all hydrogens and "
                "stereochemsitry to be defined to retain order"
            )

            # if we only want to map specific atoms check for an atom map
            atom_map = molecule._properties.get("atom_map", None)
            if atom_map is not None:
                # make sure there are no repeated indices
                map_ids = set(atom_map.values())
                if len(map_ids) < len(atom_map):
                    atom_map = None
                elif 0 in atom_map.values():
                    # we need to increment the map index
                    for atom, map in atom_map.items():
                        atom_map[atom] = map + 1

            if atom_map is None:
                # now we need to add the atom map to the atoms
                for oeatom in oemol.GetAtoms():
                    oeatom.SetMapIdx(oeatom.GetIdx() + 1)
            else:
                for atom in oemol.GetAtoms():
                    try:
                        # try to set the atom map
                        map_idx = atom_map[atom.GetIdx()]
                        atom.SetMapIdx(map_idx)
                    except KeyError:
                        continue

            smiles_options |= oechem.OESMILESFlag_AtomMaps

        smiles = oechem.OECreateSmiString(oemol, smiles_options)
        return smiles

    def to_inchi(self, molecule, fixed_hydrogens=False):
        """
        Create an InChI string for the molecule using the RDKit Toolkit.
        InChI is a standardised representation that does not capture tautomers unless specified using the fixed hydrogen
        layer.

        For information on InChi see here https://iupac.org/who-we-are/divisions/division-details/inchi/

        Parameters
        ----------
        molecule : An openforcefield.topology.Molecule
            The molecule to convert into a SMILES.

        fixed_hydrogens: bool, default=False
            If a fixed hydrogen layer should be added to the InChI, if `True` this will produce a non standard specific
            InChI string of the molecule.

        Returns
        --------
        inchi: str
            The InChI string of the molecule.
        """

        from openeye import oechem

        oemol = self.to_openeye(molecule)

        if fixed_hydrogens:
            opts = oechem.OEInChIOptions()
            opts.SetFixedHLayer(True)
            inchi = oechem.OEMolToInChI(oemol)

        else:
            inchi = oechem.OEMolToSTDInChI(oemol)

        return inchi

    def to_inchikey(self, molecule, fixed_hydrogens=False):
        """
        Create an InChIKey for the molecule using the RDKit Toolkit.
        InChIKey is a standardised representation that does not capture tautomers unless specified using the fixed hydrogen
        layer.

        For information on InChi see here https://iupac.org/who-we-are/divisions/division-details/inchi/

        Parameters
        ----------
        molecule : An openforcefield.topology.Molecule
            The molecule to convert into a SMILES.

        fixed_hydrogens: bool, default=False
            If a fixed hydrogen layer should be added to the InChI, if `True` this will produce a non standard specific
            InChI string of the molecule.

        Returns
        --------
        inchi_key: str
            The InChIKey representation of the molecule.
        """

        from openeye import oechem

        oemol = self.to_openeye(molecule)

        if fixed_hydrogens:
            opts = oechem.OEInChIOptions()
            opts.SetFixedHLayer(True)
            inchi_key = oechem.OEMolToInChIKey(oemol)

        else:
            inchi_key = oechem.OEMolToSTDInChIKey(oemol)

        return inchi_key

    def canonical_order_atoms(self, molecule):
        """
        Canonical order the atoms in the molecule using the OpenEye toolkit.

        Parameters
        ----------
        molecule: openforcefield.topology.Molecule
            The input molecule

         Returns
        -------
        molecule : openforcefield.topology.Molecule
            The input molecule, with canonically-indexed atoms and bonds.
        """

        from openeye import oechem

        oemol = self.to_openeye(molecule)

        oechem.OECanonicalOrderAtoms(oemol)
        oechem.OECanonicalOrderBonds(oemol)

        # reorder the iterator
        vatm = []
        for atom in oemol.GetAtoms():
            if atom.GetAtomicNum() != oechem.OEElemNo_H:
                vatm.append(atom)
        oemol.OrderAtoms(vatm)

        vbnd = []
        for bond in oemol.GetBonds():
            if (
                bond.GetBgn().GetAtomicNum() != oechem.OEElemNo_H
                and bond.GetEnd().GetAtomicNum() != oechem.OEElemNo_H
            ):
                vbnd.append(bond)
        oemol.OrderBonds(vbnd)

        oemol.Sweep()

        for bond in oemol.GetBonds():
            if bond.GetBgnIdx() > bond.GetEndIdx():
                bond.SwapEnds()

        return self.from_openeye(oemol, allow_undefined_stereo=True)

    def from_smiles(
        self, smiles, hydrogens_are_explicit=False, allow_undefined_stereo=False
    ):
        """
        Create a Molecule from a SMILES string using the OpenEye toolkit.

        .. warning :: This API is experimental and subject to change.

        Parameters
        ----------
        smiles : str
            The SMILES string to turn into a molecule
        hydrogens_are_explicit : bool, default = False
            If False, OE will perform hydrogen addition using OEAddExplicitHydrogens
        allow_undefined_stereo : bool, default=False
            Whether to accept SMILES with undefined stereochemistry. If False,
            an exception will be raised if a SMILES with undefined stereochemistry
            is passed into this function.

        Returns
        -------
        molecule : openforcefield.topology.Molecule
            An openforcefield-style molecule.
        """

        from openeye import oechem

        oemol = oechem.OEGraphMol()
        oechem.OESmilesToMol(oemol, smiles)
        if not (hydrogens_are_explicit):
            result = oechem.OEAddExplicitHydrogens(oemol)
            if result == False:
                raise ValueError(
                    "Addition of explicit hydrogens failed in from_openeye"
                )
        elif hydrogens_are_explicit and oechem.OEHasImplicitHydrogens(oemol):
            raise ValueError(
                f"'hydrogens_are_explicit' was specified as True, but OpenEye Toolkit interpreted "
                f"SMILES '{smiles}' as having implicit hydrogen. If this SMILES is intended to "
                f"express all explicit hydrogens in the molecule, then you should construct the "
                f"desired molecule as an OEMol (where oechem.OEHasImplicitHydrogens(oemol) returns "
                f"False), and then use Molecule.from_openeye() to create the desired OFFMol."
            )

        # Set partial charges to None, since they couldn't have been stored in a SMILES
        for atom in oemol.GetAtoms():
            atom.SetPartialCharge(float("nan"))

        molecule = self.from_openeye(
            oemol, allow_undefined_stereo=allow_undefined_stereo
        )
        return molecule

    def from_inchi(self, inchi, allow_undefined_stereo=False):
        """
        Construct a Molecule from a InChI representation

        Parameters
        ----------
        inchi : str
            The InChI representation of the molecule.

        allow_undefined_stereo : bool, default=False
            Whether to accept InChI with undefined stereochemistry. If False,
            an exception will be raised if a InChI with undefined stereochemistry
            is passed into this function.

        Returns
        -------
        molecule : openforcefield.topology.Molecule
        """

        from openeye import oechem

        # This calls the same functions as OESmilesToMol
        oemol = oechem.OEGraphMol()
        oechem.OEInChIToMol(oemol, inchi)

        # try and catch InChI parsing fails
        # if there are no atoms don't build the molecule
        if oemol.NumAtoms() == 0:
            raise RuntimeError(
                "There was an issue parsing the InChI string, please check and try again."
            )

        molecule = self.from_openeye(
            oemol, allow_undefined_stereo=allow_undefined_stereo
        )

        return molecule

    def generate_conformers(
        self, molecule, n_conformers=1, rms_cutoff=None, clear_existing=True
    ):
        """
        Generate molecule conformers using OpenEye Omega.

        .. warning :: This API is experimental and subject to change.

        .. todo ::

           * which parameters should we expose? (or can we implement a general system with **kwargs?)
           * will the coordinates be returned in the OpenFF Molecule's own indexing system? Or is there a chance that
           they'll get reindexed when we convert the input into an OEmol?

        Parameters
        ---------
        molecule : a :class:`Molecule`
            The molecule to generate conformers for.
        n_conformers : int, default=1
            The maximum number of conformers to generate.
        rms_cutoff : simtk.Quantity-wrapped float, in units of distance, optional, default=None
            The minimum RMS value at which two conformers are considered redundant and one is deleted.
            If None, the cutoff is set to 1 Angstrom
        clear_existing : bool, default=True
            Whether to overwrite existing conformers for the molecule

        """
        from openeye import oeomega

        oemol = self.to_openeye(molecule)
        omega = oeomega.OEOmega()
        omega.SetMaxConfs(n_conformers)
        omega.SetCanonOrder(False)
        omega.SetSampleHydrogens(True)
        omega.SetEnergyWindow(15.0)  # unit?
        if rms_cutoff is None:
            omega.SetRMSThreshold(1.0)
        else:
            omega.SetRMSThreshold(rms_cutoff.value_in_unit(unit.angstrom))
        # Don't generate random stereoisomer if not specified
        omega.SetStrictStereo(True)
        status = omega(oemol)

        if status is False:
            omega.SetStrictStereo(False)
            new_status = omega(oemol)
            if new_status is False:
                raise Exception("OpenEye Omega conformer generation failed")

        molecule2 = self.from_openeye(oemol, allow_undefined_stereo=True)

        if clear_existing:
            molecule._conformers = list()

        for conformer in molecule2._conformers:
            molecule._add_conformer(conformer)

    def assign_partial_charges(
        self,
        molecule,
        partial_charge_method=None,
        use_conformers=None,
        strict_n_conformers=False,
    ):
        """
        Compute partial charges with OpenEye quacpac, and assign
        the new values to the partial_charges attribute.

        .. warning :: This API is experimental and subject to change.

        .. todo ::

           * Should the default be ELF?
           * Can we expose more charge models?


        Parameters
        ----------
        molecule : openforcefield.topology.Molecule
            Molecule for which partial charges are to be computed
        partial_charge_method : str, optional, default=None
            The charge model to use. One of ['amberff94', 'mmff', 'mmff94', `am1-mulliken`, 'am1bcc',
            'am1bccnosymspt', 'am1bccelf10']
            If None, 'am1-mulliken' will be used.
        use_conformers : iterable of simtk.unit.Quantity-wrapped numpy arrays, each with shape (n_atoms, 3) and dimension of distance. Optional, default = None
            Coordinates to use for partial charge calculation. If None, an appropriate number of conformers will be generated.
        strict_n_conformers : bool, default=False
            Whether to raise an exception if an invalid number of conformers is provided for the given charge method.
            If this is False and an invalid number of conformers is found, a warning will be raised.

        Raises
        ------
        ChargeMethodUnavailableError if the requested charge method can not be handled by this toolkit

        ChargeCalculationError if the charge method is supported by this toolkit, but fails
        """

        import numpy as np
        from openeye import oechem, oequacpac

        from openforcefield.topology import Molecule

        SUPPORTED_CHARGE_METHODS = {
            "am1bcc": {
                "oe_charge_method": oequacpac.OEAM1BCCCharges,
                "min_confs": 1,
                "max_confs": 1,
                "rec_confs": 1,
            },
            "am1-mulliken": {
                "oe_charge_method": oequacpac.OEAM1Charges,
                "min_confs": 1,
                "max_confs": 1,
                "rec_confs": 1,
            },
            "gasteiger": {
                "oe_charge_method": oequacpac.OEGasteigerCharges,
                "min_confs": 0,
                "max_confs": 0,
                "rec_confs": 0,
            },
            "mmff94": {
                "oe_charge_method": oequacpac.OEMMFF94Charges,
                "min_confs": 0,
                "max_confs": 0,
                "rec_confs": 0,
            },
            "am1bccnosymspt": {
                "oe_charge_method": oequacpac.OEAM1BCCCharges,
                "min_confs": 1,
                "max_confs": 1,
                "rec_confs": 1,
            },
            "am1elf10": {
                "oe_charge_method": oequacpac.OEELFCharges(
                    oequacpac.OEAM1Charges(optimize=True, symmetrize=True), 10
                ),
                "min_confs": 1,
                "max_confs": None,
                "rec_confs": 500,
            },
            "am1bccelf10": {
                "oe_charge_method": oequacpac.OEAM1BCCELF10Charges,
                "min_confs": 1,
                "max_confs": None,
                "rec_confs": 500,
            },
        }

        if partial_charge_method is None:
            partial_charge_method = "am1-mulliken"

        partial_charge_method = partial_charge_method.lower()

        if partial_charge_method not in SUPPORTED_CHARGE_METHODS:
            raise ChargeMethodUnavailableError(
                f"partial_charge_method '{partial_charge_method}' is not available from OpenEyeToolkitWrapper. "
                f"Available charge methods are {list(SUPPORTED_CHARGE_METHODS.keys())} "
            )

        charge_method = SUPPORTED_CHARGE_METHODS[partial_charge_method]

        # Make a temporary copy of the molecule, since we'll be messing with its conformers
        mol_copy = Molecule(molecule)

        if use_conformers is None:
            if charge_method["rec_confs"] == 0:
                mol_copy._conformers = None
            else:
                self.generate_conformers(
                    mol_copy,
                    n_conformers=charge_method["rec_confs"],
                    rms_cutoff=0.25 * unit.angstrom,
                )
                # TODO: What's a "best practice" RMS cutoff to use here?
        else:
            mol_copy._conformers = None
            for conformer in use_conformers:
                mol_copy.add_conformer(conformer)
            self._check_n_conformers(
                mol_copy,
                partial_charge_method=partial_charge_method,
                min_confs=charge_method["min_confs"],
                max_confs=charge_method["max_confs"],
                strict_n_conformers=strict_n_conformers,
            )

        oemol = mol_copy.to_openeye()

        errfs = oechem.oeosstream()
        oechem.OEThrow.SetOutputStream(errfs)
        oechem.OEThrow.Clear()

        # The OpenFF toolkit has always supported a version of AM1BCC with no geometry optimization
        # or symmetry correction. So we include this keyword to provide a special configuration of quacpac
        # if requested.
        if partial_charge_method == "am1bccnosymspt":
            optimize = False
            symmetrize = False
            quacpac_status = oequacpac.OEAssignCharges(
                oemol, charge_method["oe_charge_method"](optimize, symmetrize)
            )
        else:
            oe_charge_method = charge_method["oe_charge_method"]

            if callable(oe_charge_method):
                oe_charge_method = oe_charge_method()

            quacpac_status = oequacpac.OEAssignCharges(oemol, oe_charge_method)

        oechem.OEThrow.SetOutputStream(oechem.oeerr)  # restoring to original state
        # This logic handles errors encountered in #34, which can occur when using ELF10 conformer selection
        if not quacpac_status:

            oe_charge_engine = (
                oequacpac.OEAM1Charges
                if partial_charge_method == "am1elf10"
                else oequacpac.OEAM1BCCCharges
            )

            if "SelectElfPop: issue with removing trans COOH conformers" in (
                errfs.str().decode("UTF-8")
            ):
                logger.warning(
                    f"Warning: charge assignment involving ELF10 conformer selection failed due to a known bug (toolkit issue "
                    f"#346). Downgrading to {oe_charge_engine.__name__} charge assignment for this molecule. More information"
                    f"is available at https://github.com/openforcefield/openforcefield/issues/346"
                )
                quacpac_status = oequacpac.OEAssignCharges(oemol, oe_charge_engine())

        if quacpac_status is False:
            raise ChargeCalculationError(
                f'Unable to assign charges: {errfs.str().decode("UTF-8")}'
            )

        # Extract and return charges
        ## TODO: Make sure atom mapping remains constant

        charges = unit.Quantity(
            np.zeros([oemol.NumAtoms()], np.float64), unit.elementary_charge
        )
        for oeatom in oemol.GetAtoms():
            index = oeatom.GetIdx()
            charge = oeatom.GetPartialCharge()
            charge = charge * unit.elementary_charge
            charges[index] = charge

        molecule.partial_charges = charges

    def compute_partial_charges_am1bcc(
        self, molecule, use_conformers=None, strict_n_conformers=False
    ):
        """
        Compute AM1BCC partial charges with OpenEye quacpac. This function will attempt to use
        the OEAM1BCCELF10 charge generation method, but may print a warning and fall back to
        normal OEAM1BCC if an error is encountered. This error is known to occur with some
        carboxylic acids, and is under investigation by OpenEye.


        .. warning :: This API is experimental and subject to change.

        Parameters
        ----------
        molecule : Molecule
            Molecule for which partial charges are to be computed
        use_conformers : iterable of simtk.unit.Quantity-wrapped numpy arrays, each with shape (n_atoms, 3) and dimension of distance. Optional, default = None
            Coordinates to use for partial charge calculation. If None, an appropriate number of conformers
            will be generated.
        strict_n_conformers : bool, default=False
            Whether to raise an exception if an invalid number of conformers is provided.
            If this is False and an invalid number of conformers is found, a warning will be raised
            instead of an Exception.

        Returns
        -------
        charges : numpy.array of shape (natoms) of type float
            The partial charges
        """

        import warnings

        warnings.warn(
            "compute_partial_charges_am1bcc will be deprecated in an upcoming release. "
            "Use assign_partial_charges(partial_charge_method='am1bccelf10') instead.",
            DeprecationWarning,
        )
        self.assign_partial_charges(
            molecule,
            partial_charge_method="am1bccelf10",
            use_conformers=use_conformers,
            strict_n_conformers=strict_n_conformers,
        )
        return molecule.partial_charges

    def assign_fractional_bond_orders(
        self, molecule, bond_order_model=None, use_conformers=None
    ):
        """
        Update and store list of bond orders this molecule. Bond orders are stored on each
        bond, in the `bond.fractional_bond_order` attribute.

        .. warning :: This API is experimental and subject to change.

        Parameters
        ----------
        molecule : openforcefield.topology.molecule Molecule
            The molecule to assign wiberg bond orders to
        bond_order_model : str, optional, default=None
            The charge model to use. One of ['am1-wiberg', 'pm3-wiberg']. If None, 'am1-wiberg' will be used.
        use_conformers : iterable of simtk.unit.Quantity(np.array) with shape (n_atoms, 3) and dimension of distance, optional, default=None
            The conformers to use for fractional bond order calculation. If None, an appropriate number
            of conformers will be generated by an available ToolkitWrapper.

         """
        from openeye import oequacpac

        from openforcefield.topology import Molecule

        # Make a copy since we'll be messing with this molecule's conformers
        temp_mol = Molecule(molecule)
        if use_conformers is None:
            temp_mol.generate_conformers(n_conformers=1)
        else:
            temp_mol._conformers = None
            for conformer in use_conformers:
                temp_mol.add_conformer(conformer)

        if temp_mol.n_conformers == 0:
            raise Exception(
                "No conformers present in molecule submitted for fractional bond order calculation. Consider "
                "loading the molecule from a file with geometry already present or running "
                "molecule.generate_conformers() before calling molecule.compute_wiberg_bond_orders()"
            )

        if bond_order_model is None:
            bond_order_model = "am1-wiberg"

        # Based on example at https://docs.eyesopen.com/toolkits/python/quacpactk/examples_summary_wibergbondorders.html
        oemol = self.to_openeye(temp_mol)
        am1 = oequacpac.OEAM1()
        am1results = oequacpac.OEAM1Results()
        am1options = am1.GetOptions()
        if bond_order_model == "am1-wiberg":
            am1options.SetSemiMethod(oequacpac.OEMethodType_AM1)
        elif bond_order_model == "pm3-wiberg":
            # TODO: Make sure that modifying am1options actually works
            am1options.SetSemiMethod(oequacpac.OEMethodType_PM3)
        else:
            raise ValueError(
                f"Bond order model '{bond_order_model}' is not supported by OpenEyeToolkitWrapper. "
                f"Supported models are ['am1-wiberg', 'pm3-wiberg']"
            )

        # for conf in oemol.GetConfs():
        # TODO: How to handle multiple confs here?
        status = am1.CalcAM1(am1results, oemol)

        if status is False:
            raise Exception(
                "Unable to assign charges (in the process of calculating fractional bond orders)"
            )

        # TODO: Will bonds always map back to the same index? Consider doing a topology mapping.
        # Loop over bonds
        for bond in oemol.GetBonds():
            idx = bond.GetIdx()
            # Get bond order
            order = am1results.GetBondOrder(bond.GetBgnIdx(), bond.GetEndIdx())
            mol_bond = molecule._bonds[idx]
            mol_bond.fractional_bond_order = order

    def get_tagged_smarts_connectivity(self, smarts):
        """
        Returns a tuple of tuples indicating connectivity between tagged atoms in a SMARTS string. Does not
        return bond order.

        Parameters
        ----------
        smarts : str
            The tagged SMARTS to analyze

        Returns
        -------
        unique_tags : tuple of int
            A sorted tuple of all unique tagged atom map indices.
        tagged_atom_connectivity : tuple of tuples of int, shape n_tagged_bonds x 2
            A tuple of tuples, where each inner tuple is a pair of tagged atoms (tag_idx_1, tag_idx_2) which are
            bonded. The inner tuples are ordered smallest-to-largest, and the tuple of tuples is ordered
            lexically. So the return value for an improper torsion would be ((1, 2), (2, 3), (2, 4)).

        Raises
        ------
        SMIRKSParsingError
            If OpenEye toolkit was unable to parse the provided smirks/tagged smarts
        """
        from openeye import oechem

        from openforcefield.typing.chemistry import SMIRKSParsingError

        qmol = oechem.OEQMol()
        status = oechem.OEParseSmarts(qmol, smarts)
        if status == False:
            raise SMIRKSParsingError(
                f"OpenEye Toolkit was unable to parse SMIRKS {smarts}"
            )

        unique_tags = set()
        connections = set()
        for at1 in qmol.GetAtoms():
            if at1.GetMapIdx() == 0:
                continue
            unique_tags.add(at1.GetMapIdx())
            for at2 in at1.GetAtoms():
                if at2.GetMapIdx() == 0:
                    continue
                cxn_to_add = sorted([at1.GetMapIdx(), at2.GetMapIdx()])
                connections.add(tuple(cxn_to_add))
        connections = tuple(sorted(list(connections)))
        unique_tags = tuple(sorted(list(unique_tags)))
        return tuple(unique_tags), tuple(connections)

    @staticmethod
    def _find_smarts_matches(oemol, smarts, aromaticity_model=None):
        """Find all sets of atoms in the provided OpenEye molecule that match the provided SMARTS string.

        Parameters
        ----------
        oemol : openeye.oechem.OEMol or similar
            oemol to process with the SMIRKS in order to find matches
        smarts : str
            SMARTS string with any number of sequentially tagged atoms.
            If there are N tagged atoms numbered 1..N, the resulting matches will be N-tuples of atoms that match the corresponding tagged atoms.
        aromaticity_model : str, optional, default=None
            OpenEye aromaticity model designation as a string, such as ``OEAroModel_MDL``.
            If ``None``, molecule is processed exactly as provided; otherwise it is prepared with this aromaticity model prior to querying.

        Returns
        -------
        matches : list of tuples of atoms indices within the ``oemol``
            matches[index] is an N-tuple of atom numbers from the ``oemol``
            Matches are returned in no guaranteed order.
            # TODO: What is returned if no matches are found? An empty list, or None?
            # TODO: Ensure that SMARTS numbers 1, 2, 3... are rendered into order of returnd matches indexed by 0, 1, 2...

        .. notes ::

           * Raises ``LicenseError`` if valid OpenEye tools license is not found, rather than causing program to terminate
           * Raises ``ValueError`` if ``smarts`` query is malformed

        """
        from openeye import oechem
        from openeye.oechem import OESubSearch

        # Make a copy of molecule so we don't influence original (probably safer than deepcopy per C Bayly)
        mol = oechem.OEMol(oemol)

        # Set up query
        qmol = oechem.OEQMol()
        if not oechem.OEParseSmarts(qmol, smarts):
            raise ValueError(f"Error parsing SMARTS '{smarts}'")

        # Determine aromaticity model
        if aromaticity_model:
            if type(aromaticity_model) == str:
                # Check if the user has provided a manually-specified aromaticity_model
                if hasattr(oechem, aromaticity_model):
                    oearomodel = getattr(oechem, "OEAroModel_" + aromaticity_model)
                else:
                    raise ValueError(
                        "Error: provided aromaticity model not recognized by oechem."
                    )
            else:
                raise ValueError("Error: provided aromaticity model must be a string.")

            # If aromaticity model was provided, prepare molecule
            oechem.OEClearAromaticFlags(mol)
            oechem.OEAssignAromaticFlags(mol, oearomodel)
            # Avoid running OEPrepareSearch or we lose desired aromaticity, so instead:
            oechem.OEAssignHybridization(mol)

        # Build list of matches
        # TODO: The MoleculeImage mapping should preserve ordering of template molecule for equivalent atoms
        #       and speed matching for larger molecules.
        unique = False  # We require all matches, not just one of each kind
        substructure_search = OESubSearch(qmol)
        substructure_search.SetMaxMatches(0)
        matches = list()
        for match in substructure_search.Match(mol, unique):
            # Compile list of atom indices that match the pattern tags
            atom_indices = dict()
            for matched_atom in match.GetAtoms():
                if matched_atom.pattern.GetMapIdx() != 0:
                    atom_indices[
                        matched_atom.pattern.GetMapIdx() - 1
                    ] = matched_atom.target.GetIdx()
            # Compress into list
            atom_indices = [atom_indices[index] for index in range(len(atom_indices))]
            # Convert to tuple
            matches.append(tuple(atom_indices))
        return matches

    def find_smarts_matches(self, molecule, smarts, aromaticity_model="OEAroModel_MDL"):
        """
        Find all SMARTS matches for the specified molecule, using the specified aromaticity model.

        .. warning :: This API is experimental and subject to change.

        Parameters
        ----------
        molecule : openforcefield.topology.Molecule
            The molecule for which all specified SMARTS matches are to be located
        smarts : str
            SMARTS string with optional SMIRKS-style atom tagging
        aromaticity_model : str, optional, default='OEAroModel_MDL'
            Aromaticity model to use during matching

        .. note :: Currently, the only supported ``aromaticity_model`` is ``OEAroModel_MDL``

        """
        oemol = self.to_openeye(molecule)
        return self._find_smarts_matches(oemol, smarts)


class RDKitToolkitWrapper(ToolkitWrapper):
    """
    RDKit toolkit wrapper

    .. warning :: This API is experimental and subject to change.
    """

    _toolkit_name = "The RDKit"
    _toolkit_installation_instructions = (
        "A conda-installable version of the free and open source RDKit cheminformatics "
        "toolkit can be found at: https://anaconda.org/rdkit/rdkit"
    )

    def __init__(self):
        super().__init__()

        self._toolkit_file_read_formats = ["SDF", "MOL", "SMI"]  # TODO: Add TDT support

        if not self.is_available():
            raise ToolkitUnavailableException(
                f"The required toolkit {self._toolkit_name} is not "
                f"available. {self._toolkit_installation_instructions}"
            )
        else:
            from rdkit import __version__ as rdkit_version
            self._toolkit_version = rdkit_version

            from rdkit import Chem

            # we have to make sure the toolkit can be loaded before formatting this dict
            # Note any new file write formats should be added here only
            self._toolkit_file_write_formats = {
                "SDF": Chem.SDWriter,
                "MOL": Chem.SDWriter,
                "SMI": Chem.SmilesWriter,
                "PDB": Chem.PDBWriter,
                "TDT": Chem.TDTWriter,
            }

    @property
    def toolkit_file_write_formats(self):
        """
        List of file formats that this toolkit can write.
        """
        return list(self._toolkit_file_write_formats.keys())

    @staticmethod
    def is_available():
        """
        Check whether the RDKit toolkit can be imported

        Returns
        -------
        is_installed : bool
            True if RDKit is installed, False otherwise.

        """
        try:
            importlib.import_module("rdkit", "Chem")
            return True
        except ImportError:
            return False

    def from_object(self, object, allow_undefined_stereo=False):
        """
        If given an rdchem.Mol (or rdchem.Mol-derived object), this function will load it into an
        openforcefield.topology.molecule. Otherwise, it will return False.

        Parameters
        ----------
        object : A rdchem.Mol-derived object
            An object to be type-checked and converted into a Molecule, if possible.
        allow_undefined_stereo : bool, default=False
            Whether to accept molecules with undefined stereocenters. If False,
            an exception will be raised if a molecule with undefined stereochemistry
            is passed into this function.

        Returns
        -------
        Molecule or False
            An openforcefield.topology.molecule Molecule.

        Raises
        ------
        NotImplementedError
            If the object could not be converted into a Molecule.
        """
        # TODO: Add tests for the from_object functions
        from rdkit import Chem

        if isinstance(object, Chem.rdchem.Mol):
            return self.from_rdkit(
                object, allow_undefined_stereo=allow_undefined_stereo
            )
        raise NotImplementedError(
            "Cannot create Molecule from {} object".format(type(object))
        )

    def from_pdb_and_smiles(self, file_path, smiles, allow_undefined_stereo=False):
        """
        Create a Molecule from a pdb file and a SMILES string using RDKit.

        Requires RDKit to be installed.

        The molecule is created and sanitised based on the SMILES string, we then find a mapping
        between this molecule and one from the PDB based only on atomic number and connections.
        The SMILES molecule is then reindex to match the PDB, the conformer is attached and the
        molecule returned.

        Parameters
        ----------
        file_path: str
            PDB file path
        smiles : str
            a valid smiles string for the pdb, used for seterochemistry and bond order

        allow_undefined_stereo : bool, default=False
            If false, raises an exception if oemol contains undefined stereochemistry.

        Returns
        --------
        molecule : openforcefield.Molecule
            An OFFMol instance with ordering the same as used in the PDB file.

        Raises
        ------
        InvalidConformerError : if the SMILES and PDB molecules are not isomorphic.
        """

        from rdkit import Chem

        from openforcefield.topology.molecule import InvalidConformerError, Molecule

        # Make the molecule from smiles
        offmol = self.from_smiles(smiles, allow_undefined_stereo=allow_undefined_stereo)

        # Make another molecule from the PDB, allow stero errors here they are expected
        pdbmol = self.from_rdkit(
            Chem.MolFromPDBFile(file_path, removeHs=False), allow_undefined_stereo=True
        )

        # check isomorphic and get the mapping if true the mapping will be
        # Dict[pdb_index: offmol_index] sorted by pdb_index
        isomorphic, mapping = Molecule.are_isomorphic(
            pdbmol,
            offmol,
            return_atom_map=True,
            aromatic_matching=False,
            formal_charge_matching=False,
            bond_order_matching=False,
            atom_stereochemistry_matching=False,
            bond_stereochemistry_matching=False,
        )

        if mapping is not None:
            new_mol = offmol.remap(mapping)

            # the pdb conformer is in the correct order so just attach it here
            new_mol.add_conformer(pdbmol.conformers[0])

            return new_mol

        else:
            raise InvalidConformerError("The PDB and SMILES structures do not match.")

    def from_file(self, file_path, file_format, allow_undefined_stereo=False):
        """
        Create an openforcefield.topology.Molecule from a file using this toolkit.



        Parameters
        ----------
        file_path : str
            The file to read the molecule from
        file_format : str
            Format specifier, usually file suffix (eg. 'MOL2', 'SMI')
            Note that not all toolkits support all formats. Check ToolkitWrapper.toolkit_file_read_formats for details.
        allow_undefined_stereo : bool, default=False
            If false, raises an exception if oemol contains undefined stereochemistry.

        Returns
        -------
        molecules : iterable of Molecules
            a list of Molecule objects is returned.

        """
        from rdkit import Chem

        file_format = file_format.upper()

        mols = list()
        if (file_format == "MOL") or (file_format == "SDF"):
            for rdmol in Chem.SupplierFromFilename(
                file_path, removeHs=False, sanitize=False, strictParsing=True
            ):
                if rdmol is None:
                    continue

                # Sanitize the molecules (fails on nitro groups)
                try:
                    Chem.SanitizeMol(
                        rdmol,
                        Chem.SANITIZE_ALL
                        ^ Chem.SANITIZE_SETAROMATICITY
                        ^ Chem.SANITIZE_ADJUSTHS,
                    )
                    Chem.AssignStereochemistryFrom3D(rdmol)
                except ValueError as e:
                    logger.warning(rdmol.GetProp("_Name") + " " + str(e))
                    continue
                Chem.SetAromaticity(rdmol, Chem.AromaticityModel.AROMATICITY_MDL)
                mol = self.from_rdkit(
                    rdmol, allow_undefined_stereo=allow_undefined_stereo
                )
                mols.append(mol)

        elif file_format == "SMI":
            # TODO: We have to do some special stuff when we import SMILES (currently
            # just adding H's, but could get fancier in the future). It might be
            # worthwhile to parse the SMILES file ourselves and pass each SMILES
            # through the from_smiles function instead
            for rdmol in Chem.SmilesMolSupplier(file_path, titleLine=False):
                rdmol = Chem.AddHs(rdmol)
                mol = self.from_rdkit(
                    rdmol, allow_undefined_stereo=allow_undefined_stereo
                )
                mols.append(mol)

        elif file_format == "PDB":
            raise Exception(
                "RDKit can not safely read PDBs on their own. Information about bond order and aromaticity "
                "is likely to be lost. To read a PDB using RDKit use Molecule.from_pdb_and_smiles()"
            )
            # TODO: See if we can implement PDB+mol/smi combinations to get complete bond information.
            #  testing to see if we can make a molecule from smiles and then use the PDB conformer as the geometry
            #  and just reorder the molecule
            # https://github.com/openforcefield/openforcefield/issues/121
            # rdmol = Chem.MolFromPDBFile(file_path, removeHs=False)
            # mol = Molecule.from_rdkit(rdmol)
            # mols.append(mol)
            # TODO: Add SMI, TDT(?) support

        return mols

    def from_file_obj(self, file_obj, file_format, allow_undefined_stereo=False):
        """
        Return an openforcefield.topology.Molecule from a file-like object (an object with a ".read()" method using
        this toolkit.

        .. warning :: This API is experimental and subject to change.

        Parameters
        ----------
        file_obj : file-like object
            The file-like object to read the molecule from
        file_format : str
            Format specifier, usually file suffix (eg. 'MOL2', 'SMI')
            Note that not all toolkits support all formats. Check ToolkitWrapper.toolkit_file_read_formats for details.
        allow_undefined_stereo : bool, default=False
            If false, raises an exception if oemol contains undefined stereochemistry.

        Returns
        -------
        molecules : Molecule or list of Molecules
            a list of Molecule objects is returned.

        """
        from rdkit import Chem

        mols = []

        if (file_format == "MOL") or (file_format == "SDF"):
            # TODO: Iterate over all mols in file_data
            for rdmol in Chem.ForwardSDMolSupplier(file_obj):
                mol = self.from_rdkit(rdmol)
                mols.append(mol)

        if file_format == "SMI":
            # TODO: Find a cleaner way to parse SMILES lines
            file_data = file_obj.read()
            lines = [line.strip() for line in file_data.split("\n")]
            # remove blank lines
            lines.remove("")
            for line in lines:
                mol = self.from_smiles(line)
                mols.append(mol)

        elif file_format == "PDB":
            raise Exception(
                "RDKit can not safely read PDBs on their own. Information about bond order and aromaticity "
                "is likely to be lost. To read a PDB using RDKit use Molecule.from_pdb_and_smiles()"
            )
            # TODO: See if we can implement PDB+mol/smi combinations to get complete bond information.
            # https://github.com/openforcefield/openforcefield/issues/121
            # file_data = file_obj.read()
            # rdmol = Chem.MolFromPDBBlock(file_data)
            # mol = Molecule.from_rdkit(rdmol)
            # mols.append(mol)
        # TODO: TDT file support
        return mols

    def to_file_obj(self, molecule, file_obj, file_format):
        """
        Writes an OpenFF Molecule to a file-like object

        Parameters
        ----------
        molecule : an OpenFF Molecule
            The molecule to write
        file_obj
            The file-like object to write to
        file_format
            The format for writing the molecule data

        Returns
        -------

        """

        file_format = file_format.upper()
        rdmol = self.to_rdkit(molecule)
        try:
            writer = self._toolkit_file_write_formats[file_format](file_obj)
            writer.write(rdmol)
            writer.close()
        # if we can not write to that file type catch the error here
        except KeyError:
            raise ValueError(
                f"The requested file type ({file_format}) is not supported to be written using "
                f"RDKitToolkitWrapper."
            )

    def to_file(self, molecule, file_path, file_format):
        """
        Writes an OpenFF Molecule to a file-like object

        Parameters
        ----------
        molecule : an OpenFF Molecule
            The molecule to write
        file_path
            The file path to write to
        file_format
            The format for writing the molecule data

        Returns
        ------

        """

        # open a file object and pass to the object writer
        with open(file_path, "w") as file_obj:
            self.to_file_obj(
                molecule=molecule, file_obj=file_obj, file_format=file_format
            )

    def enumerate_stereoisomers(
        self, molecule, undefined_only=False, max_isomers=20, rationalise=True
    ):
        """
        Enumerate the stereocenters and bonds of the current molecule.

        Parameters
        ----------
        molecule: openforcefield.topology.Molecule
            The molecule whose state we should enumerate

        undefined_only: bool optional, default=False
            If we should enumerate all stereocenters and bonds or only those with undefined stereochemistry

        max_isomers: int optional, default=20
            The maximum amount of molecules that should be returned

        rationalise: bool optional, default=True
            If we should try to build and rationalise the molecule to ensure it can exist

        Returns
        --------
        molecules: List[openforcefield.topology.Molecule]
            A list of openforcefield.topology.Molecule instances

        """
        from rdkit import Chem
        from rdkit.Chem.EnumerateStereoisomers import (
            EnumerateStereoisomers,
            StereoEnumerationOptions,
        )

        # create the molecule
        rdmol = self.to_rdkit(molecule=molecule)

        # in case any bonds/centers are missing stereo chem flag it here
        Chem.AssignStereochemistry(rdmol, force=True, flagPossibleStereoCenters=True)
        Chem.FindPotentialStereoBonds(rdmol)

        # set up the options
        stereo_opts = StereoEnumerationOptions(
            tryEmbedding=rationalise,
            onlyUnassigned=undefined_only,
            maxIsomers=max_isomers,
        )

        isomers = tuple(EnumerateStereoisomers(rdmol, options=stereo_opts))

        molecules = []
        for isomer in isomers:
            # isomer has CIS/TRANS tags so convert back to E/Z
            Chem.SetDoubleBondNeighborDirections(isomer)
            Chem.AssignStereochemistry(isomer, force=True, cleanIt=True)
            mol = self.from_rdkit(isomer)
            if mol != molecule:
                molecules.append(mol)

        return molecules

    def enumerate_tautomers(self, molecule, max_states=20):
        """
        Enumerate the possible tautomers of the current molecule.

        Parameters
        ----------
        molecule: openforcefield.topology.Molecule
            The molecule whose state we should enumerate

        max_states: int optional, default=20
            The maximum amount of molecules that should be returned

        Returns
        -------
        molecules: List[openforcefield.topology.Molecule]
            A list of openforcefield.topology.Molecule instances not including the input molecule.
        """

        from rdkit import Chem
        from rdkit.Chem.MolStandardize import rdMolStandardize

        enumerator = rdMolStandardize.TautomerEnumerator()
        rdmol = Chem.RemoveHs(molecule.to_rdkit())

        tautomers = enumerator.Enumerate(rdmol)

        # make a list of openforcefield molecules excluding the input molecule
        molecules = []
        for taut in tautomers:
            taut_hs = Chem.AddHs(taut)
            mol = self.from_smiles(
                Chem.MolToSmiles(taut_hs), allow_undefined_stereo=True
            )
            if mol != molecule:
                molecules.append(mol)

        return molecules[:max_states]

    def canonical_order_atoms(self, molecule):
        """
        Canonical order the atoms in the molecule using the RDKit.

        Parameters
        ----------
        molecule: openforcefield.topology.Molecule
            The input molecule

         Returns
        -------
        molecule : openforcefield.topology.Molecule
            The input molecule, with canonically-indexed atoms and bonds.
        """

        from rdkit import Chem

        rdmol = self.to_rdkit(molecule)

        # get the canonical ordering with hydrogens first
        # this is the default behaviour of RDKit
        atom_order = list(Chem.CanonicalRankAtoms(rdmol, breakTies=True))

        heavy_atoms = rdmol.GetNumHeavyAtoms()
        hydrogens = rdmol.GetNumAtoms() - heavy_atoms

        # now go through and change the rankings to get the heavy atoms first if hydrogens are present
        if hydrogens != 0:
            for i in range(len(atom_order)):
                if rdmol.GetAtomWithIdx(i).GetAtomicNum() != 1:
                    atom_order[i] -= hydrogens
                else:
                    atom_order[i] += heavy_atoms

        # make an atom mapping from the atom_order and remap the molecule
        atom_mapping = dict((i, rank) for i, rank in enumerate(atom_order))

        return molecule.remap(atom_mapping, current_to_new=True)

    def to_smiles(self, molecule, isomeric=True, explicit_hydrogens=True, mapped=False):
        """
        Uses the RDKit toolkit to convert a Molecule into a SMILES string.
        A partially mapped smiles can also be generated for atoms of interest by supplying an `atom_map` to the
        properties dictionary.

        Parameters
        ----------
        molecule : An openforcefield.topology.Molecule
            The molecule to convert into a SMILES.
        isomeric: bool optional, default= True
            return an isomeric smiles
        explicit_hydrogens: bool optional, default=True
            return a smiles string containing all hydrogens explicitly
        mapped: bool optional, default=False
            return a explicit hydrogen mapped smiles, the atoms to be mapped can be controlled by supplying an
            atom map into the properties dictionary. If no mapping is passed all atoms will be mapped in order, else
            an atom map dictionary from the current atom index to the map id should be supplied with no duplicates.
            The map ids (values) should start from 0 or 1.

        Returns
        -------
        smiles : str
            The SMILES of the input molecule.
        """
        from rdkit import Chem

        rdmol = self.to_rdkit(molecule)

        if not explicit_hydrogens:
            # remove the hydrogens from the molecule
            rdmol = Chem.RemoveHs(rdmol)

        if mapped:
            assert explicit_hydrogens is True, (
                "Mapped smiles require all hydrogens and "
                "stereochemistry to be defined to retain order"
            )

            # if we only want to map specific atoms check for an atom map
            atom_map = molecule._properties.get("atom_map", None)
            if atom_map is not None:
                # make sure there are no repeated indices
                map_ids = set(atom_map.values())
                if len(map_ids) < len(atom_map):
                    atom_map = None
                elif 0 in atom_map.values():
                    # we need to increment the map index
                    for atom, map in atom_map.items():
                        atom_map[atom] = map + 1

            if atom_map is None:
                # now we need to add the indexing to the rdmol to get it in the smiles
                for atom in rdmol.GetAtoms():
                    # the mapping must start from 1, as RDKit uses 0 to represent no mapping.
                    atom.SetAtomMapNum(atom.GetIdx() + 1)
            else:
                for atom in rdmol.GetAtoms():
                    try:
                        # try to set the atom map
                        map_idx = atom_map[atom.GetIdx()]
                        atom.SetAtomMapNum(map_idx)
                    except KeyError:
                        continue

        return Chem.MolToSmiles(
            rdmol, isomericSmiles=isomeric, allHsExplicit=explicit_hydrogens
        )

    def from_smiles(
        self, smiles, hydrogens_are_explicit=False, allow_undefined_stereo=False
    ):
        """
        Create a Molecule from a SMILES string using the RDKit toolkit.

        .. warning :: This API is experimental and subject to change.

        Parameters
        ----------
        smiles : str
            The SMILES string to turn into a molecule
        hydrogens_are_explicit : bool, default=False
            If False, RDKit will perform hydrogen addition using Chem.AddHs
        allow_undefined_stereo : bool, default=False
            Whether to accept SMILES with undefined stereochemistry. If False,
            an exception will be raised if a SMILES with undefined stereochemistry
            is passed into this function.

        Returns
        -------
        molecule : openforcefield.topology.Molecule
            An openforcefield-style molecule.
        """
        from rdkit import Chem

        rdmol = Chem.MolFromSmiles(smiles, sanitize=False)
        # strip the atom map from the molecule if it has one
        # so we don't affect the sterochemistry tags
        for atom in rdmol.GetAtoms():
            if atom.GetAtomMapNum() != 0:
                # set the map back to zero but hide the index in the atom prop data
                atom.SetProp("_map_idx", str(atom.GetAtomMapNum()))
                # set it back to zero
                atom.SetAtomMapNum(0)

        # TODO: I think UpdatePropertyCache(strict=True) is called anyway in Chem.SanitizeMol().
        rdmol.UpdatePropertyCache(strict=False)
        Chem.SanitizeMol(
            rdmol,
            Chem.SANITIZE_ALL ^ Chem.SANITIZE_ADJUSTHS ^ Chem.SANITIZE_SETAROMATICITY,
        )
        Chem.SetAromaticity(rdmol, Chem.AromaticityModel.AROMATICITY_MDL)

        # Chem.MolFromSmiles adds bond directions (i.e. ENDDOWNRIGHT/ENDUPRIGHT), but
        # doesn't set bond.GetStereo(). We need to call AssignStereochemistry for that.
        Chem.AssignStereochemistry(rdmol)

        # Throw an exception/warning if there is unspecified stereochemistry.
        if allow_undefined_stereo == False:
            self._detect_undefined_stereo(
                rdmol, err_msg_prefix="Unable to make OFFMol from SMILES: "
            )

        # Add explicit hydrogens if they aren't there already
        if not hydrogens_are_explicit:
            rdmol = Chem.AddHs(rdmol)
        elif hydrogens_are_explicit:
            for atom_idx in range(rdmol.GetNumAtoms()):
                atom = rdmol.GetAtomWithIdx(atom_idx)
                if atom.GetNumImplicitHs() != 0:
                    raise ValueError(
                        f"'hydrogens_are_explicit' was specified as True, but RDKit toolkit interpreted "
                        f"SMILES '{smiles}' as having implicit hydrogen. If this SMILES is intended to "
                        f"express all explicit hydrogens in the molecule, then you should construct the "
                        f"desired molecule as an RDMol with no implicit hydrogens, and then use "
                        f"Molecule.from_rdkit() to create the desired OFFMol."
                    )

        molecule = self.from_rdkit(rdmol, allow_undefined_stereo=allow_undefined_stereo)

        return molecule

    def from_inchi(self, inchi, allow_undefined_stereo=False):
        """
        Construct a Molecule from a InChI representation

        Parameters
        ----------
        inchi : str
            The InChI representation of the molecule.

        allow_undefined_stereo : bool, default=False
            Whether to accept InChI with undefined stereochemistry. If False,
            an exception will be raised if a InChI with undefined stereochemistry
            is passed into this function.

        Returns
        -------
        molecule : openforcefield.topology.Molecule
        """

        from rdkit import Chem

        # this seems to always remove the hydrogens
        rdmol = Chem.MolFromInchi(inchi, sanitize=False, removeHs=False)

        # try and catch an InChI parsing error
        if rdmol is None:
            raise RuntimeError(
                "There was an issue parsing the InChI string, please check and try again."
            )

        # process the molecule
        # TODO do we need this with inchi?
        rdmol.UpdatePropertyCache(strict=False)
        Chem.SanitizeMol(
            rdmol,
            Chem.SANITIZE_ALL ^ Chem.SANITIZE_ADJUSTHS ^ Chem.SANITIZE_SETAROMATICITY,
        )
        Chem.SetAromaticity(rdmol, Chem.AromaticityModel.AROMATICITY_MDL)

        # add hydrogens back here
        rdmol = Chem.AddHs(rdmol)

        molecule = self.from_rdkit(rdmol, allow_undefined_stereo=allow_undefined_stereo)

        return molecule

    def generate_conformers(
        self, molecule, n_conformers=1, rms_cutoff=None, clear_existing=True
    ):
        """
        Generate molecule conformers using RDKit.

        .. warning :: This API is experimental and subject to change.

        .. todo ::

           * which parameters should we expose? (or can we implement a general system with **kwargs?)
           * will the coordinates be returned in the OpenFF Molecule's own indexing system? Or is there a chance that they'll get reindexed when we convert the input into an RDMol?

        Parameters
        ---------
        molecule : a :class:`Molecule`
            The molecule to generate conformers for.
        n_conformers : int, default=1
            Maximum number of conformers to generate.
        rms_cutoff : simtk.Quantity-wrapped float, in units of distance, optional, default=None
            The minimum RMS value at which two conformers are considered redundant and one is deleted.
            If None, the cutoff is set to 1 Angstrom

        clear_existing : bool, default=True
            Whether to overwrite existing conformers for the molecule.


        """
        from rdkit.Chem import AllChem

        if rms_cutoff is None:
            rms_cutoff = 1.0 * unit.angstrom
        rdmol = self.to_rdkit(molecule)
        # TODO: This generates way more conformations than omega, given the same nConfs and RMS threshold. Is there some way to set an energy cutoff as well?
        AllChem.EmbedMultipleConfs(
            rdmol,
            numConfs=n_conformers,
            pruneRmsThresh=rms_cutoff / unit.angstrom,
            randomSeed=1,
            # params=AllChem.ETKDG()
        )
        molecule2 = self.from_rdkit(rdmol, allow_undefined_stereo=True)

        if clear_existing:
            molecule._conformers = list()

        for conformer in molecule2._conformers:
            molecule._add_conformer(conformer)

    def from_rdkit(self, rdmol, allow_undefined_stereo=False):
        """
        Create a Molecule from an RDKit molecule.

        Requires the RDKit to be installed.

        .. warning :: This API is experimental and subject to change.

        Parameters
        ----------
        rdmol : rkit.RDMol
            An RDKit molecule
        allow_undefined_stereo : bool, default=False
            If false, raises an exception if rdmol contains undefined stereochemistry.

        Returns
        -------
        molecule : openforcefield.Molecule
            An openforcefield molecule

        Examples
        --------

        Create a molecule from an RDKit molecule

        >>> from rdkit import Chem
        >>> from openforcefield.tests.utils import get_data_file_path
        >>> rdmol = Chem.MolFromMolFile(get_data_file_path('systems/monomers/ethanol.sdf'))

        >>> toolkit_wrapper = RDKitToolkitWrapper()
        >>> molecule = toolkit_wrapper.from_rdkit(rdmol)

        """
        from rdkit import Chem

        from openforcefield.topology.molecule import Molecule

        # Make a copy of the RDKit Mol as we'll need to change it (e.g. assign stereo).
        rdmol = Chem.Mol(rdmol)

        # Sanitizing the molecule. We handle aromaticity and chirality manually.
        # This SanitizeMol(...) calls cleanUp, updatePropertyCache, symmetrizeSSSR,
        # assignRadicals, setConjugation, and setHybridization.
        Chem.SanitizeMol(
            rdmol,
            (
                Chem.SANITIZE_ALL
                ^ Chem.SANITIZE_SETAROMATICITY
                ^ Chem.SANITIZE_ADJUSTHS
                ^ Chem.SANITIZE_CLEANUPCHIRALITY
                ^ Chem.SANITIZE_KEKULIZE
            ),
        )
        Chem.SetAromaticity(rdmol, Chem.AromaticityModel.AROMATICITY_MDL)
        # SetAromaticity set aromatic bonds to 1.5, but Molecule.bond_order is an
        # integer (contrarily to fractional_bond_order) so we need the Kekule order.
        Chem.Kekulize(rdmol)

        # Make sure the bond stereo tags are set before checking for
        # undefined stereo. RDKit can figure out bond stereo from other
        # information in the Mol object like bond direction properties.
        # Do not overwrite eventual chiral tags provided by the user.
        Chem.AssignStereochemistry(rdmol, cleanIt=False)

        # Check for undefined stereochemistry.
        self._detect_undefined_stereo(
            rdmol,
            raise_warning=allow_undefined_stereo,
            err_msg_prefix="Unable to make OFFMol from RDMol: ",
        )

        # Create a new openforcefield Molecule
        offmol = Molecule()

        # If RDMol has a title save it
        if rdmol.HasProp("_Name"):
            # raise Exception('{}'.format(rdmol.GetProp('name')))
            offmol.name = rdmol.GetProp("_Name")
        else:
            offmol.name = ""

        # Store all properties
        # TODO: Should there be an API point for storing properties?
        properties = rdmol.GetPropsAsDict()
        offmol._properties = properties

        # setting chirality in openeye requires using neighbor atoms
        # therefore we can't do it until after the atoms and bonds are all added
        map_atoms = {}
        map_bonds = {}
        # if we are loading from a mapped smiles extract the mapping
        atom_mapping = {}
        for rda in rdmol.GetAtoms():
            rd_idx = rda.GetIdx()
            # if the molecule was made from a mapped smiles this has been hidden
            # so that it does not affect the sterochemistry tags
            try:
                map_id = int(rda.GetProp("_map_idx"))
            except KeyError:
                map_id = rda.GetAtomMapNum()

            # create a new atom
            # atomic_number = oemol.NewAtom(rda.GetAtomicNum())
            atomic_number = rda.GetAtomicNum()
            formal_charge = rda.GetFormalCharge() * unit.elementary_charge
            is_aromatic = rda.GetIsAromatic()
            if rda.HasProp("_Name"):
                name = rda.GetProp("_Name")
            else:
                # check for PDB names
                try:
                    name = rda.GetMonomerInfo().GetName().strip()
                except AttributeError:
                    name = ""

            # If chiral, store the chirality to be set later
            stereochemistry = None
            # tag = rda.GetChiralTag()
            if rda.HasProp("_CIPCode"):
                stereo_code = rda.GetProp("_CIPCode")
                # if tag == Chem.CHI_TETRAHEDRAL_CCW:
                if stereo_code == "R":
                    stereochemistry = "R"
                # if tag == Chem.CHI_TETRAHEDRAL_CW:
                elif stereo_code == "S":
                    stereochemistry = "S"
                else:
                    raise UndefinedStereochemistryError(
                        "In from_rdkit: Expected atom stereochemistry of R or S. "
                        "Got {} instead.".format(stereo_code)
                    )

            atom_index = offmol.add_atom(
                atomic_number,
                formal_charge,
                is_aromatic,
                name=name,
                stereochemistry=stereochemistry,
            )
            map_atoms[rd_idx] = atom_index
            atom_mapping[atom_index] = map_id

        # if we have a full atom map add it to the molecule, 0 indicates a missing mapping or no mapping
        if 0 not in atom_mapping.values():
            offmol._properties["atom_map"] = atom_mapping

        # Similar to chirality, stereochemistry of bonds in OE is set relative to their neighbors
        for rdb in rdmol.GetBonds():
            rdb_idx = rdb.GetIdx()
            a1 = rdb.GetBeginAtomIdx()
            a2 = rdb.GetEndAtomIdx()

            # Determine bond aromaticity and Kekulized bond order
            is_aromatic = rdb.GetIsAromatic()
            order = rdb.GetBondTypeAsDouble()
            # Convert floating-point bond order to integral bond order
            order = int(order)

            # create a new bond
            bond_index = offmol.add_bond(
                map_atoms[a1], map_atoms[a2], order, is_aromatic
            )
            map_bonds[rdb_idx] = bond_index

        # Now fill in the cached (structure-dependent) properties. We have to have the 2D structure of the molecule
        # in place first, because each call to add_atom and add_bond invalidates all cached properties
        for rdb in rdmol.GetBonds():
            rdb_idx = rdb.GetIdx()
            offb_idx = map_bonds[rdb_idx]
            offb = offmol.bonds[offb_idx]
            # determine if stereochemistry is needed
            stereochemistry = None
            tag = rdb.GetStereo()
            if tag == Chem.BondStereo.STEREOZ:
                stereochemistry = "Z"
            elif tag == Chem.BondStereo.STEREOE:
                stereochemistry = "E"
            elif tag == Chem.BondStereo.STEREOTRANS or tag == Chem.BondStereo.STEREOCIS:
                raise ValueError(
                    "Expected RDKit bond stereochemistry of E or Z, got {} instead".format(
                        tag
                    )
                )
            offb._stereochemistry = stereochemistry
            fractional_bond_order = None
            if rdb.HasProp("fractional_bond_order"):
                fractional_bond_order = rdb.GetDoubleProp("fractional_bond_order")
            offb.fractional_bond_order = fractional_bond_order

        # TODO: Save conformer(s), if present
        # If the rdmol has a conformer, store its coordinates
        if len(rdmol.GetConformers()) != 0:
            for conf in rdmol.GetConformers():
                n_atoms = offmol.n_atoms
                # TODO: Will this always be angstrom when loading from RDKit?
                positions = unit.Quantity(np.zeros((n_atoms, 3)), unit.angstrom)
                for rd_idx, off_idx in map_atoms.items():
                    atom_coords = conf.GetPositions()[rd_idx, :] * unit.angstrom
                    positions[off_idx, :] = atom_coords
                offmol.add_conformer(positions)

        partial_charges = unit.Quantity(
            np.zeros(offmol.n_atoms, dtype=np.float), unit=unit.elementary_charge
        )

        any_atom_has_partial_charge = False
        for rd_idx, rd_atom in enumerate(rdmol.GetAtoms()):
            off_idx = map_atoms[rd_idx]
            if rd_atom.HasProp("PartialCharge"):
                charge = rd_atom.GetDoubleProp("PartialCharge") * unit.elementary_charge
                partial_charges[off_idx] = charge
                any_atom_has_partial_charge = True
            else:
                # If some other atoms had partial charges but this one doesn't, raise an Exception
                if any_atom_has_partial_charge:
                    raise ValueError(
                        "Some atoms in rdmol have partial charges, but others do not."
                    )
        if any_atom_has_partial_charge:
            offmol.partial_charges = partial_charges
        else:
            offmol.partial_charges = None
        return offmol

    @classmethod
    def to_rdkit(cls, molecule, aromaticity_model=DEFAULT_AROMATICITY_MODEL):
        """
        Create an RDKit molecule

        Requires the RDKit to be installed.

        .. warning :: This API is experimental and subject to change.

        Parameters
        ----------
        aromaticity_model : str, optional, default=DEFAULT_AROMATICITY_MODEL
            The aromaticity model to use

        Returns
        -------
        rdmol : rkit.RDMol
            An RDKit molecule

        Examples
        --------

        Convert a molecule to RDKit

        >>> from openforcefield.topology import Molecule
        >>> ethanol = Molecule.from_smiles('CCO')
        >>> rdmol = ethanol.to_rdkit()

        """
        from rdkit import Chem, Geometry

        # Create an editable RDKit molecule
        rdmol = Chem.RWMol()

        # Set name
        # TODO: What is the best practice for how this should be named?
        if not (molecule.name is None):
            rdmol.SetProp("_Name", molecule.name)

        # TODO: Set other properties
        for name, value in molecule.properties.items():
            if type(value) == str:
                rdmol.SetProp(name, value)
            elif type(value) == int:
                rdmol.SetIntProp(name, value)
            elif type(value) == float:
                rdmol.SetDoubleProp(name, value)
            elif type(value) == bool:
                rdmol.SetBoolProp(name, value)
            else:
                # Shove everything else into a string
                rdmol.SetProp(name, str(value))

        _bondtypes = {
            1: Chem.BondType.SINGLE,
            1.5: Chem.BondType.AROMATIC,
            2: Chem.BondType.DOUBLE,
            3: Chem.BondType.TRIPLE,
            4: Chem.BondType.QUADRUPLE,
            5: Chem.BondType.QUINTUPLE,
            6: Chem.BondType.HEXTUPLE,
            7: Chem.BondType.ONEANDAHALF,
        }

        for index, atom in enumerate(molecule.atoms):
            rdatom = Chem.Atom(atom.atomic_number)
            rdatom.SetFormalCharge(
                atom.formal_charge.value_in_unit(unit.elementary_charge)
            )
            rdatom.SetIsAromatic(atom.is_aromatic)
            rdatom.SetProp("_Name", atom.name)

            ## Stereo handling code moved to after bonds are added
            if atom.stereochemistry == "S":
                rdatom.SetChiralTag(Chem.CHI_TETRAHEDRAL_CW)
            elif atom.stereochemistry == "R":
                rdatom.SetChiralTag(Chem.CHI_TETRAHEDRAL_CCW)

            rd_index = rdmol.AddAtom(rdatom)

            # Let's make sure al the atom indices in the two molecules
            # are the same, otherwise we need to create an atom map.
            assert index == atom.molecule_atom_index
            assert index == rd_index

        for bond in molecule.bonds:
            atom_indices = (
                bond.atom1.molecule_atom_index,
                bond.atom2.molecule_atom_index,
            )
            rdmol.AddBond(*atom_indices)
            rdbond = rdmol.GetBondBetweenAtoms(*atom_indices)
            if not (bond.fractional_bond_order is None):
                rdbond.SetDoubleProp(
                    "fractional_bond_order", bond.fractional_bond_order
                )
            # Assign bond type, which is based on order unless it is aromatic
            if bond.is_aromatic:
                rdbond.SetBondType(_bondtypes[1.5])
                rdbond.SetIsAromatic(True)
            else:
                rdbond.SetBondType(_bondtypes[bond.bond_order])
                rdbond.SetIsAromatic(False)

        Chem.SanitizeMol(
            rdmol,
            Chem.SANITIZE_ALL ^ Chem.SANITIZE_ADJUSTHS ^ Chem.SANITIZE_SETAROMATICITY,
        )

        # Fix for aromaticity being lost
        if aromaticity_model == "OEAroModel_MDL":
            Chem.SetAromaticity(rdmol, Chem.AromaticityModel.AROMATICITY_MDL)
        else:
            raise ValueError(f"Aromaticity model {aromaticity_model} not recognized")

        # Assign atom stereochemsitry and collect atoms for which RDKit
        # can't figure out chirality. The _CIPCode property of these atoms
        # will be forcefully set to the stereo we want (see #196).
        undefined_stereo_atoms = {}
        for index, atom in enumerate(molecule.atoms):
            rdatom = rdmol.GetAtomWithIdx(index)

            # Skip non-chiral atoms.
            if atom.stereochemistry is None:
                continue

            # Let's randomly assign this atom's (local) stereo to CW
            # and check if this causes the (global) stereo to be set
            # to the desired one (S or R).
            rdatom.SetChiralTag(Chem.CHI_TETRAHEDRAL_CW)
            # We need to do force and cleanIt to recalculate CIP stereo.
            Chem.AssignStereochemistry(rdmol, force=True, cleanIt=True)
            # If our random initial assignment worked, then we're set.
            if (
                rdatom.HasProp("_CIPCode")
                and rdatom.GetProp("_CIPCode") == atom.stereochemistry
            ):
                continue

            # Otherwise, set it to CCW.
            rdatom.SetChiralTag(Chem.CHI_TETRAHEDRAL_CCW)
            # We need to do force and cleanIt to recalculate CIP stereo.
            Chem.AssignStereochemistry(rdmol, force=True, cleanIt=True)
            # Hopefully this worked, otherwise something's wrong
            if (
                rdatom.HasProp("_CIPCode")
                and rdatom.GetProp("_CIPCode") == atom.stereochemistry
            ):
                continue

            # Keep track of undefined stereo atoms. We'll force stereochemistry
            # at the end to avoid the next AssignStereochemistry to overwrite.
            if not rdatom.HasProp("_CIPCode"):
                undefined_stereo_atoms[rdatom] = atom.stereochemistry
                continue

            # Something is wrong.
            err_msg = (
                "Unknown atom stereochemistry encountered in to_rdkit. "
                "Desired stereochemistry: {}. Set stereochemistry {}".format(
                    atom.stereochemistry, rdatom.GetProp("_CIPCode")
                )
            )
            raise RuntimeError(err_msg)

        # Copy bond stereo info from molecule to rdmol.
        cls._assign_rdmol_bonds_stereo(molecule, rdmol)

        # Set coordinates if we have them
        if molecule._conformers:
            for conformer in molecule._conformers:
                rdmol_conformer = Chem.Conformer()
                for atom_idx in range(molecule.n_atoms):
                    x, y, z = conformer[atom_idx, :].value_in_unit(unit.angstrom)
                    rdmol_conformer.SetAtomPosition(atom_idx, Geometry.Point3D(x, y, z))
                rdmol.AddConformer(rdmol_conformer, assignId=True)

        # Retain charges, if present
        if not (molecule._partial_charges is None):

            rdk_indexed_charges = np.zeros((molecule.n_atoms), dtype=np.float)
            for atom_idx, charge in enumerate(molecule._partial_charges):
                charge_unitless = charge.value_in_unit(unit.elementary_charge)
                rdk_indexed_charges[atom_idx] = charge_unitless
            for atom_idx, rdk_atom in enumerate(rdmol.GetAtoms()):
                rdk_atom.SetDoubleProp("PartialCharge", rdk_indexed_charges[atom_idx])

            # Note: We could put this outside the "if" statement, which would result in all partial charges in the
            #       resulting file being set to "n/a" if they weren't set in the Open Force Field Molecule
            Chem.CreateAtomDoublePropertyList(rdmol, "PartialCharge")

        # Cleanup the rdmol
        rdmol.UpdatePropertyCache(strict=False)
        Chem.GetSSSR(rdmol)

        # Forcefully assign stereo information on the atoms that RDKit
        # can't figure out. This must be done last as calling AssignStereochemistry
        # again will delete these properties (see #196).
        for rdatom, stereochemistry in undefined_stereo_atoms.items():
            rdatom.SetProp("_CIPCode", stereochemistry)

        # Return non-editable version
        return Chem.Mol(rdmol)

    def to_inchi(self, molecule, fixed_hydrogens=False):
        """
        Create an InChI string for the molecule using the RDKit Toolkit.
        InChI is a standardised representation that does not capture tautomers unless specified using the fixed hydrogen
        layer.

        For information on InChi see here https://iupac.org/who-we-are/divisions/division-details/inchi/

        Parameters
        ----------
        molecule : An openforcefield.topology.Molecule
            The molecule to convert into a SMILES.

        fixed_hydrogens: bool, default=False
            If a fixed hydrogen layer should be added to the InChI, if `True` this will produce a non standard specific
            InChI string of the molecule.

        Returns
        --------
        inchi: str
            The InChI string of the molecule.
        """

        from rdkit import Chem

        rdmol = self.to_rdkit(molecule)
        if fixed_hydrogens:
            inchi = Chem.MolToInchi(rdmol, options="-FixedH")
        else:
            inchi = Chem.MolToInchi(rdmol)
        return inchi

    def to_inchikey(self, molecule, fixed_hydrogens=False):
        """
        Create an InChIKey for the molecule using the RDKit Toolkit.
        InChIKey is a standardised representation that does not capture tautomers unless specified using the fixed hydrogen
        layer.

        For information on InChi see here https://iupac.org/who-we-are/divisions/division-details/inchi/

        Parameters
        ----------
        molecule : An openforcefield.topology.Molecule
            The molecule to convert into a SMILES.

        fixed_hydrogens: bool, default=False
            If a fixed hydrogen layer should be added to the InChI, if `True` this will produce a non standard specific
            InChI string of the molecule.

        Returns
        --------
        inchi_key: str
            The InChIKey representation of the molecule.
        """

        from rdkit import Chem

        rdmol = self.to_rdkit(molecule)
        if fixed_hydrogens:
            inchi_key = Chem.MolToInchiKey(rdmol, options="-FixedH")
        else:
            inchi_key = Chem.MolToInchiKey(rdmol)
        return inchi_key

    def get_tagged_smarts_connectivity(self, smarts):
        """
        Returns a tuple of tuples indicating connectivity between tagged atoms in a SMARTS string. Does not
        return bond order.

        Parameters
        ----------
        smarts : str
            The tagged SMARTS to analyze

        Returns
        -------
        unique_tags : tuple of int
            A sorted tuple of all unique tagged atom map indices.
        tagged_atom_connectivity : tuple of tuples of int, shape n_tagged_bonds x 2
            A tuple of tuples, where each inner tuple is a pair of tagged atoms (tag_idx_1, tag_idx_2) which are
            bonded. The inner tuples are ordered smallest-to-largest, and the tuple of tuples is ordered
            lexically. So the return value for an improper torsion would be ((1, 2), (2, 3), (2, 4)).

        Raises
        ------
        SMIRKSParsingError
            If RDKit was unable to parse the provided smirks/tagged smarts
        """
        from rdkit import Chem

        from openforcefield.typing.chemistry import SMIRKSParsingError

        ss = Chem.MolFromSmarts(smarts)

        if ss is None:
            raise SMIRKSParsingError(f"RDKit was unable to parse SMIRKS {smarts}")

        unique_tags = set()
        connections = set()
        for at1 in ss.GetAtoms():
            if at1.GetAtomMapNum() == 0:
                continue
            unique_tags.add(at1.GetAtomMapNum())
            for at2 in at1.GetNeighbors():
                if at2.GetAtomMapNum() == 0:
                    continue
                cxn_to_add = sorted([at1.GetAtomMapNum(), at2.GetAtomMapNum()])
                connections.add(tuple(cxn_to_add))
        connections = tuple(sorted(list(connections)))
        unique_tags = tuple(sorted(list(unique_tags)))
        return unique_tags, connections

    @staticmethod
    def _find_smarts_matches(rdmol, smirks, aromaticity_model="OEAroModel_MDL"):
        """Find all sets of atoms in the provided RDKit molecule that match the provided SMARTS string.

        Parameters
        ----------
        rdmol : rdkit.Chem.Mol
            rdmol to process with the SMIRKS in order to find matches
        smarts : str
            SMARTS string with any number of sequentially tagged atoms.
            If there are N tagged atoms numbered 1..N, the resulting matches will be N-tuples of atoms that match the corresponding tagged atoms.
        aromaticity_model : str, optional, default='OEAroModel_MDL'
            OpenEye aromaticity model designation as a string, such as ``OEAroModel_MDL``.
            If ``None``, molecule is processed exactly as provided; otherwise it is prepared with this aromaticity model prior to querying.

        Returns
        -------
        matches : list of tuples of atoms indices within the ``rdmol``
            matches[index] is an N-tuple of atom numbers from the ``rdmol``
            Matches are returned in no guaranteed order.
            # TODO: What is returned if no matches are found? An empty list, or None?
            # TODO: Ensure that SMARTS numbers 1, 2, 3... are rendered into order of returnd matches indexed by 0, 1, 2...

        .. notes ::

           * Raises ``ValueError`` if ``smarts`` query is malformed

        """
        from rdkit import Chem

        # Make a copy of the molecule
        rdmol = Chem.Mol(rdmol)
        # Use designated aromaticity model
        if aromaticity_model == "OEAroModel_MDL":
            Chem.SanitizeMol(rdmol, Chem.SANITIZE_ALL ^ Chem.SANITIZE_SETAROMATICITY)
            Chem.SetAromaticity(rdmol, Chem.AromaticityModel.AROMATICITY_MDL)
        else:
            # Only the OEAroModel_MDL is supported for now
            raise ValueError("Unknown aromaticity model: {}".aromaticity_models)

        # Set up query.
        qmol = Chem.MolFromSmarts(smirks)  # cannot catch the error
        if qmol is None:
            raise ValueError(
                'RDKit could not parse the SMIRKS string "{}"'.format(smirks)
            )

        # Create atom mapping for query molecule
        idx_map = dict()
        for atom in qmol.GetAtoms():
            smirks_index = atom.GetAtomMapNum()
            if smirks_index != 0:
                idx_map[smirks_index - 1] = atom.GetIdx()
        map_list = [idx_map[x] for x in sorted(idx_map)]

        # Perform matching
        matches = list()

        # choose the largest unsigned int without overflow
        # since the C++ signature is a uint
        max_matches = np.iinfo(np.uintc).max
        for match in rdmol.GetSubstructMatches(
            qmol, uniquify=False, maxMatches=max_matches
        ):
            mas = [match[x] for x in map_list]
            matches.append(tuple(mas))

        return matches

    def find_smarts_matches(self, molecule, smarts, aromaticity_model="OEAroModel_MDL"):
        """
        Find all SMARTS matches for the specified molecule, using the specified aromaticity model.

        .. warning :: This API is experimental and subject to change.

        Parameters
        ----------
        molecule : openforcefield.topology.Molecule
            The molecule for which all specified SMARTS matches are to be located
        smarts : str
            SMARTS string with optional SMIRKS-style atom tagging
        aromaticity_model : str, optional, default='OEAroModel_MDL'
            Aromaticity model to use during matching

        .. note :: Currently, the only supported ``aromaticity_model`` is ``OEAroModel_MDL``

        """
        rdmol = self.to_rdkit(molecule, aromaticity_model=aromaticity_model)
        return self._find_smarts_matches(
            rdmol, smarts, aromaticity_model="OEAroModel_MDL"
        )

    # --------------------------------
    # Stereochemistry RDKit utilities.
    # --------------------------------

    @staticmethod
    def _find_undefined_stereo_atoms(rdmol, assign_stereo=False):
        """Find the chiral atoms with undefined stereochemsitry in the RDMol.

        Parameters
        ----------
        rdmol : rdkit.RDMol
            The RDKit molecule.
        assign_stereo : bool, optional, default=False
            As a side effect, this function calls ``Chem.AssignStereochemistry()``
            so by default we work on a molecule copy. Set this to ``True`` to avoid
            making a copy and assigning the stereochemistry to the Mol object.

        Returns
        -------
        undefined_atom_indices : List[int]
            A list of atom indices that are chiral centers with undefined
            stereochemistry.

        See Also
        --------
        rdkit.Chem.FindMolChiralCenters

        """
        from rdkit import Chem

        if not assign_stereo:
            # Avoid modifying the original molecule.
            rdmol = copy.deepcopy(rdmol)

        # Flag possible chiral centers with the "_ChiralityPossible".
        Chem.AssignStereochemistry(rdmol, force=True, flagPossibleStereoCenters=True)

        # Find all atoms with undefined stereo.
        undefined_atom_indices = []
        for atom_idx, atom in enumerate(rdmol.GetAtoms()):
            if atom.GetChiralTag() == Chem.ChiralType.CHI_UNSPECIFIED and atom.HasProp(
                "_ChiralityPossible"
            ):
                undefined_atom_indices.append(atom_idx)
        return undefined_atom_indices

    @staticmethod
    def _find_undefined_stereo_bonds(rdmol):
        """Find the chiral atoms with undefined stereochemsitry in the RDMol.

        Parameters
        ----------
        rdmol : rdkit.RDMol
            The RDKit molecule.

        Returns
        -------
        undefined_bond_indices : List[int]
            A list of bond indices with undefined stereochemistry.

        See Also
        --------
        Chem.EnumerateStereoisomers._getFlippers

        Links
        -----
        https://github.com/rdkit/rdkit/blob/master/Code/GraphMol/Chirality.cpp#L1509-L1515
            This comment in FindPotentialStereoBonds mention that the method
            ignores ring bonds.
        https://github.com/DrrDom/rdk/blob/master/gen_stereo_rdkit3.py
            The function get_unspec_double_bonds() in this module looks like
            may solve the problem with the rings.

        """
        from rdkit import Chem

        # Copy the molecule to avoid side effects. Chem.FindPotentialStereoBonds
        # assign Bond.STEREOANY to unspecific bond, which make subsequent calls
        # of Chem.AssignStereochemistry ignore the bond even if there are
        # ENDDOWNRIGHT/ENDUPRIGHT bond direction indications.
        rdmol = copy.deepcopy(rdmol)

        # This function assigns Bond.GetStereo() == Bond.STEREOANY to bonds with
        # undefined stereochemistry.
        Chem.FindPotentialStereoBonds(rdmol)

        undefined_bond_indices = []
        for bond_idx, bond in enumerate(rdmol.GetBonds()):
            if bond.GetStereo() == Chem.BondStereo.STEREOANY:
                undefined_bond_indices.append(bond_idx)
        return undefined_bond_indices

    @classmethod
    def _detect_undefined_stereo(cls, rdmol, err_msg_prefix="", raise_warning=False):
        """Raise UndefinedStereochemistryError if the RDMol has undefined stereochemistry.

        Parameters
        ----------
        rdmol : rdkit.Chem.Mol
            The RDKit molecule.
        err_msg_prefix : str, optional
            A string to prepend to the error/warning message.
        raise_warning : bool, optional, default=False
            If True, a warning is issued instead of an exception.

        Raises
        ------
        UndefinedStereochemistryError
            If the RDMol has undefined atom or bond stereochemistry.

        """
        # Find undefined atom/bond stereochemistry.
        undefined_atom_indices = cls._find_undefined_stereo_atoms(rdmol)
        undefined_bond_indices = cls._find_undefined_stereo_bonds(rdmol)

        # Build error message.
        if len(undefined_atom_indices) == 0 and len(undefined_bond_indices) == 0:
            msg = None
        else:
            msg = err_msg_prefix + "RDMol has unspecified stereochemistry. "
            # The "_Name" property is not always assigned.
            if rdmol.HasProp("_Name"):
                msg += "RDMol name: " + rdmol.GetProp("_Name")

        # Details about undefined atoms.
        if len(undefined_atom_indices) > 0:
            msg += "Undefined chiral centers are:\n"
            for undefined_atom_idx in undefined_atom_indices:
                msg += " - Atom {symbol} (index {index})\n".format(
                    symbol=rdmol.GetAtomWithIdx(undefined_atom_idx).GetSymbol(),
                    index=undefined_atom_idx,
                )

        # Details about undefined bond.
        if len(undefined_bond_indices) > 0:
            msg += "Bonds with undefined stereochemistry are:\n"
            for undefined_bond_idx in undefined_bond_indices:
                bond = rdmol.GetBondWithIdx(undefined_bond_idx)
                atom1, atom2 = bond.GetBeginAtom(), bond.GetEndAtom()
                msg += " - Bond {bindex} (atoms {aindex1}-{aindex2} of element ({symbol1}-{symbol2})\n".format(
                    bindex=undefined_bond_idx,
                    aindex1=atom1.GetIdx(),
                    aindex2=atom2.GetIdx(),
                    symbol1=atom1.GetSymbol(),
                    symbol2=atom2.GetSymbol(),
                )

        if msg is not None:
            if raise_warning:
                msg = "Warning (not error because allow_undefined_stereo=True): "
                logger.warning(msg)
            else:
                msg = "Unable to make OFFMol from RDMol: " + msg
                raise UndefinedStereochemistryError(msg)

    @staticmethod
    def _flip_rdbond_direction(rdbond, paired_rdbonds):
        """Flip the rdbond and all those paired to it.

        Parameters
        ----------
        rdbond : rdkit.Chem.Bond
            The Bond whose direction needs to be flipped.
        paired_rdbonds : Dict[Tuple[int], List[rdkit.Chem.Bond]]
            Maps bond atom indices that are assigned a bond direction to
            the bonds on the other side of the double bond.
        """
        from rdkit import Chem

        # The function assumes that all bonds are either up or down.
        supported_directions = {Chem.BondDir.ENDUPRIGHT, Chem.BondDir.ENDDOWNRIGHT}

        def _flip(b, paired, flipped, ignored):
            # The function assumes that all bonds are either up or down.
            assert b.GetBondDir() in supported_directions
            bond_atom_indices = (b.GetBeginAtomIdx(), b.GetEndAtomIdx())

            # Check that we haven't flipped this bond already.
            if bond_atom_indices in flipped:
                # This should never happen.
                raise RuntimeError("Cannot flip the bond direction consistently.")

            # Flip the bond.
            if b.GetBondDir() == Chem.BondDir.ENDUPRIGHT:
                b.SetBondDir(Chem.BondDir.ENDDOWNRIGHT)
            else:
                b.SetBondDir(Chem.BondDir.ENDUPRIGHT)
            flipped.add(bond_atom_indices)

            # Flip all the paired bonds as well (if there are any).
            if bond_atom_indices in paired:
                for paired_rdbond in paired[bond_atom_indices]:
                    # Don't flip the bond that was flipped in the upper-level recursion.
                    if (
                        paired_rdbond.GetBeginAtomIdx(),
                        paired_rdbond.GetEndAtomIdx(),
                    ) != ignored:
                        # Don't flip this bond in the next recursion.
                        _flip(paired_rdbond, paired, flipped, ignored=bond_atom_indices)

        _flip(rdbond, paired_rdbonds, flipped=set(), ignored=None)

    @classmethod
    def _assign_rdmol_bonds_stereo(cls, offmol, rdmol):
        """Copy the info about bonds stereochemistry from the OFF Molecule to RDKit Mol."""
        from rdkit import Chem

        # Map the bonds indices that are assigned bond direction
        # to the bond on the other side of the double bond.
        # (atom_index1, atom_index2) -> List[rdkit.Chem.Bond]
        paired_bonds = {}

        for bond in offmol.bonds:
            # No need to do anything with bonds without stereochemistry.
            if not bond.stereochemistry:
                continue

            # Isolate stereo RDKit bond object.
            rdbond_atom_indices = (
                bond.atom1.molecule_atom_index,
                bond.atom2.molecule_atom_index,
            )
            stereo_rdbond = rdmol.GetBondBetweenAtoms(*rdbond_atom_indices)

            # Collect all neighboring rdbonds of atom1 and atom2.
            neighbor_rdbonds1 = [
                rdmol.GetBondBetweenAtoms(
                    n.molecule_atom_index, bond.atom1.molecule_atom_index
                )
                for n in bond.atom1.bonded_atoms
                if n != bond.atom2
            ]
            neighbor_rdbonds2 = [
                rdmol.GetBondBetweenAtoms(
                    bond.atom2.molecule_atom_index, n.molecule_atom_index
                )
                for n in bond.atom2.bonded_atoms
                if n != bond.atom1
            ]

            # Select only 1 neighbor bond per atom out of the two.
            neighbor_rdbonds = []
            for i, rdbonds in enumerate([neighbor_rdbonds1, neighbor_rdbonds2]):
                # If there are no neighbors for which we have already
                # assigned the bond direction, just pick the first one.
                neighbor_rdbonds.append(rdbonds[0])
                # Otherwise, pick neighbor that was already assigned to
                # avoid inconsistencies and keep the tree non-cyclic.
                for rdb in rdbonds:
                    if (rdb.GetBeginAtomIdx(), rdb.GetBeginAtomIdx()) in paired_bonds:
                        neighbor_rdbonds[i] = rdb
                        break

            # Assign a random direction to the bonds that were not already assigned
            # keeping track of which bond would be best to flip later (i.e. does that
            # are not already determining the stereochemistry of another double bond).
            flipped_rdbond = neighbor_rdbonds[0]
            for rdb in neighbor_rdbonds:
                if (rdb.GetBeginAtomIdx(), rdb.GetEndAtomIdx()) not in paired_bonds:
                    rdb.SetBondDir(Chem.BondDir.ENDUPRIGHT)
                    # Set this bond as a possible bond to flip.
                    flipped_rdbond = rdb

            Chem.AssignStereochemistry(rdmol, cleanIt=True, force=True)

            # Verify that the current directions give us the desired stereochemistries.
            assert bond.stereochemistry in {"E", "Z"}
            if bond.stereochemistry == "E":
                desired_rdk_stereo_code = Chem.rdchem.BondStereo.STEREOE
            else:
                desired_rdk_stereo_code = Chem.rdchem.BondStereo.STEREOZ

            # If that doesn't work, flip the direction of one bond preferring
            # those that are not already determining the stereo of another bond.
            if stereo_rdbond.GetStereo() != desired_rdk_stereo_code:
                cls._flip_rdbond_direction(flipped_rdbond, paired_bonds)
                Chem.AssignStereochemistry(rdmol, cleanIt=True, force=True)

                # The stereo should be set correctly here.
                assert stereo_rdbond.GetStereo() == desired_rdk_stereo_code

            # Update paired bonds map.
            neighbor_bond_indices = [
                (rdb.GetBeginAtomIdx(), rdb.GetEndAtomIdx()) for rdb in neighbor_rdbonds
            ]
            for i, bond_indices in enumerate(neighbor_bond_indices):
                try:
                    paired_bonds[bond_indices].append(neighbor_rdbonds[1 - i])
                except KeyError:
                    paired_bonds[bond_indices] = [neighbor_rdbonds[1 - i]]


class AmberToolsToolkitWrapper(ToolkitWrapper):
    """
    AmberTools toolkit wrapper

    .. warning :: This API is experimental and subject to change.
    """

    _toolkit_name = "AmberTools"
    _toolkit_installation_instructions = (
        "The AmberTools toolkit (free and open source) can be found at "
        "https://anaconda.org/omnia/ambertools"
    )

    def __init__(self):
        super().__init__()

        self._toolkit_file_read_formats = []
        self._toolkit_file_write_formats = []

        if not self.is_available():
            raise ToolkitUnavailableException(
                f"The required toolkit {self._toolkit_name} is not "
                f"available. {self._toolkit_installation_instructions}"
            )

        out = subprocess.check_output(['antechamber', '-L'])
        ambertools_version = out.decode("utf-8").split('\n')[1].split()[3].strip(':')
        self._toolkit_version = ambertools_version

        # TODO: Find AMBERHOME or executable home, checking miniconda if needed
        # Store an instance of an RDKitToolkitWrapper for file I/O
        self._rdkit_toolkit_wrapper = RDKitToolkitWrapper()

    @staticmethod
    def is_available():
        """
        Check whether the AmberTools toolkit is installed

        Returns
        -------
        is_installed : bool
            True if AmberTools is installed, False otherwise.

        """
        # TODO: Check all tools needed
        # TODO: How should we implement find_executable?
        ANTECHAMBER_PATH = find_executable("antechamber")
        if ANTECHAMBER_PATH is None:
            return False
        # AmberToolsToolkitWrapper needs RDKit to do basically anything, since its interface requires SDF I/O
        if not (RDKitToolkitWrapper.is_available()):
            return False
        return True

    def assign_partial_charges(
        self,
        molecule,
        partial_charge_method=None,
        use_conformers=None,
        strict_n_conformers=False,
    ):
        """
        Compute partial charges with AmberTools using antechamber/sqm, and assign
        the new values to the partial_charges attribute.

        .. warning :: This API experimental and subject to change.

        .. todo ::

           * Do we want to also allow ESP/RESP charges?

        Parameters
        ----------
        molecule : openforcefield.topology.Molecule
            Molecule for which partial charges are to be computed
        partial_charge_method : str, optional, default=None
            The charge model to use. One of ['gasteiger', 'am1bcc', 'am1-mulliken']. If None, 'am1-mulliken' will be used.
        use_conformers : iterable of simtk.unit.Quantity-wrapped numpy arrays, each with shape (n_atoms, 3) and dimension of distance. Optional, default = None
            List of (n_atoms x 3) simtk.unit.Quantities to use for partial charge calculation.
            If None, an appropriate number of conformers will be generated.
        strict_n_conformers : bool, default=False
            Whether to raise an exception if an invalid number of conformers is provided for the given charge method.
            If this is False and an invalid number of conformers is found, a warning will be raised.

        Raises
        ------
        ChargeMethodUnavailableError if the requested charge method can not be handled by this toolkit

        ChargeCalculationError if the charge method is supported by this toolkit, but fails
        """

        import os
        import subprocess

        from openforcefield.topology import Molecule

        if partial_charge_method is None:
            partial_charge_method = "am1-mulliken"
        else:
            # Standardize method name for string comparisons
            partial_charge_method = partial_charge_method.lower()

        SUPPORTED_CHARGE_METHODS = {
            "am1bcc": {
                "antechamber_keyword": "bcc",
                "min_confs": 1,
                "max_confs": 1,
                "rec_confs": 1,
            },
            "am1-mulliken": {
                "antechamber_keyword": "mul",
                "min_confs": 1,
                "max_confs": 1,
                "rec_confs": 1,
            },
            "gasteiger": {
                "antechamber_keyword": "gas",
                "min_confs": 0,
                "max_confs": 0,
                "rec_confs": 0,
            },
        }

        if partial_charge_method not in SUPPORTED_CHARGE_METHODS:
            raise ChargeMethodUnavailableError(
                f"partial_charge_method '{partial_charge_method}' is not available from AmberToolsToolkitWrapper. "
                f"Available charge methods are {list(SUPPORTED_CHARGE_METHODS.keys())} "
            )

        charge_method = SUPPORTED_CHARGE_METHODS[partial_charge_method]

        # Make a temporary copy of the molecule, since we'll be messing with its conformers
        mol_copy = Molecule(molecule)

        if use_conformers is None:
            if charge_method["rec_confs"] == 0:
                mol_copy._conformers = None
            else:
                mol_copy.generate_conformers(
                    n_conformers=charge_method["rec_confs"],
                    rms_cutoff=0.25 * unit.angstrom,
                    toolkit_registry=RDKitToolkitWrapper(),
                )
            # TODO: What's a "best practice" RMS cutoff to use here?
        else:
            mol_copy._conformers = None
            for conformer in use_conformers:
                mol_copy.add_conformer(conformer)
            self._check_n_conformers(
                mol_copy,
                partial_charge_method=partial_charge_method,
                min_confs=charge_method["min_confs"],
                max_confs=charge_method["max_confs"],
                strict_n_conformers=strict_n_conformers,
            )

        # Find the path to antechamber
        # TODO: How should we implement find_executable?
        ANTECHAMBER_PATH = find_executable("antechamber")
        if ANTECHAMBER_PATH is None:
            raise AntechamberNotFoundError("Antechamber not found, cannot run charge_mol()")

        # Compute charges
        with tempfile.TemporaryDirectory() as tmpdir:
            with temporary_cd(tmpdir):
                net_charge = mol_copy.total_charge / unit.elementary_charge
                # Write out molecule in SDF format
                ## TODO: How should we handle multiple conformers?
                self._rdkit_toolkit_wrapper.to_file(
                    mol_copy, "molecule.sdf", file_format="sdf"
                )
                # Compute desired charges
                # TODO: Add error handling if antechamber chokes
                # TODO: Add something cleaner than os.system
                short_charge_method = charge_method["antechamber_keyword"]
                subprocess.check_output(
                    [
                        "antechamber",
                        "-i",
                        "molecule.sdf",
                        "-fi",
                        "sdf",
                        "-o",
                        "charged.mol2",
                        "-fo",
                        "mol2",
                        "-pf",
                        "yes",
                        "-dr",
                        "n",
                        "-c",
                        short_charge_method,
                        "-nc",
                        str(net_charge),
                    ]
                )
                # Write out just charges
                subprocess.check_output(
                    [
                        "antechamber",
                        "-dr",
                        "n",
                        "-i",
                        "charged.mol2",
                        "-fi",
                        "mol2",
                        "-o",
                        "charges2.mol2",
                        "-fo",
                        "mol2",
                        "-c",
                        "wc",
                        "-cf",
                        "charges.txt",
                        "-pf",
                        "yes",
                    ]
                )
                # Check to ensure charges were actually produced
                if not os.path.exists("charges.txt"):
                    # TODO: copy files into local directory to aid debugging?
                    raise ChargeCalculationError(
                        "Antechamber/sqm partial charge calculation failed on "
                        "molecule {} (SMILES {})".format(
                            molecule.name, molecule.to_smiles()
                        )
                    )
                # Read the charges
                with open("charges.txt", "r") as infile:
                    contents = infile.read()
                text_charges = contents.split()
                charges = np.zeros([molecule.n_atoms], np.float64)
                for index, token in enumerate(text_charges):
                    charges[index] = float(token)
                # TODO: Ensure that the atoms in charged.mol2 are in the same order as in molecule.sdf
        charges = unit.Quantity(charges, unit.elementary_charge)
        molecule.partial_charges = charges

    def compute_partial_charges_am1bcc(
        self, molecule, use_conformers=None, strict_n_conformers=False
    ):
        """
        Compute partial charges with AmberTools using antechamber/sqm. This will calculate AM1-BCC charges on the first
        conformer only.

        .. warning :: This API is experimental and subject to change.

        Parameters
        ----------
        molecule : Molecule
            Molecule for which partial charges are to be computed
        use_conformers : iterable of simtk.unit.Quantity-wrapped numpy arrays, each with shape (n_atoms, 3) and dimension of distance. Optional, default = None
            Coordinates to use for partial charge calculation. If None, an appropriate number of conformers
            will be generated.
        strict_n_conformers : bool, default=False
            Whether to raise an exception if an invalid number of conformers is provided.
            If this is False and an invalid number of conformers is found, a warning will be raised
            instead of an Exception.

        Returns
        -------
        charges : numpy.array of shape (natoms) of type float
            The partial charges
        """

        import warnings

        warnings.warn(
            "compute_partial_charges_am1bcc will be deprecated in an upcoming release. "
            "Use assign_partial_charges(partial_charge_method='am1bcc') instead.",
            DeprecationWarning,
        )

        self.assign_partial_charges(
            molecule,
            partial_charge_method="AM1BCC",
            use_conformers=use_conformers,
            strict_n_conformers=strict_n_conformers,
        )
        return molecule.partial_charges

    def _modify_sqm_in_to_request_bond_orders(self, file_path):
        """
        Modify a sqm.in file produced by antechamber to include the "printbondorders=1" directive
        in the header. This method will overwrite the original file.

        Parameters
        ----------
        file_path : str
            The path to sqm.in
        """

        data = open(file_path).read()

        # Original sqm.in file headerlooks like:

        # Run semi-empirical minimization
        #  &qmmm
        #    qm_theory='AM1', grms_tol=0.0005,
        #    scfconv=1.d-10, ndiis_attempts=700,   qmcharge=0,
        #  /
        # ... (atom coordinates in something like XYZ format) ...

        # To get WBOs, we need to add "printbondorders=1" to the list of keywords

        # First, split the sqm.in text at the "/" mark at the end of the header
        datasp = data.split("/")
        # Insert the "printbondorders" directive in a new line and re-add the "/"
        datasp.insert(1, "printbondorders=1, \n /")
        # Reassemble the file text
        new_data = "".join(datasp)
        # Write the new file contents, overwriting the original file.
        with open(file_path, "w") as of:
            of.write(new_data)

    def _get_fractional_bond_orders_from_sqm_out(
        self, file_path, validate_elements=None
    ):
        """
        Process a SQM output file containing bond orders, and return a dict of the form
        dict[atom_1_index, atom_2_index] = fractional_bond_order

        Parameters
        ----------
        file_path : str
            File path for sqm output file
        validate_elements : iterable of str
            The element symbols expected in molecule index order. A ValueError will be raised
            if the elements are not found in this order.

        Returns
        -------
        bond_orders : dict[(int, int)]: float
            A dictionary where the keys are tuples of two atom indices and the values are
            floating-point bond orders. The keys are sorted in ascending order, such that
            the lower atom index is key[0] and the higher is key[1].
        """

        # Example sqm.out section with WBOs:
        #  Bond Orders
        #
        #   QMMM:    NUM1 ELEM1 NUM2 ELEM2      BOND_ORDER
        #   QMMM:       2   C      1   C        1.41107532
        #   QMMM:       3   C      1   C        1.41047804
        # ...
        #   QMMM:      15   H     13   H        0.00000954
        #   QMMM:      15   H     14   H        0.00000813
        #
        #            --------- Calculation Completed ----------

        data = open(file_path).read()

        begin_sep = """ Bond Orders
 
  QMMM:    NUM1 ELEM1 NUM2 ELEM2      BOND_ORDER
"""
        end_sep = """

           --------- Calculation Completed ----------
"""
        # Extract the chunk of text between begin_sep and end_sep, and split it by newline
        fbo_lines = data.split(begin_sep)[1].split(end_sep)[0].split("\n")

        # Iterate over the lines and populate the dict to return
        bond_orders = dict()
        for line in fbo_lines:
            linesp = line.split()
            atom_index_1 = int(linesp[1])
            atom_element_1 = linesp[2]
            atom_index_2 = int(linesp[3])
            atom_element_2 = linesp[4]
            bond_order = float(linesp[5])

            # If validate_elements was provided, ensure that the ordering of element symbols is what we expected
            if validate_elements is not None:
                if (atom_element_1 != validate_elements[atom_index_1 - 1]) or (
                    atom_element_2 != validate_elements[atom_index_2 - 1]
                ):
                    # raise ValueError('\n'.join(fbo_lines))
                    raise ValueError(
                        f"Elements or indexing in sqm output differ from expectation. "
                        f"Expected {validate_elements[atom_index_1]} with index {atom_index_1} and "
                        f"{validate_elements[atom_index_2]} with index {atom_index_2}, "
                        f"but SQM output has {atom_element_1} and {atom_element_2} for the same atoms."
                    )

            # To make lookup easier, we identify bonds as integer tuples with the lowest atom index
            # first and the highest second.
            index_tuple = tuple(sorted([atom_index_1, atom_index_2]))
            bond_orders[index_tuple] = bond_order
        return bond_orders

    def assign_fractional_bond_orders(
        self, molecule, bond_order_model=None, use_conformers=None
    ):
        """
        Update and store list of bond orders this molecule. Bond orders are stored on each
        bond, in the `bond.fractional_bond_order` attribute.

        .. warning :: This API is experimental and subject to change.

        Parameters
        ----------
        molecule : openforcefield.topology.molecule Molecule
            The molecule to assign wiberg bond orders to
        bond_order_model : str, optional, default=None
            The charge model to use. Only allowed value is 'am1-wiberg'. If None, 'am1-wiberg' will be used.
        use_conformers : iterable of simtk.unit.Quantity(np.array) with shape (n_atoms, 3) and dimension of distance, optional, default=None
            The conformers to use for fractional bond order calculation. If None, an appropriate number
            of conformers will be generated by an available ToolkitWrapper.
         """
        from openforcefield.topology import Molecule

        # Find the path to antechamber
        # TODO: How should we implement find_executable?
        ANTECHAMBER_PATH = find_executable("antechamber")
        if ANTECHAMBER_PATH is None:
<<<<<<< HEAD
            raise AntechamberNotFoundError(
                "Antechamber not found, cannot run "
                "AmberToolsToolkitWrapper.assign_fractional_bond_orders()"
=======
            raise (
                IOError(
                    "Antechamber not found, cannot run "
                    "AmberToolsToolkitWrapper.assign_fractional_bond_orders()"
                )
>>>>>>> 1e113fed
            )

        # Make a copy since we'll be messing with this molecule's conformers
        temp_mol = Molecule(molecule)

        if use_conformers is None:
            temp_mol.generate_conformers(n_conformers=1)
        else:
            temp_mol._conformers = None
            for conformer in use_conformers:
                temp_mol.add_conformer(conformer)

        if len(temp_mol.conformers) == 0:
            raise ValueError(
                "No conformers present in molecule submitted for fractional bond order calculation. Consider "
                "loading the molecule from a file with geometry already present or running "
                "molecule.generate_conformers() before calling molecule.assign_fractional_bond_orders"
            )
        if len(temp_mol.conformers) > 1:
            logger.warning(
                f"Warning: In AmberToolsToolkitWrapper.assign_fractional_bond_orders: "
                f"Molecule '{molecule.name}' has more than one conformer, but this function "
                f"will only generate fractional bond orders for the first one."
            )

        # Compute bond orders
        bond_order_model_to_antechamber_keyword = {"am1-wiberg": "mul"}
        supported_bond_order_models = list(
            bond_order_model_to_antechamber_keyword.keys()
        )
        if bond_order_model is None:
            bond_order_model = "am1-wiberg"

        bond_order_model = bond_order_model.lower()

        if bond_order_model not in supported_bond_order_models:
            raise ValueError(
                f"Bond order model '{bond_order_model}' is not supported by AmberToolsToolkitWrapper. "
                f"Supported models are {supported_bond_order_models}"
            )
        ac_charge_keyword = bond_order_model_to_antechamber_keyword[bond_order_model]

        with tempfile.TemporaryDirectory() as tmpdir:
            with temporary_cd(tmpdir):
                net_charge = temp_mol.total_charge
                # Write out molecule in SDF format
                self._rdkit_toolkit_wrapper.to_file(
                    temp_mol, "molecule.sdf", file_format="sdf"
                )
                # Prepare sqm.in file as if we were going to run charge calc
                # TODO: Add error handling if antechamber chokes
                subprocess.check_output(
                    [
                        "antechamber",
                        "-i",
                        "molecule.sdf",
                        "-fi",
                        "sdf",
                        "-o",
                        "sqm.in",
                        "-fo",
                        "sqmcrt",
                        "-pf",
                        "yes",
                        "-c",
                        ac_charge_keyword,
                        "-nc",
                        str(net_charge),
                    ]
                )
                # Modify sqm.in to request bond order calculation
                self._modify_sqm_in_to_request_bond_orders("sqm.in")
                # Run sqm to get bond orders
                subprocess.check_output(["sqm", "-i", "sqm.in", "-o", "sqm.out", "-O"])
                # Ensure that antechamber/sqm did not change the indexing by checking against
                # an ordered list of element symbols for this molecule
                expected_elements = [at.element.symbol for at in molecule.atoms]
                bond_orders = self._get_fractional_bond_orders_from_sqm_out(
                    "sqm.out", validate_elements=expected_elements
                )

        # Note that sqm calculate WBOs for ALL PAIRS of atoms, not just those that have
        # bonds defined in the original molecule. So here we iterate over the bonds in
        # the original molecule and only nab the WBOs for those.
        for bond in molecule.bonds:
            # The atom index tuples that act as bond indices are ordered from lowest to highest by
            # _get_fractional_bond_orders_from_sqm_out, so here we make sure that we look them up in
            # sorted order as well
            sorted_atom_indices = sorted(
                tuple([bond.atom1_index + 1, bond.atom2_index + 1])
            )
            bond.fractional_bond_order = bond_orders[tuple(sorted_atom_indices)]


# =============================================================================================
# Toolkit registry
# =============================================================================================


class ToolkitRegistry:
    """
    Registry for ToolkitWrapper objects

    Examples
    --------

    Register toolkits in a specified order, skipping if unavailable

    >>> from openforcefield.utils.toolkits import ToolkitRegistry
    >>> toolkit_registry = ToolkitRegistry()
    >>> toolkit_precedence = [OpenEyeToolkitWrapper, RDKitToolkitWrapper, AmberToolsToolkitWrapper]
    >>> for toolkit in toolkit_precedence:
    ...     if toolkit.is_available():
    ...         toolkit_registry.register_toolkit(toolkit)

    Register specified toolkits, raising an exception if one is unavailable

    >>> toolkit_registry = ToolkitRegistry()
    >>> toolkits = [OpenEyeToolkitWrapper, AmberToolsToolkitWrapper]
    >>> for toolkit in toolkits:
    ...     toolkit_registry.register_toolkit(toolkit)

    Register all available toolkits in arbitrary order

    >>> from openforcefield.utils import all_subclasses
    >>> toolkits = all_subclasses(ToolkitWrapper)
    >>> for toolkit in toolkit_precedence:
    ...     if toolkit.is_available():
    ...         toolkit_registry.register_toolkit(toolkit)

    Retrieve the global singleton toolkit registry, which is created when this module is imported from all available
    toolkits:

    >>> from openforcefield.utils.toolkits import GLOBAL_TOOLKIT_REGISTRY as toolkit_registry
    >>> available_toolkits = toolkit_registry.registered_toolkits

    .. warning :: This API is experimental and subject to change.
    """

    def __init__(
        self,
        register_imported_toolkit_wrappers=False,
        toolkit_precedence=None,
        exception_if_unavailable=True,
    ):
        """
        Create an empty toolkit registry.

        Parameters
        ----------
        register_imported_toolkit_wrappers : bool, optional, default=False
            If True, will attempt to register all imported ToolkitWrapper subclasses that can be found, in no particular
             order.
        toolkit_precedence : list, optional, default=None
            List of toolkit wrapper classes, in order of desired precedence when performing molecule operations. If
            None, defaults to [OpenEyeToolkitWrapper, RDKitToolkitWrapper, AmberToolsToolkitWrapper].
        exception_if_unavailable : bool, optional, default=True
            If True, an exception will be raised if the toolkit is unavailable

        """

        self._toolkits = list()

        if toolkit_precedence is None:
            toolkit_precedence = [
                OpenEyeToolkitWrapper,
                RDKitToolkitWrapper,
                AmberToolsToolkitWrapper,
                BuiltInToolkitWrapper,
            ]

        if register_imported_toolkit_wrappers:
            # TODO: The precedence ordering of any non-specified remaining wrappers will be arbitrary.
            # How do we fix this?
            # Note: The precedence of non-specifid wrappers may be determined by the order in which
            # they were defined
            all_importable_toolkit_wrappers = all_subclasses(ToolkitWrapper)
            for toolkit in all_importable_toolkit_wrappers:
                if toolkit in toolkit_precedence:
                    continue
                toolkit_precedence.append(toolkit)

        for toolkit in toolkit_precedence:
            self.register_toolkit(
                toolkit, exception_if_unavailable=exception_if_unavailable
            )

    @property
    def registered_toolkits(self):
        """
        List registered toolkits.

        .. warning :: This API is experimental and subject to change.

        .. todo :: Should this return a generator? Deep copies? Classes? Toolkit names?

        Returns
        -------
        toolkits : iterable of toolkit objects
        """
        return list(self._toolkits)

<<<<<<< HEAD
    @property
    def registered_toolkit_versions(self):
        """
        Return a dict containing the version of each registered toolkit.

        .. warning :: This API is experimental and subject to change.

        """
        return dict((tk.toolkit_name, tk.toolkit_version) for tk in self.registered_toolkits)

    def register_toolkit(self,
                         toolkit_wrapper,
                         exception_if_unavailable=True):
=======
    def register_toolkit(self, toolkit_wrapper, exception_if_unavailable=True):
>>>>>>> 1e113fed
        """
        Register the provided toolkit wrapper class, instantiating an object of it.

        .. warning :: This API is experimental and subject to change.

        .. todo ::

           This method should raise an exception if the toolkit is unavailable, unless an optional argument
           is specified that silently avoids registration of toolkits that are unavailable.

        Parameters
        ----------
        toolkit_wrapper : instance or subclass of ToolkitWrapper
            The toolkit wrapper to register or its class.
        exception_if_unavailable : bool, optional, default=True
            If True, an exception will be raised if the toolkit is unavailable

        """
        # Instantiate class if class, or just add if already instantiated.
        if isinstance(toolkit_wrapper, type):
            try:
                toolkit_wrapper = toolkit_wrapper()
            except ToolkitUnavailableException:
                msg = "Unable to load toolkit '{}'. ".format(
                    toolkit_wrapper._toolkit_name
                )
                if exception_if_unavailable:
                    raise ToolkitUnavailableException(msg)
                else:
                    if "OpenEye" in msg:
                        msg += (
                            "The Open Force Field Toolkit does not require the OpenEye Toolkits, and can "
                            "use RDKit/AmberTools instead. However, if you have a valid license for the "
                            "OpenEye Toolkits, consider installing them for faster performance and additional "
                            "file format support: "
                            "https://docs.eyesopen.com/toolkits/python/quickstart-python/linuxosx.html "
                            "OpenEye offers free Toolkit licenses for academics: "
                            "https://www.eyesopen.com/academic-licensing"
                        )
                    logger.warning(f"Warning: {msg}")
                return

        # Add toolkit to the registry.
        self._toolkits.append(toolkit_wrapper)

    def deregister_toolkit(self, toolkit_wrapper):
        """
        Remove a ToolkitWrapper from the list of toolkits in this ToolkitRegistry

        .. warning :: This API is experimental and subject to change.

        Parameters
        ----------
        toolkit_wrapper : instance or subclass of ToolkitWrapper
            The toolkit wrapper to remove from the registry

        Raises
        ------
        InvalidToolkitError
            If toolkit_wrapper is not a ToolkitWrapper or subclass
        ToolkitUnavailableException
            If toolkit_wrapper is not found in the registry
        """
        # If passed a class, instantiate it
        if inspect.isclass(toolkit_wrapper):
            toolkit_wrapper = toolkit_wrapper()

        if not isinstance(toolkit_wrapper, ToolkitWrapper):
            msg = (
                f"Argument {toolkit_wrapper} must an ToolkitWrapper "
                f"or subclass of it. Found type {type(toolkit_wrapper)}."
            )
            raise InvalidToolkitError(msg)

        toolkits_to_remove = []

        for toolkit in self._toolkits:
            if type(toolkit) == type(toolkit_wrapper):
                toolkits_to_remove.append(toolkit)

        if not toolkits_to_remove:
            msg = (
                f"Did not find {toolkit_wrapper} in registry. "
                f"Currently registered toolkits are {self._toolkits}"
            )
            raise ToolkitUnavailableException(msg)

        for toolkit_to_remove in toolkits_to_remove:
            self._toolkits.remove(toolkit_to_remove)

    def add_toolkit(self, toolkit_wrapper):
        """
        Append a ToolkitWrapper onto the list of toolkits in this ToolkitRegistry

        .. warning :: This API is experimental and subject to change.

        Parameters
        ----------
        toolkit_wrapper : openforcefield.utils.ToolkitWrapper
            The ToolkitWrapper object to add to the list of registered toolkits

        Raises
        ------
        InvalidToolkitError
            If toolkit_wrapper is not a ToolkitWrapper or subclass
        """
        if not isinstance(toolkit_wrapper, ToolkitWrapper):
            msg = "Something other than a ToolkitWrapper object was passed to ToolkitRegistry.add_toolkit()\n"
            msg += "Given object {} of type {}".format(
                toolkit_wrapper, type(toolkit_wrapper)
            )
            raise InvalidToolkitError(msg)
        self._toolkits.append(toolkit_wrapper)

    # TODO: Can we automatically resolve calls to methods that are not explicitly defined using some Python magic?

    def resolve(self, method_name):
        """
        Resolve the requested method name by checking all registered toolkits in
        order of precedence for one that provides the requested method.

        Parameters
        ----------
        method_name : str
            The name of the method to resolve

        Returns
        -------
        method
            The method of the first registered toolkit that provides the requested method name

        Raises
        ------
        NotImplementedError if the requested method cannot be found among the registered toolkits

        Examples
        --------

        Create a molecule, and call the toolkit ``to_smiles()`` method directly

        >>> from openforcefield.topology import Molecule
        >>> molecule = Molecule.from_smiles('Cc1ccccc1')
        >>> toolkit_registry = ToolkitRegistry(register_imported_toolkit_wrappers=True)
        >>> method = toolkit_registry.resolve('to_smiles')
        >>> smiles = method(molecule)

        .. todo :: Is there a better way to figure out which toolkits implement given methods by introspection?

        """
        for toolkit in self._toolkits:
            if hasattr(toolkit, method_name):
                method = getattr(toolkit, method_name)
                return method

        # No toolkit was found to provide the requested capability
        # TODO: Can we help developers by providing a check for typos in expected method names?
        msg = 'No registered toolkits can provide the capability "{}".\n'.format(
            method_name
        )
        msg += "Available toolkits are: {}\n".format(self.registered_toolkits)
        raise NotImplementedError(msg)

    # TODO: Can we instead register available methods directly with `ToolkitRegistry`, so we can just use `ToolkitRegistry.method()`?
    def call(self, method_name, *args, raise_exception_types=None, **kwargs):
        """
        Execute the requested method by attempting to use all registered toolkits in order of precedence.

        ``*args`` and ``**kwargs`` are passed to the desired method, and return values of the method are returned

        This is a convenient shorthand for ``toolkit_registry.resolve_method(method_name)(*args, **kwargs)``

        Parameters
        ----------
        method_name : str
            The name of the method to execute
        raise_exception_types : list of Exception subclasses, default=None
            A list of exception-derived types to catch and raise immediately. If None, this will be set to [Exception],
            which will raise an error immediately if the first ToolkitWrapper in the registry fails. To try each
            ToolkitWrapper that provides a suitably-named method, set this to the empty list ([]). If all
            ToolkitWrappers run without raising any exceptions in this list, a single ValueError will be raised
            containing the each ToolkitWrapper that was tried and the exception it raised.

        Raises
        ------
        NotImplementedError if the requested method cannot be found among the registered toolkits

        ValueError if no exceptions in the raise_exception_types list were raised by ToolkitWrappers, and
        all ToolkitWrappers in the ToolkitRegistry were tried.

        Other forms of exceptions are possible if raise_exception_types is specified.
        These are defined by the ToolkitWrapper method being called.

        Examples
        --------

        Create a molecule, and call the toolkit ``to_smiles()`` method directly

        >>> from openforcefield.topology import Molecule
        >>> molecule = Molecule.from_smiles('Cc1ccccc1')
        >>> toolkit_registry = ToolkitRegistry(register_imported_toolkit_wrappers=True)
        >>> smiles = toolkit_registry.call('to_smiles', molecule)

        """
        if raise_exception_types is None:
            raise_exception_types = [Exception]

        errors = list()
        for toolkit in self._toolkits:
            if hasattr(toolkit, method_name):
                method = getattr(toolkit, method_name)
                try:
                    return method(*args, **kwargs)
                except Exception as e:
                    for exception_type in raise_exception_types:
                        if isinstance(e, exception_type):
                            raise e
                    errors.append((toolkit, e))

        # No toolkit was found to provide the requested capability
        # TODO: Can we help developers by providing a check for typos in expected method names?
        msg = (
            f'No registered toolkits can provide the capability "{method_name}" '
            f'for args "{args}" and kwargs "{kwargs}"\n'
        )

        msg += "Available toolkits are: {}\n".format(self.registered_toolkits)
        # Append information about toolkits that implemented the method, but could not handle the provided parameters
        for toolkit, error in errors:
            msg += " {} {} : {}\n".format(toolkit, type(error), error)
        raise ValueError(msg)

    def __repr__(self):
        return f"ToolkitRegistry containing " + \
               ', '.join([tk.toolkit_name for tk in ToolkitRegistry()._toolkits])


# =============================================================================================
# GLOBAL TOOLKIT REGISTRY
# =============================================================================================

# Create global toolkit registry, where all available toolkits are registered
# TODO: Should this be all lowercase since it's not a constant?
GLOBAL_TOOLKIT_REGISTRY = ToolkitRegistry(
    register_imported_toolkit_wrappers=True, exception_if_unavailable=False
)

# =============================================================================================
# SET GLOBAL TOOLKIT-AVAIABLE VARIABLES
# =============================================================================================

OPENEYE_AVAILABLE = False
RDKIT_AVAILABLE = False
AMBERTOOLS_AVAILABLE = False

# Only available toolkits will have made it into the GLOBAL_TOOLKIT_REGISTRY
for toolkit in GLOBAL_TOOLKIT_REGISTRY.registered_toolkits:
    if type(toolkit) is OpenEyeToolkitWrapper:
        OPENEYE_AVAILABLE = True
    elif type(toolkit) is RDKitToolkitWrapper:
        RDKIT_AVAILABLE = True
    elif type(toolkit) is AmberToolsToolkitWrapper:
        AMBERTOOLS_AVAILABLE = True

# =============================================================================================
# WARN IF INSUFFICIENT TOOLKITS INSTALLED
# =============================================================================================

# Define basic toolkits that handle essential file I/O

BASIC_CHEMINFORMATICS_TOOLKITS = [RDKitToolkitWrapper, OpenEyeToolkitWrapper]

# Ensure we have at least one basic toolkit
if (
    sum(
        [
            tk.is_available()
            for tk in GLOBAL_TOOLKIT_REGISTRY.registered_toolkits
            if type(tk) in BASIC_CHEMINFORMATICS_TOOLKITS
        ]
    )
    == 0
):
    msg = "WARNING: No basic cheminformatics toolkits are available.\n"
    msg += "At least one basic toolkit is required to handle SMARTS matching and file I/O. \n"
    msg += "Please install at least one of the following basic toolkits:\n"
    for wrapper in all_subclasses(ToolkitWrapper):
        if wrapper.toolkit_name is not None:
            msg += "{} : {}\n".format(
                wrapper._toolkit_name, wrapper._toolkit_installation_instructions
            )
    print(msg)<|MERGE_RESOLUTION|>--- conflicted
+++ resolved
@@ -21,31 +21,6 @@
 """
 
 __all__ = [
-<<<<<<< HEAD
-    'DEFAULT_AROMATICITY_MODEL',
-    'ALLOWED_AROMATICITY_MODELS',
-    'DEFAULT_FRACTIONAL_BOND_ORDER_MODEL',
-    'ALLOWED_FRACTIONAL_BOND_ORDER_MODELS',
-    'DEFAULT_CHARGE_MODEL',
-    'ALLOWED_CHARGE_MODELS',
-    'LicenseError',
-    'MissingPackageError',
-    'ToolkitUnavailableException',
-    'InvalidToolkitError',
-    'UndefinedStereochemistryError',
-    'GAFFAtomTypeWarning',
-    'ToolkitWrapper',
-    'OpenEyeToolkitWrapper',
-    'RDKitToolkitWrapper',
-    'AmberToolsToolkitWrapper',
-    'BuiltInToolkitWrapper',
-    'ToolkitRegistry',
-    'GLOBAL_TOOLKIT_REGISTRY',
-    'OPENEYE_AVAILABLE',
-    'RDKIT_AVAILABLE',
-    'AMBERTOOLS_AVAILABLE',
-    'BASIC_CHEMINFORMATICS_TOOLKITS'
-=======
     "DEFAULT_AROMATICITY_MODEL",
     "ALLOWED_AROMATICITY_MODELS",
     "DEFAULT_FRACTIONAL_BOND_ORDER_MODEL",
@@ -68,7 +43,6 @@
     "RDKIT_AVAILABLE",
     "AMBERTOOLS_AVAILABLE",
     "BASIC_CHEMINFORMATICS_TOOLKITS",
->>>>>>> 1e113fed
 ]
 
 
@@ -181,15 +155,11 @@
     pass
 
 
-<<<<<<< HEAD
 class AntechamberNotFoundError(MessageException):
     """The antechamber executable was not found"""
 
 
-#=============================================================================================
-=======
 # =============================================================================================
->>>>>>> 1e113fed
 # TOOLKIT UTILITY DECORATORS
 # =============================================================================================
 
@@ -285,7 +255,6 @@
         """
         return NotImplementedError
 
-<<<<<<< HEAD
     @property
     def toolkit_version(self):
         """
@@ -296,13 +265,7 @@
         """
         return self._toolkit_version
 
-    def from_file(self,
-                  file_path,
-                  file_format,
-                  allow_undefined_stereo=False):
-=======
     def from_file(self, file_path, file_format, allow_undefined_stereo=False):
->>>>>>> 1e113fed
         """
         Return an openforcefield.topology.Molecule from a file using this toolkit.
 
@@ -421,7 +384,9 @@
             warnings.warn(wrong_confs_msg, IncorrectNumConformersWarning)
 
     def __repr__(self):
-        return f"ToolkitWrapper around {self.toolkit_name} version {self.toolkit_version}"
+        return (
+            f"ToolkitWrapper around {self.toolkit_name} version {self.toolkit_version}"
+        )
 
 
 @inherit_docstrings
@@ -599,17 +564,13 @@
 
         # check if the toolkit can be loaded
         if not self.is_available():
-<<<<<<< HEAD
-            raise ToolkitUnavailableException(f'The required toolkit {self._toolkit_name} is not '
-                                              f'available. {self._toolkit_installation_instructions}')
-        from openeye import __version__ as openeye_version
-        self._toolkit_version = openeye_version
-=======
             raise ToolkitUnavailableException(
                 f"The required toolkit {self._toolkit_name} is not "
                 f"available. {self._toolkit_installation_instructions}"
             )
->>>>>>> 1e113fed
+        from openeye import __version__ as openeye_version
+
+        self._toolkit_version = openeye_version
 
     @staticmethod
     def is_available(oetools=("oechem", "oequacpac", "oeiupac", "oeomega")):
@@ -2495,6 +2456,7 @@
             )
         else:
             from rdkit import __version__ as rdkit_version
+
             self._toolkit_version = rdkit_version
 
             from rdkit import Chem
@@ -4149,8 +4111,8 @@
                 f"available. {self._toolkit_installation_instructions}"
             )
 
-        out = subprocess.check_output(['antechamber', '-L'])
-        ambertools_version = out.decode("utf-8").split('\n')[1].split()[3].strip(':')
+        out = subprocess.check_output(["antechamber", "-L"])
+        ambertools_version = out.decode("utf-8").split("\n")[1].split()[3].strip(":")
         self._toolkit_version = ambertools_version
 
         # TODO: Find AMBERHOME or executable home, checking miniconda if needed
@@ -4284,7 +4246,9 @@
         # TODO: How should we implement find_executable?
         ANTECHAMBER_PATH = find_executable("antechamber")
         if ANTECHAMBER_PATH is None:
-            raise AntechamberNotFoundError("Antechamber not found, cannot run charge_mol()")
+            raise AntechamberNotFoundError(
+                "Antechamber not found, cannot run charge_mol()"
+            )
 
         # Compute charges
         with tempfile.TemporaryDirectory() as tmpdir:
@@ -4541,17 +4505,9 @@
         # TODO: How should we implement find_executable?
         ANTECHAMBER_PATH = find_executable("antechamber")
         if ANTECHAMBER_PATH is None:
-<<<<<<< HEAD
             raise AntechamberNotFoundError(
                 "Antechamber not found, cannot run "
                 "AmberToolsToolkitWrapper.assign_fractional_bond_orders()"
-=======
-            raise (
-                IOError(
-                    "Antechamber not found, cannot run "
-                    "AmberToolsToolkitWrapper.assign_fractional_bond_orders()"
-                )
->>>>>>> 1e113fed
             )
 
         # Make a copy since we'll be messing with this molecule's conformers
@@ -4754,7 +4710,6 @@
         """
         return list(self._toolkits)
 
-<<<<<<< HEAD
     @property
     def registered_toolkit_versions(self):
         """
@@ -4763,14 +4718,11 @@
         .. warning :: This API is experimental and subject to change.
 
         """
-        return dict((tk.toolkit_name, tk.toolkit_version) for tk in self.registered_toolkits)
-
-    def register_toolkit(self,
-                         toolkit_wrapper,
-                         exception_if_unavailable=True):
-=======
+        return dict(
+            (tk.toolkit_name, tk.toolkit_version) for tk in self.registered_toolkits
+        )
+
     def register_toolkit(self, toolkit_wrapper, exception_if_unavailable=True):
->>>>>>> 1e113fed
         """
         Register the provided toolkit wrapper class, instantiating an object of it.
 
@@ -5003,8 +4955,9 @@
         raise ValueError(msg)
 
     def __repr__(self):
-        return f"ToolkitRegistry containing " + \
-               ', '.join([tk.toolkit_name for tk in ToolkitRegistry()._toolkits])
+        return f"ToolkitRegistry containing " + ", ".join(
+            [tk.toolkit_name for tk in ToolkitRegistry()._toolkits]
+        )
 
 
 # =============================================================================================
