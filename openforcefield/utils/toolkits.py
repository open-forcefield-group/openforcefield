#!/usr/bin/env python
"""
Wrapper classes for providing a minimal consistent interface to cheminformatics toolkits

Currently supported toolkits:

* The `OpenEye Toolkit <https://docs.eyesopen.com/toolkits/python/quickstart-python/index.html>`_
* The `RDKit <http://www.rdkit.org/>`_
* `AmberTools <http://ambermd.org/AmberTools.php>`_

.. todo::

   * Add checks at the beginning of each toolkit method call to make sure toolkit is licened
   * Switch toolkit methods to object methods instead of static methods
   * Should this be under ``openforcefield.utils.toolkits`` or ``openforcefield.toolkits``?
   * Add singleton global toolkit registry that registers all available toolkits by default when this file is imported
   * Add description fields for each toolkit wrapper
   * Eliminate global variables in favor of a singleton pattern
   * Change global variables from _INSTALLED to _AVAILABLE

"""

__all__ = [
    'DEFAULT_AROMATICITY_MODEL',
    'ALLOWED_AROMATICITY_MODELS',
    'DEFAULT_FRACTIONAL_BOND_ORDER_MODEL',
    'ALLOWED_FRACTIONAL_BOND_ORDER_MODELS',
    'DEFAULT_CHARGE_MODEL',
    'ALLOWED_CHARGE_MODELS',
    'LicenseError',
    'MissingPackageError',
    'ToolkitUnavailableException',
    'InvalidToolkitError',
    'UndefinedStereochemistryError',
    'GAFFAtomTypeWarning',
    'ToolkitWrapper',
    'OpenEyeToolkitWrapper',
    'RDKitToolkitWrapper',
    'AmberToolsToolkitWrapper',
    'ToolkitRegistry',
    'GLOBAL_TOOLKIT_REGISTRY',
    'OPENEYE_AVAILABLE',
    'RDKIT_AVAILABLE',
    'AMBERTOOLS_AVAILABLE',
    'BASIC_CHEMINFORMATICS_TOOLKITS'
]


#=============================================================================================
# GLOBAL IMPORTS
#=============================================================================================

import copy
from distutils.spawn import find_executable
from functools import wraps
import importlib
import logging
import subprocess
import tempfile
import inspect

from simtk import unit
import numpy as np

from openforcefield.utils import all_subclasses, MessageException, inherit_docstrings, temporary_cd


#=============================================================================================
# CONFIGURE LOGGER
#=============================================================================================

logger = logging.getLogger(__name__)

#=============================================================================================
# SUPPORTED MODELS
#
# TODO: We may no longer need these since we now require SMIRNOFF to specify these models explicitly.
#=============================================================================================

DEFAULT_AROMATICITY_MODEL = 'OEAroModel_MDL'  # TODO: Is there a more specific name and reference for the aromaticity model?
ALLOWED_AROMATICITY_MODELS = ['OEAroModel_MDL']

DEFAULT_FRACTIONAL_BOND_ORDER_MODEL = 'Wiberg'  # TODO: Is there a more specific name and reference for the fractional bond order models?
ALLOWED_FRACTIONAL_BOND_ORDER_MODELS = ['Wiberg']

DEFAULT_CHARGE_MODEL = 'AM1-BCC'  # TODO: Should this be `AM1-BCC`, or should we encode BCCs explicitly via AM1-CM2 preprocessing?
ALLOWED_CHARGE_MODELS = ['AM1-BCC'
                         ]  # TODO: Which models do we want to support?


#=============================================================================================
# Exceptions
#=============================================================================================

class LicenseError(Exception):
    """This function requires a license that cannot be found."""
    pass


class MissingPackageError(MessageException):
    """This function requires a package that is not installed."""
    pass


class ToolkitUnavailableException(MessageException):
    """The requested toolkit is unavailable."""
    # TODO: Allow toolkit to be specified and used in formatting/printing exception.
    pass


class InvalidToolkitError(MessageException):
    """A non-toolkit object was received when a toolkit object was expected"""


class UndefinedStereochemistryError(MessageException):
    """A molecule was attempted to be loaded with undefined stereochemistry"""
    pass


class GAFFAtomTypeWarning(RuntimeWarning):
    """A warning raised if a loaded mol2 file possibly uses GAFF atom types."""
    pass


class ChargeMethodUnavailableError(MessageException):
    """A toolkit does not support the requested partial_charge_method combination"""
    pass


class IncorrectNumConformersError(MessageException):
    """The requested partial_charge_method expects a different number of conformers than was provided"""
    pass


class IncorrectNumConformersWarning(Warning):
    """The requested partial_charge_method expects a different number of conformers than was provided"""
    pass


class ChargeCalculationError(MessageException):
    """An unhandled error occured in an external toolkit during charge calculation"""
    pass


#=============================================================================================
# TOOLKIT UTILITY DECORATORS
#=============================================================================================

#=============================================================================================
# UTILITY FUNCTIONS
#=============================================================================================

#=============================================================================================
# CHEMINFORMATICS TOOLKIT WRAPPERS
#=============================================================================================

class ToolkitWrapper:
    """
    Toolkit wrapper base class.

    .. warning :: This API is experimental and subject to change.
    """
    _is_available = None  # True if toolkit is available
    _toolkit_name = None  # Name of the toolkit
    _toolkit_installation_instructions = None  # Installation instructions for the toolkit

    #@staticmethod
    # TODO: Right now, to access the class definition, I have to make this a classmethod
    # and thereby call it with () on the outermost decorator. Is this wasting time? Are we caching
    # the is_available results?
    @classmethod
    def requires_toolkit(cls):  #remember cls is a ToolkitWrapper subclass here
        def decorator(func):
            @wraps(func)
            def wrapped_function(*args, **kwargs):
                if not cls.is_available():
                    msg = 'This function requires the {} toolkit'.format(
                        cls._toolkit_name)
                    raise LicenseError(msg)
                value = func(*args, **kwargs)
                return value

            return wrapped_function

        return decorator

    @property
    #@classmethod
    def toolkit_name(self):
        """
        The name of the toolkit wrapped by this class.
        """
        return self.__class__._toolkit_name

    @property
    @classmethod
    def toolkit_installation_instructions(cls):
        """
        Instructions on how to install the wrapped toolkit.
        """
        return cls._toolkit_installation_instructions

    #@classmethod
    @property
    def toolkit_file_read_formats(self):
        """
        List of file formats that this toolkit can read.
        """
        return self._toolkit_file_read_formats

    #@classmethod
    @property
    def toolkit_file_write_formats(self):
        """
        List of file formats that this toolkit can write.
        """
        return self._toolkit_file_write_formats

    @staticmethod
    def is_available():
        """
        Check whether the corresponding toolkit can be imported

        Returns
        -------
        is_installed : bool
            True if corresponding toolkit is installed, False otherwise.

        """
        return NotImplementedError

    def from_file(self,
                  file_path,
                  file_format,
                  allow_undefined_stereo=False,
                  _cls=None):
        """
        Return an openforcefield.topology.Molecule from a file using this toolkit.

        Parameters
        ----------
        file_path : str
            The file to read the molecule from
        file_format : str
            Format specifier, usually file suffix (eg. 'MOL2', 'SMI')
            Note that not all toolkits support all formats. Check ToolkitWrapper.toolkit_file_read_formats for details.
        allow_undefined_stereo : bool, default=False
            If false, raises an exception if any molecules contain undefined stereochemistry.
        _cls : class
            Molecule constructor
        Returns
        -------
        molecules : Molecule or list of Molecules
            a list of Molecule objects is returned.

        """
        return NotImplementedError

    def from_file_obj(self,
                      file_obj,
                      file_format,
                      allow_undefined_stereo=False,
                      _cls=None):
        """
        Return an openforcefield.topology.Molecule from a file-like object (an object with a ".read()" method using this
         toolkit.

        Parameters
        ----------
        file_obj : file-like object
            The file-like object to read the molecule from
        file_format : str
            Format specifier, usually file suffix (eg. 'MOL2', 'SMI')
            Note that not all toolkits support all formats. Check ToolkitWrapper.toolkit_file_read_formats for details.
        allow_undefined_stereo : bool, default=False
            If false, raises an exception if any molecules contain undefined stereochemistry. If false, the function
            skips loading the molecule.
        _cls : class
            Molecule constructor

        Returns
        -------
        molecules : Molecule or list of Molecules
            a list of Molecule objects is returned.
        """
        return NotImplementedError


    def _check_n_conformers(self,
                            molecule,
                            partial_charge_method,
                            min_confs=None,
                            max_confs=None,
                            strict_n_conformers=False):
        """
        Private method for validating the number of conformers on a molecule prior to partial
        charge calculation

        Parameters
        ----------
        molecule : Molecule
            Molecule for which partial charges are to be computed
        partial_charge_method : str, optional, default=None
            The name of the charge method being used
        min_confs : int, optional, default=None
            The minimum number of conformers required to use this charge method
        max_confs : int, optional, default=None
            The maximum number of conformers required to use this charge method
        strict_n_conformers : bool, default=False
            Whether to raise an exception if an invalid number of conformers is provided.
            If this is False and an invalid number of conformers is found, a warning will be raised.

        Raises
        ------
        IncorrectNumConformersError
            If the wrong number of conformers is attached to the input molecule, and strict_n_conformers is True.
        """
        import warnings
        n_confs = molecule.n_conformers
        wrong_confs_msg = f"Molecule '{molecule}' has {n_confs} conformers, " \
            f"but charge method '{partial_charge_method}' expects"
        exception_suffix = "You can disable this error by setting `strict_n_conformers=False' " \
                           "when calling 'molecule.assign_partial_charges'."
        # If there's no n_confs filter, then this molecule automatically passes
        if min_confs is None and max_confs is None:
            return
        # If there's constraints on both ends, check both limits
        elif min_confs is not None and max_confs is not None:
            if not(min_confs <= n_confs <= max_confs):
                if min_confs == max_confs:
                    wrong_confs_msg += f" exactly {min_confs}."
                else:
                    wrong_confs_msg += f" between {min_confs} and {max_confs}."

            else:
                return
        # If there's only a max constraint, check that
        elif min_confs is not None and max_confs is None:
            if not(min_confs <= n_confs):
                wrong_confs_msg += f" at least {min_confs}."
            else:
                return
        # If there's only a maximum constraint, check that
        elif min_confs is None and max_confs is not None:
            if not(n_confs <= max_confs):
                wrong_confs_msg += f" at most {max_confs}."
            else:
                return
        # If we've made it this far, the molecule has the wrong number of conformers
        if strict_n_conformers:
            wrong_confs_msg += exception_suffix
            raise IncorrectNumConformersError(wrong_confs_msg)
        else:
            warnings.warn(wrong_confs_msg, IncorrectNumConformersWarning)


@inherit_docstrings
class BuiltInToolkitWrapper(ToolkitWrapper):
    """
    Built-in ToolkitWrapper for very basic functionality. This is intended for use in testing and not much more.

    .. warning :: This API is experimental and subject to change.
    """
    _toolkit_name = 'Built-in Toolkit'
    _toolkit_installation_instructions = 'This toolkit is installed with the Open Force Field Toolkit and does ' \
                                         'not require additional dependencies.'

    def __init__(self):
        super().__init__()

        self._toolkit_file_read_formats = []
        self._toolkit_file_write_formats = []


    def assign_partial_charges(self,
                               molecule,
                               partial_charge_method=None,
                               use_conformers=None,
                               strict_n_conformers=False):
        """
        Compute partial charges with the built-in toolkit using simple arithmetic operations, and assign
        the new values to the partial_charges attribute.

        .. warning :: This API is experimental and subject to change.

        Parameters
        ----------
        molecule : openforcefield.topology.Molecule
            Molecule for which partial charges are to be computed
        partial_charge_method: str, optional, default=None
            The charge model to use. One of ['zeros', 'formal_charge']. If None, 'formal_charge' will be used.
        use_conformers : iterable of simtk.unit.Quantity-wrapped numpy arrays, each with shape (n_atoms, 3) and dimension of distance. Optional, default = None
            Coordinates to use for partial charge calculation. If None, an appropriate number of conformers
            will be generated.
        strict_n_conformers : bool, default=False
            Whether to raise an exception if an invalid number of conformers is provided for the given charge method.
            If this is False and an invalid number of conformers is found, a warning will be raised
            instead of an Exception.

        Raises
        ------
        ChargeMethodUnavailableError if the requested charge method can not be handled by this toolkit

        IncorrectNumConformersError if strict_n_conformers is True and use_conformers is provided and specifies an
        invalid number of conformers for the requested method

        ChargeCalculationError if the charge calculation is supported by this toolkit, but fails
        """
        from openforcefield.topology import Molecule
        PARTIAL_CHARGE_METHODS = {'zeros':         {'rec_confs':0,
                                                    'min_confs':0,
                                                    'max_confs':0},
                                  'formal_charge': {'rec_confs':0,
                                                    'min_confs':0,
                                                    'max_confs':0}
                                  }

        if partial_charge_method is None:
            partial_charge_method = 'formal_charge'

        # Make a temporary copy of the molecule, since we'll be messing with its conformers
        mol_copy = Molecule(molecule)

        partial_charge_method = partial_charge_method.lower()
        if partial_charge_method not in PARTIAL_CHARGE_METHODS:
            raise ChargeMethodUnavailableError(f'Partial charge method "{partial_charge_method}"" is not supported by '
                                               f'the Built-in toolkit. Available charge methods are '
                                               f'{list(PARTIAL_CHARGE_METHODS.keys())}')

        if use_conformers is None:
            # Note that this refers back to the GLOBAL_TOOLKIT_REGISTRY by default, since
            # BuiltInToolkitWrapper can't generate conformers
            mol_copy.generate_conformers(n_conformers=PARTIAL_CHARGE_METHODS[partial_charge_method]['rec_confs'])
        else:
            mol_copy._conformers = None
            for conformer in use_conformers:
                mol_copy.add_conformer(conformer)
            self._check_n_conformers(mol_copy, partial_charge_method=partial_charge_method, min_confs=0,
                                     max_confs=0,strict_n_conformers=strict_n_conformers)

        partial_charges = unit.Quantity(np.zeros((molecule.n_particles)), unit.elementary_charge)
        if partial_charge_method == 'zeroes':
            pass
        elif partial_charge_method == 'formal_charge':
            for part_idx, particle in enumerate(molecule.particles):
                partial_charges[part_idx] = particle.formal_charge

        molecule.partial_charges = partial_charges


@inherit_docstrings
class OpenEyeToolkitWrapper(ToolkitWrapper):
    """
    OpenEye toolkit wrapper

    .. warning :: This API is experimental and subject to change.
    """
    _toolkit_name = 'OpenEye Toolkit'
    _toolkit_installation_instructions = 'The OpenEye toolkit requires a (free for academics) license, and can be ' \
                                         'found at: ' \
                                         'https://docs.eyesopen.com/toolkits/python/quickstart-python/install.html'

    def __init__(self):

        self._toolkit_file_read_formats = [
            'CAN', 'CDX', 'CSV', 'FASTA', 'INCHI', 'INCHIKEY', 'ISM', 'MDL', 'MF',
            'MMOD', 'MOL2', 'MOL2H', 'MOPAC', 'OEB', 'PDB', 'RDF', 'SDF', 'SKC',
            'SLN', 'SMI', 'USM', 'XYC'
        ]
        self._toolkit_file_write_formats = [
            'CAN', 'CDX', 'CSV', 'FASTA', 'INCHI', 'INCHIKEY', 'ISM', 'MDL', 'MF',
            'MMOD', 'MOL2', 'MOL2H', 'MOPAC', 'OEB', 'PDB', 'RDF', 'SDF', 'SKC',
            'SLN', 'SMI', 'USM', 'XYC'
        ]

        # check if the toolkit can be loaded
        if not self.is_available():
            raise ToolkitUnavailableException(f'The required toolkit {self._toolkit_name} is not '
                                              f'available. {self._toolkit_installation_instructions}')

    @staticmethod
    def is_available(
            oetools=('oechem', 'oequacpac', 'oeiupac', 'oeomega')):
        """
        Check if the given OpenEye toolkit components are available.

        If the OpenEye toolkit is not installed or no license is found
        for at least one the given toolkits , ``False`` is returned.

        Parameters
        ----------
        oetools : str or iterable of strings, optional, default=('oechem', 'oequacpac', 'oeiupac', 'oeomega')
            Set of tools to check by their Python module name. Defaults
            to the complete set of tools supported by this function.
            Also accepts a single tool to check as a string instead of
            an iterable of length 1.

        Returns
        -------
        all_installed : bool
            ``True`` if all tools in ``oetools`` are installed and licensed,
            ``False`` otherwise

        """
        # Complete list of module -> license function to check.
        license_function_names = {
            'oechem': 'OEChemIsLicensed',
            'oequacpac': 'OEQuacPacIsLicensed',
            'oeiupac': 'OEIUPACIsLicensed',
            'oeomega': 'OEOmegaIsLicensed'
        }
        supported_tools = set(license_function_names.keys())

        # Make sure oetools is a set.
        if isinstance(oetools, str):
            oetools = {oetools}
        else:
            oetools = set(oetools)

        # Check for unkown tools.
        unknown_tools = oetools.difference(supported_tools)
        if len(unknown_tools) > 0:
            raise ValueError("Found unkown OpenEye tools: {}. Supported values are: {}".format(
                sorted(unknown_tools), sorted(supported_tools)))

        # Check license of all tools.
        all_licensed = True
        for tool in oetools:
            try:
                module = importlib.import_module('openeye.' + tool)
            except (ImportError, ModuleNotFoundError):
                return False
            else:
                all_licensed &= getattr(module, license_function_names[tool])()
        return all_licensed

    def from_object(self, obj, allow_undefined_stereo=False, _cls=None):
        """
        If given an OEMol (or OEMol-derived object), this function will load it into an openforcefield.topology.molecule

        Parameters
        ----------
        obj : A molecule-like object
            An object to by type-checked.
        allow_undefined_stereo : bool, default=False
            Whether to accept molecules with undefined stereocenters. If False,
            an exception will be raised if a molecule with undefined stereochemistry
            is passed into this function.
        _cls : class
            Molecule constructor
        Returns
        -------
        Molecule
            An openforcefield.topology.molecule Molecule.

        Raises
        ------
        NotImplementedError
            If the object could not be converted into a Molecule.
        """
        # TODO: Add tests for the from_object functions
        from openeye import oechem
        if isinstance(object, oechem.OEMolBase):
            return self.from_openeye(obj, allow_undefined_stereo=allow_undefined_stereo, _cls=_cls)
        raise NotImplementedError('Cannot create Molecule from {} object'.format(type(obj)))

    def from_file(self,
                  file_path,
                  file_format,
                  allow_undefined_stereo=False,
                  _cls=None):
        """
        Return an openforcefield.topology.Molecule from a file using this toolkit.

        Parameters
        ----------
        file_path : str
            The file to read the molecule from
        file_format : str
            Format specifier, usually file suffix (eg. 'MOL2', 'SMI')
            Note that not all toolkits support all formats. Check ToolkitWrapper.toolkit_file_read_formats for details.
        allow_undefined_stereo : bool, default=False
            If false, raises an exception if oemol contains undefined stereochemistry.
        _cls : class
            Molecule constructor

        Returns
        -------
        molecules : List[Molecule]
            The list of ``Molecule`` objects in the file.

        Raises
        ------
        GAFFAtomTypeWarning
            If the loaded mol2 file possibly uses GAFF atom types, which
            are not supported.

        Examples
        --------

        Load a mol2 file into an OpenFF ``Molecule`` object.

        >>> from openforcefield.utils import get_data_file_path
        >>> mol2_file_path = get_data_file_path('molecules/cyclohexane.mol2')
        >>> toolkit = OpenEyeToolkitWrapper()
        >>> molecule = toolkit.from_file(mol2_file_path, file_format='mol2')

        """
        from openeye import oechem
        ifs = oechem.oemolistream(file_path)
        return self._read_oemolistream_molecules(ifs, allow_undefined_stereo, file_path=file_path, _cls=_cls)

    def from_file_obj(self,
                      file_obj,
                      file_format,
                      allow_undefined_stereo=False,
                      _cls=None):
        """
        Return an openforcefield.topology.Molecule from a file-like object (an object with a ".read()" method using
        this toolkit.

        Parameters
        ----------
        file_obj : file-like object
            The file-like object to read the molecule from
        file_format : str
            Format specifier, usually file suffix (eg. 'MOL2', 'SMI')
            Note that not all toolkits support all formats. Check ToolkitWrapper.toolkit_file_read_formats for details.
        allow_undefined_stereo : bool, default=False
            If false, raises an exception if oemol contains undefined stereochemistry.
        _cls : class
            Molecule constructor

        Returns
        -------
        molecules : List[Molecule]
            The list of Molecule objects in the file object.

        Raises
        ------
        GAFFAtomTypeWarning
            If the loaded mol2 file possibly uses GAFF atom types, which
            are not supported.

        """
        from openeye import oechem

        # Configure input molecule stream.
        ifs = oechem.oemolistream()
        ifs.openstring(file_obj.read())
        oeformat = getattr(oechem, 'OEFormat_' + file_format)
        ifs.SetFormat(oeformat)

        return self._read_oemolistream_molecules(ifs, allow_undefined_stereo, _cls=_cls)

    def to_file_obj(self, molecule, file_obj, file_format):
        """
        Writes an OpenFF Molecule to a file-like object

        Parameters
        ----------
        molecule : an OpenFF Molecule
            The molecule to write
        file_obj
            The file-like object to write to
        file_format
            The format for writing the molecule data

        """
        with tempfile.TemporaryDirectory() as tmpdir:
            outfile = 'temp_molecule.' + file_format
            self.to_file(molecule, outfile, file_format)
            file_data = open(outfile).read()
        file_obj.write(file_data)

    def to_file(self, molecule, file_path, file_format):
        """
        Writes an OpenFF Molecule to a file-like object

        Parameters
        ----------
        molecule : an OpenFF Molecule
            The molecule to write
        file_path
            The file path to write to.
        file_format
            The format for writing the molecule data

        """
        from openeye import oechem
        oemol = self.to_openeye(molecule)
        ofs = oechem.oemolostream(file_path)
        openeye_format = getattr(oechem, 'OEFormat_' + file_format.upper())
        ofs.SetFormat(openeye_format)

        # OFFTK strictly treats SDF as a single-conformer format.
        # We need to override OETK's behavior here if the user is saving a multiconformer molecule.

        # Remove all but the first conformer when writing to SDF as we only support single conformer format
        if (file_format.lower() == "sdf") and oemol.NumConfs() > 1:
            conf1 = [conf for conf in oemol.GetConfs()][0]
            flat_coords = list()
            for idx, coord in conf1.GetCoords().items():
                flat_coords.extend(coord)
            oemol.DeleteConfs()
            oecoords = oechem.OEFloatArray(flat_coords)
            oemol.NewConf(oecoords)
        # We're standardizing on putting partial charges into SDFs under the `atom.dprop.PartialCharge` property
        if (file_format.lower() == "sdf") and (molecule.partial_charges is not None):
            partial_charges_list = [oeatom.GetPartialCharge() for oeatom in oemol.GetAtoms()]
            partial_charges_str = ' '.join([f'{val:f}' for val in partial_charges_list])
            # TODO: "dprop" means "double precision" -- Is there any way to make Python more accurately
            #  describe/infer the proper data type?
            oechem.OESetSDData(oemol, "atom.dprop.PartialCharge", partial_charges_str)
        oechem.OEWriteMolecule(ofs, oemol)
        ofs.close()

    @staticmethod
    def _turn_oemolbase_sd_charges_into_partial_charges(oemol):
        """
        Process an OEMolBase object and check to see whether it has an SD data pair
        where the tag is "atom.dprop.PartialCharge", indicating that it has a list of
        atomic partial charges. If so, apply those charges to the OEAtoms in the OEMolBase,
        and delete the SD data pair.

        Parameters
        ----------
        oemol : openeye.oechem.OEMolBase
            The molecule to process

        Returns
        -------
        charges_are_present : bool
            Whether charges are present in the SD file. This is necessary because OEAtoms
            have a default partial charge of 0.0, which makes truly zero-charge molecules
            (eg "N2", "Ar"...) indistinguishable from molecules for which partial charges
            have not been assigned. The OFF Toolkit allows this distinction with
            mol.partial_charges=None. In order to complete roundtrips within the OFFMol
            spec, we must interpret the presence or absence of this tag as a proxy for
            mol.partial_charges=None.
        """
        from openeye import oechem
        for dp in oechem.OEGetSDDataPairs(oemol):
            if dp.GetTag() == "atom.dprop.PartialCharge":
                charges_str = oechem.OEGetSDData(oemol, "atom.dprop.PartialCharge")
                charges_unitless = [float(i) for i in charges_str.split()]
                assert len(charges_unitless) == oemol.NumAtoms()
                for charge, oeatom in zip(charges_unitless, oemol.GetAtoms()):
                    oeatom.SetPartialCharge(charge)
                oechem.OEDeleteSDData(oemol, "atom.dprop.PartialCharge")
                return True
        return False

    def _read_oemolistream_molecules(self, oemolistream, allow_undefined_stereo, file_path=None, _cls=None):
        """
        Reads and return the Molecules in a OEMol input stream.

        Parameters
        ----------
        oemolistream : oechem.oemolistream
            The OEMol input stream to read from.
        allow_undefined_stereo : bool
            If false, raises an exception if oemol contains undefined stereochemistry.
        file_path : str, optional
            The path to the mol2 file. This is used exclusively to make
            the error message more meaningful when the mol2 files doesn't
            use Tripos atom types.
        _cls : class
            Molecule constructor

        Returns
        -------
        molecules : List[Molecule]
            The list of Molecule objects in the stream.

        """
        from openeye import oechem

        mols = list()
        oemol = oechem.OEMol()
        while oechem.OEReadMolecule(oemolistream, oemol):
            oechem.OEPerceiveChiral(oemol)
            oechem.OEAssignAromaticFlags(oemol, oechem.OEAroModel_MDL)
            oechem.OE3DToInternalStereo(oemol)

            # If this is either a multi-conformer or multi-molecule SD file, check to see if there are partial charges
            if (oemolistream.GetFormat() == oechem.OEFormat_SDF) and hasattr(oemol, 'GetConfs'):
                # The openFF toolkit treats each conformer in a "multiconformer" SDF as
                # a separate molecule.
                # https://github.com/openforcefield/openforcefield/issues/202
                # Note that there is ambiguity about how SD data and "multiconformer" SD files should be stored.
                # As a result, we have to do some weird stuff below, as discussed in
                # https://docs.eyesopen.com/toolkits/python/oechemtk/oemol.html#dude-where-s-my-sd-data

                # Jeff: I was unable to find a way to distinguish whether a SDF was multiconformer or not.
                # The logic below should handle either single- or multi-conformer SDFs.
                for conf in oemol.GetConfIter():
                    # First, we turn "conf" into an OEMCMol (OE multiconformer mol), since OTHER file formats
                    # really are multiconformer, and we will eventually feed this into the `from_openeye` function,
                    # which is made to ingest multiconformer mols.
                    this_conf_oemcmol = conf.GetMCMol()

                    # Then, we take any SD data pairs that were on the oemol, and copy them on to "this_conf_oemcmol".
                    # These SD pairs will be populated if we're dealing with a single-conformer SDF.
                    for dp in oechem.OEGetSDDataPairs(oemol):
                        oechem.OESetSDData(this_conf_oemcmol, dp.GetTag(), dp.GetValue())
                    # On the other hand, these SD pairs will be populated if we're dealing with a MULTI-conformer SDF.
                    for dp in oechem.OEGetSDDataPairs(conf):
                        oechem.OESetSDData(this_conf_oemcmol, dp.GetTag(), dp.GetValue())
                    # This function fishes out the special SD data tag we use for partial charge
                    # ("atom.dprop.PartialCharge"), and applies those as OETK-supported partial charges on the OEAtoms
                    has_charges = self._turn_oemolbase_sd_charges_into_partial_charges(this_conf_oemcmol)

                    # Finally, we feed the molecule into `from_openeye`, where it converted into an OFFMol
                    mol = self.from_openeye(
                        this_conf_oemcmol,
                        allow_undefined_stereo=allow_undefined_stereo,
                        _cls=_cls)

                    # If the molecule didn't even have the `PartialCharges` tag, we set it from zeroes to None here.
                    if not(has_charges):
                        mol.partial_charges = None
                    mols.append(mol)

            else:
                # In case this is being read from a SINGLE-molecule SD file, convert the SD field where we
                # stash partial charges into actual per-atom partial charges
                self._turn_oemolbase_sd_charges_into_partial_charges(oemol)
                mol = self.from_openeye(
                    oemol,
                    allow_undefined_stereo=allow_undefined_stereo,
                    _cls=_cls)
                mols.append(mol)

            # Check if this is an AMBER-produced mol2 file, which we can not load because they use GAFF atom types.
            if oemolistream.GetFormat() == oechem.OEFormat_MOL2:
                self._check_mol2_gaff_atom_type(mol, file_path)

        return mols

    def enumerate_protomers(self, molecule, max_states=10):
        """
        Enumerate the formal charges of a molecule to generate different protomoers.

        Parameters
        ----------
        molecule: openforcefield.topology.Molecule
            The molecule whose state we should enumerate

        max_states: int optional, default=10,
            The maximum number of protomer states to be returned.

        Returns
        -------
        molecules: List[openforcefield.topology.Molecule],
            A list of the protomers of the input molecules not including the input.
        """

        from openeye import oequacpac
        options = oequacpac.OEFormalChargeOptions()
        # add one as the input is included
        options.SetMaxCount(max_states + 1)

        molecules = []

        oemol = self.to_openeye(molecule=molecule)
        for protomer in oequacpac.OEEnumerateFormalCharges(oemol, options):

            mol = self.from_openeye(protomer, allow_undefined_stereo=True, _cls=molecule.__class__)

            if mol != molecule:
                molecules.append(mol)

        return molecules

    def enumerate_stereoisomers(self, molecule, undefined_only=False, max_isomers=20, rationalise=True):
        """
        Enumerate the stereocenters and bonds of the current molecule.

        Parameters
        ----------
        molecule: openforcefield.topology.Molecule
            The molecule whose state we should enumerate

        undefined_only: bool optional, default=False
            If we should enumerate all stereocenters and bonds or only those with undefined stereochemistry

        max_isomers: int optional, default=20
            The maximum amount of molecules that should be returned

        rationalise: bool optional, default=True
            If we should try to build and rationalise the molecule to ensure it can exist


        Returns
        --------
        molecules: List[openforcefield.topology.Molecule]
            A list of openforcefield.topology.Molecule instances

        """
        from openeye import oeomega, oechem
        oemol = self.to_openeye(molecule=molecule)

        # arguments for this function can be found here
        # <https://docs.eyesopen.com/toolkits/python/omegatk/OEConfGenFunctions/OEFlipper.html?highlight=stereoisomers>

        molecules = []
        for isomer in oeomega.OEFlipper(oemol, 200, not undefined_only, True, False):

            if rationalise:
                # try and determine if the molecule is reasonable by generating a conformer with
                # strict stereo, like embedding in rdkit
                omega = oeomega.OEOmega()
                omega.SetMaxConfs(1)
                omega.SetCanonOrder(False)
                # Don't generate random stereoisomer if not specified
                omega.SetStrictStereo(True)
                mol = oechem.OEMol(isomer)
                status = omega(mol)
                if status:
                    isomol = self.from_openeye(mol, _cls=molecule.__class__)
                    if isomol != molecule:
                        molecules.append(isomol)

            else:
                isomol = self.from_openeye(isomer, _cls=molecule.__class__)
                if isomol != molecule:
                    molecules.append(isomol)

        return molecules[:max_isomers]

    def enumerate_tautomers(self, molecule, max_states=20):
        """
        Enumerate the possible tautomers of the current molecule

        Parameters
        ----------
        molecule: openforcefield.topology.Molecule
            The molecule whose state we should enumerate

        max_states: int optional, default=20
            The maximum amount of molecules that should be returned

        Returns
        -------
        molecules: List[openforcefield.topology.Molecule]
            A list of openforcefield.topology.Molecule instances excluding the input molecule.
        """
        from openeye import oequacpac
        oemol = self.to_openeye(molecule=molecule)

        tautomers = []

        # set the options
        tautomer_options = oequacpac.OETautomerOptions()
        tautomer_options.SetApplyWarts(False)
        tautomer_options.SetMaxTautomersGenerated(max_states + 1)
        tautomer_options.SetSaveStereo(True)
        # this aligns the outputs of rdkit and openeye for the example cases
        tautomer_options.SetCarbonHybridization(False)

        for tautomer in oequacpac.OEEnumerateTautomers(oemol, tautomer_options):
            # remove the input tautomer from the output
            taut = self.from_openeye(tautomer, allow_undefined_stereo=True, _cls=molecule.__class__)
            if taut != molecule:
                tautomers.append(self.from_openeye(tautomer, allow_undefined_stereo=True, _cls=molecule.__class__))

        return tautomers

    @staticmethod
    def _check_mol2_gaff_atom_type(molecule, file_path=None):
        """Attempts to detect the presence of GAFF atom types in a molecule loaded from a mol2 file.

        For now, this raises a ``GAFFAtomTypeWarning`` if the molecule
        include Osmium and Holmium atoms, which have GAFF types OS and
        HO respectively.

        Parameters
        ----------
        molecule : openforcefield.topology.molecule.Molecule
            The loaded molecule.
        file_path : str, optional
            The path to the mol2 file. This is used exclusively to make
            the error message more meaningful.

        """
        # Handle default.
        if file_path is None:
            file_path = ''
        else:
            # Append a ':' character that will separate the file
            # path from the molecule string representation.
            file_path = file_path + ':'
        # atomic_number: (GAFF_type, element_name)
        warning_atomic_numbers = {
            76: ('OS', 'Osmium'),
            67: ('HO', 'Holmium')
        }

        for atom in molecule.atoms:
            try:
                atom_type, element_name = warning_atomic_numbers[atom.atomic_number]
            except KeyError:
                pass
            else:
                import warnings
                warn_msg = (f'OpenEye interpreted the type "{atom_type}" in {file_path}{molecule.name}'
                            f' as {element_name}. Does your mol2 file uses Tripos SYBYL atom types?'
                            ' Other atom types such as GAFF are not supported.')
                warnings.warn(warn_msg, GAFFAtomTypeWarning)

    @staticmethod
    def _openeye_cip_atom_stereochemistry(oemol, oeatom):
        """
        Determine CIP stereochemistry (R/S) for the specified atom

        Parameters
        ----------
        oemol : openeye.oechem.OEMolBase
            The molecule of interest
        oeatom : openeye.oechem.OEAtomBase
            The atom whose stereochemistry is to be computed

        Returns
        -------
        stereochemistry : str
            'R', 'S', or None if no stereochemistry is specified or the atom is not a stereocenter
        """
        from openeye import oechem

        if not oeatom.HasStereoSpecified():
            # No stereochemical information has been stored, so this could be unknown stereochemistry
            # TODO: Should we raise an exception?
            return None

        cip = oechem.OEPerceiveCIPStereo(oemol, oeatom)

        if cip == oechem.OECIPAtomStereo_S:
            return 'S'
        elif cip == oechem.OECIPAtomStereo_R:
            return 'R'
        elif cip == oechem.OECIPAtomStereo_NotStereo:
            # Not a stereocenter
            # TODO: Should this be a different case from ``None``?
            return None

    @staticmethod
    def _openeye_cip_bond_stereochemistry(oemol, oebond):
        """
        Determine CIP stereochemistry (E/Z) for the specified bond

        Parameters
        ----------
        oemol : openeye.oechem.OEMolBase
            The molecule of interest
        oebond : openeye.oechem.OEBondBase
            The bond whose stereochemistry is to be computed

        Returns
        -------
        stereochemistry : str
            'E', 'Z', or None if stereochemistry is unspecified or the bond is not a stereo bond

        """
        from openeye import oechem

        if not oebond.HasStereoSpecified():
            # No stereochemical information has been stored, so this could be unknown stereochemistry
            # TODO: Should we raise an exception?
            return None

        cip = oechem.OEPerceiveCIPStereo(oemol, oebond)

        if cip == oechem.OECIPBondStereo_E:
            return 'E'
        elif cip == oechem.OECIPBondStereo_Z:
            return 'Z'
        elif cip == oechem.OECIPBondStereo_NotStereo:
            return None

    @staticmethod
    def from_openeye(oemol, allow_undefined_stereo=False, _cls=None):
        """
        Create a Molecule from an OpenEye molecule. If the OpenEye molecule has
        implicit hydrogens, this function will make them explicit.

        ``OEAtom`` s have a different set of allowed value for partial charges than
        ``openforcefield.topology.Molecule`` s. In the OpenEye toolkits, partial charges
        are stored on individual ``OEAtom`` s, and their values are initialized to ``0.0``.
        In the Open Force Field Toolkit, an ``openforcefield.topology.Molecule``'s
        ``partial_charges`` attribute is initialized to ``None`` and can be set to a
        ``simtk.unit.Quantity``-wrapped numpy array with units of
        elementary charge. The Open Force
        Field Toolkit considers an ``OEMol`` where every ``OEAtom`` has a partial
        charge of ``float('nan')`` to be equivalent to an Open Force Field Molecule's
        ``partial_charges = None``.
        This assumption is made in both ``to_openeye`` and ``from_openeye``.

        .. warning :: This API is experimental and subject to change.

        Parameters
        ----------
        oemol : openeye.oechem.OEMol
            An OpenEye molecule
        allow_undefined_stereo : bool, default=False
            If false, raises an exception if oemol contains undefined stereochemistry.
        _cls : class
            Molecule constructor

        Returns
        -------
        molecule : openforcefield.topology.Molecule
            An openforcefield molecule

        Examples
        --------

        Create a Molecule from an OpenEye OEMol

        >>> from openeye import oechem
        >>> from openforcefield.tests.utils import get_data_file_path
        >>> ifs = oechem.oemolistream(get_data_file_path('systems/monomers/ethanol.mol2'))
        >>> oemols = list(ifs.GetOEGraphMols())

        >>> toolkit_wrapper = OpenEyeToolkitWrapper()
        >>> molecule = toolkit_wrapper.from_openeye(oemols[0])

        """
        from openeye import oechem
        import math
        if _cls is None:
            from openforcefield.topology.molecule import Molecule
            _cls = Molecule


        # Add explicit hydrogens if they're implicit
        if oechem.OEHasImplicitHydrogens(oemol):
            oechem.OEAddExplicitHydrogens(oemol)

        # TODO: Is there any risk to perceiving aromaticity here instead of later?
        oechem.OEAssignAromaticFlags(oemol, oechem.OEAroModel_MDL)

        oechem.OEPerceiveChiral(oemol)

        # Check that all stereo is specified
        # Potentially better OE stereo check: OEFlipper — Toolkits - - Python
        # https: // docs.eyesopen.com / toolkits / python / omegatk / OEConfGenFunctions / OEFlipper.html

        unspec_chiral = False
        unspec_db = False
        problematic_atoms = list()
        problematic_bonds = list()

        for oeatom in oemol.GetAtoms():
            if oeatom.IsChiral():
                if not (oeatom.HasStereoSpecified()):
                    unspec_chiral = True
                    problematic_atoms.append(oeatom)
        for oebond in oemol.GetBonds():
            if oebond.IsChiral():
                if not (oebond.HasStereoSpecified()):
                    unspec_db = True
                    problematic_bonds.append(oebond)
        if (unspec_chiral or unspec_db):

            def oeatom_to_str(oeatom):
                return 'atomic num: {}, name: {}, idx: {}, aromatic: {}, chiral: {}'.format(
                    oeatom.GetAtomicNum(), oeatom.GetName(), oeatom.GetIdx(),
                    oeatom.IsAromatic(), oeatom.IsChiral())

            def oebond_to_str(oebond):
                return "order: {}, chiral: {}".format(oebond.GetOrder(),
                                                      oebond.IsChiral())

            def describe_oeatom(oeatom):
                description = "Atom {} with bonds:".format(
                    oeatom_to_str(oeatom))
                for oebond in oeatom.GetBonds():
                    description += "\nbond {} to atom {}".format(
                        oebond_to_str(oebond),
                        oeatom_to_str(oebond.GetNbr(oeatom)))
                return description

            msg = "OEMol has unspecified stereochemistry. " \
                  "oemol.GetTitle(): {}\n".format(oemol.GetTitle())
            if len(problematic_atoms) != 0:
                msg += "Problematic atoms are:\n"
                for problematic_atom in problematic_atoms:
                    msg += describe_oeatom(problematic_atom) + '\n'
            if len(problematic_bonds) != 0:
                msg += "Problematic bonds are: {}\n".format(problematic_bonds)
            if allow_undefined_stereo:
                msg = 'Warning (not error because allow_undefined_stereo=True): ' + msg
                logger.warning(msg)
            else:
                msg = 'Unable to make OFFMol from OEMol: ' + msg
                raise UndefinedStereochemistryError(msg)

        molecule = _cls()
        molecule.name = oemol.GetTitle()

        # Copy any attached SD tag information
        for dp in oechem.OEGetSDDataPairs(oemol):
            molecule._properties[dp.GetTag()] = dp.GetValue()

        map_atoms = dict()  # {oemol_idx: molecule_idx}
        atom_mapping = {}
        for oeatom in oemol.GetAtoms():
            oe_idx = oeatom.GetIdx()
            map_id = oeatom.GetMapIdx()
            atomic_number = oeatom.GetAtomicNum()
            formal_charge = oeatom.GetFormalCharge() * unit.elementary_charge
            is_aromatic = oeatom.IsAromatic()
            stereochemistry = OpenEyeToolkitWrapper._openeye_cip_atom_stereochemistry(
                oemol, oeatom)
            #stereochemistry = self._openeye_cip_atom_stereochemistry(oemol, oeatom)
            name = ''
            if oeatom.HasData('name'):
                name = oeatom.GetData('name')
            atom_index = molecule.add_atom(
                atomic_number,
                formal_charge,
                is_aromatic,
                stereochemistry=stereochemistry,
                name=name)
            map_atoms[
                oe_idx] = atom_index  # store for mapping oeatom to molecule atom indices below
            atom_mapping[atom_index] = map_id

        # if we have a full atom map add it to the molecule, 0 indicates a missing mapping or no mapping
        if 0 not in atom_mapping.values():
            molecule._properties['atom_map'] = atom_mapping

        for oebond in oemol.GetBonds():
            atom1_index = map_atoms[oebond.GetBgnIdx()]
            atom2_index = map_atoms[oebond.GetEndIdx()]
            bond_order = oebond.GetOrder()
            is_aromatic = oebond.IsAromatic()
            stereochemistry = OpenEyeToolkitWrapper._openeye_cip_bond_stereochemistry(
                oemol, oebond)
            if oebond.HasData('fractional_bond_order'):
                fractional_bond_order = oebond.GetData('fractional_bond_order')
            else:
                fractional_bond_order = None

            molecule.add_bond(
                atom1_index,
                atom2_index,
                bond_order,
                is_aromatic=is_aromatic,
                stereochemistry=stereochemistry,
                fractional_bond_order=fractional_bond_order)

        # TODO: Copy conformations, if present
        # TODO: Come up with some scheme to know when to import coordinates
        # From SMILES: no
        # From MOL2: maybe
        # From other: maybe
        if hasattr(oemol, 'GetConfs'):
            for conf in oemol.GetConfs():
                n_atoms = molecule.n_atoms
                positions = unit.Quantity(
                    np.zeros([n_atoms, 3], np.float), unit.angstrom)
                for oe_id in conf.GetCoords().keys():
                    off_atom_coords = unit.Quantity(conf.GetCoords()[oe_id],
                                                    unit.angstrom)
                    off_atom_index = map_atoms[oe_id]
                    positions[off_atom_index, :] = off_atom_coords
                if (positions == 0 * unit.angstrom).all() and n_atoms > 1:
                    continue
                molecule.add_conformer(positions)

        # Copy partial charges, if present
        partial_charges = unit.Quantity(
            np.zeros(molecule.n_atoms, dtype=np.float),
            unit=unit.elementary_charge)

        # If all OEAtoms have a partial charge of NaN, then the OFFMol should
        # have its partial_charges attribute set to None
        any_partial_charge_is_not_nan = False
        for oe_atom in oemol.GetAtoms():
            oe_idx = oe_atom.GetIdx()
            off_idx = map_atoms[oe_idx]
            unitless_charge = oe_atom.GetPartialCharge()
            if not math.isnan(unitless_charge):
                any_partial_charge_is_not_nan = True
                #break
            charge = unitless_charge * unit.elementary_charge
            partial_charges[off_idx] = charge

        if any_partial_charge_is_not_nan:
            molecule.partial_charges = partial_charges
        else:
            molecule.partial_charges = None

        return molecule

    @staticmethod
    def to_openeye(molecule, aromaticity_model=DEFAULT_AROMATICITY_MODEL):
        """
        Create an OpenEye molecule using the specified aromaticity model

        ``OEAtom`` s have a different set of allowed value for partial charges than
        ``openforcefield.topology.Molecule`` s. In the OpenEye toolkits, partial charges
        are stored on individual ``OEAtom`` s, and their values are initialized to ``0.0``.
        In the Open Force Field Toolkit, an ``openforcefield.topology.Molecule``'s
        ``partial_charges`` attribute is initialized to ``None`` and can be set to a
        ``simtk.unit.Quantity``-wrapped numpy array with units of
        elementary charge. The Open Force
        Field Toolkit considers an ``OEMol`` where every ``OEAtom`` has a partial
        charge of ``float('nan')`` to be equivalent to an Open Force Field Molecule's
        ``partial_charges = None``.
        This assumption is made in both ``to_openeye`` and ``from_openeye``.

        .. todo ::

           * Should the aromaticity model be specified in some other way?

       .. warning :: This API is experimental and subject to change.

        Parameters
        ----------
        molecule : openforcefield.topology.molecule.Molecule object
            The molecule to convert to an OEMol
        aromaticity_model : str, optional, default=DEFAULT_AROMATICITY_MODEL
            The aromaticity model to use

        Returns
        -------
        oemol : openeye.oechem.OEMol
            An OpenEye molecule

        Examples
        --------

        Create an OpenEye molecule from a Molecule

        >>> from openforcefield.topology import Molecule
        >>> toolkit_wrapper = OpenEyeToolkitWrapper()
        >>> molecule = Molecule.from_smiles('CC')
        >>> oemol = toolkit_wrapper.to_openeye(molecule)

        """
        from openeye import oechem

        if hasattr(oechem, aromaticity_model):
            oe_aro_model = getattr(oechem, aromaticity_model)
        else:
            raise ValueError(
                "Error: provided aromaticity model not recognized by oechem."
            )

        oemol = oechem.OEMol()
        #if not(molecule.name is None):
        oemol.SetTitle(molecule.name)
        map_atoms = {}  # {off_idx : oe_idx}
        # Add atoms
        oemol_atoms = list()  # list of corresponding oemol atoms
        for atom in molecule.atoms:
            oeatom = oemol.NewAtom(atom.atomic_number)
            oeatom.SetFormalCharge(atom.formal_charge.value_in_unit(unit.elementary_charge)) # simtk.unit.Quantity(1, unit.elementary_charge)
            # TODO: Do we want to provide _any_ pathway for Atom.is_aromatic to influence the OEMol?
            #oeatom.SetAromatic(atom.is_aromatic)
            oeatom.SetData('name', atom.name)
            oeatom.SetPartialCharge(float('nan'))
            oemol_atoms.append(oeatom)
            map_atoms[atom.molecule_atom_index] = oeatom.GetIdx()

        # Add bonds
        oemol_bonds = list()  # list of corresponding oemol bonds
        for bond in molecule.bonds:
            #atom1_index = molecule.atoms.index(bond.atom1)
            #atom2_index = molecule.atoms.index(bond.atom2)
            atom1_index = bond.atom1_index
            atom2_index = bond.atom2_index
            oebond = oemol.NewBond(oemol_atoms[atom1_index],
                                   oemol_atoms[atom2_index])
            oebond.SetOrder(bond.bond_order)
            # TODO: Do we want to provide _any_ pathway for Bond.is_aromatic to influence the OEMol?
            #oebond.SetAromatic(bond.is_aromatic)
            if not (bond.fractional_bond_order is None):
                oebond.SetData('fractional_bond_order',
                               bond.fractional_bond_order)
            oemol_bonds.append(oebond)

        oechem.OEAssignAromaticFlags(oemol, oe_aro_model)

        # Set atom stereochemistry now that all connectivity is in place
        for atom, oeatom in zip(molecule.atoms, oemol_atoms):
            if not atom.stereochemistry:
                continue

            # Set arbitrary initial stereochemistry
            neighs = [n for n in oeatom.GetAtoms()]
            oeatom.SetStereo(neighs, oechem.OEAtomStereo_Tetra,
                             oechem.OEAtomStereo_Right)

            # Flip chirality if stereochemistry isincorrect
            oeatom_stereochemistry = OpenEyeToolkitWrapper._openeye_cip_atom_stereochemistry(
                oemol, oeatom)
            if oeatom_stereochemistry != atom.stereochemistry:
                # Flip the stereochemistry
                oeatom.SetStereo(neighs, oechem.OEAtomStereo_Tetra,
                                 oechem.OEAtomStereo_Left)
                # Verify it matches now as a sanity check
                oeatom_stereochemistry = OpenEyeToolkitWrapper._openeye_cip_atom_stereochemistry(
                    oemol, oeatom)
                if oeatom_stereochemistry != atom.stereochemistry:
                    raise Exception(
                        'Programming error: OpenEye atom stereochemistry assumptions failed.'
                    )

        # Set bond stereochemistry
        for bond, oebond in zip(molecule.bonds, oemol_bonds):
            if not bond.stereochemistry:
                continue

            atom1_index = bond.molecule.atoms.index(bond.atom1)
            atom2_index = bond.molecule.atoms.index(bond.atom2)
            # Set arbitrary initial stereochemistry
            oeatom1, oeatom2 = oemol_atoms[atom1_index], oemol_atoms[
                atom2_index]
            oeatom1_neighbor = [
                n for n in oeatom1.GetAtoms() if not n == oeatom2
            ][0]
            oeatom2_neighbor = [
                n for n in oeatom2.GetAtoms() if not n == oeatom1
            ][0]
            #oebond.SetStereo([oeatom1, oeatom2], oechem.OEBondStereo_CisTrans, oechem.OEBondStereo_Cis)
            oebond.SetStereo([oeatom1_neighbor, oeatom2_neighbor],
                             oechem.OEBondStereo_CisTrans,
                             oechem.OEBondStereo_Cis)

            # Flip stereochemistry if incorrect
            oebond_stereochemistry = OpenEyeToolkitWrapper._openeye_cip_bond_stereochemistry(
                oemol, oebond)
            if oebond_stereochemistry != bond.stereochemistry:
                # Flip the stereochemistry
                oebond.SetStereo([oeatom1_neighbor, oeatom2_neighbor],
                                 oechem.OEBondStereo_CisTrans,
                                 oechem.OEBondStereo_Trans)
                # Verify it matches now as a sanity check
                oebond_stereochemistry = OpenEyeToolkitWrapper._openeye_cip_bond_stereochemistry(
                    oemol, oebond)
                if oebond_stereochemistry != bond.stereochemistry:
                    raise Exception(
                        'Programming error: OpenEye bond stereochemistry assumptions failed.'
                    )

        # Retain conformations, if present
        if molecule.n_conformers != 0:
            oemol.DeleteConfs()
            for conf in molecule._conformers:
                # OE needs a 1 x (3*n_Atoms) double array as input
                flat_coords = np.zeros((oemol.NumAtoms() * 3),
                                       dtype=np.float32)
                for index, oe_idx in map_atoms.items():
                    (x, y, z) = conf[index, :] / unit.angstrom
                    flat_coords[(3 * oe_idx)] = x
                    flat_coords[(3 * oe_idx) + 1] = y
                    flat_coords[(3 * oe_idx) + 2] = z

                oecoords = oechem.OEFloatArray(flat_coords)
                oemol.NewConf(oecoords)

        # Retain charges, if present. All atoms are initialized above with a partial charge of NaN.
        if molecule._partial_charges is not None:
            oe_indexed_charges = np.zeros((molecule.n_atoms), dtype=np.float)
            for off_idx, charge in enumerate(molecule._partial_charges):
                oe_idx = map_atoms[off_idx]
                charge_unitless = charge / unit.elementary_charge
                oe_indexed_charges[oe_idx] = charge_unitless
            # TODO: This loop below fails if we try to use an "enumerate"-style loop.
            #  It's worth investigating whether we make this assumption elsewhere in the codebase, since
            #  the OE docs may indicate that this sort of usage is a very bad thing to do.
            #  https://docs.eyesopen.com/toolkits/python/oechemtk/atombondindices.html#indices-for-molecule-lookup-considered-harmful
            #for oe_idx, oe_atom in enumerate(oemol.GetAtoms()):
            for oe_atom in oemol.GetAtoms():
                oe_idx = oe_atom.GetIdx()
                oe_atom.SetPartialCharge(oe_indexed_charges[oe_idx])

        # Retain properties, if present
        for key, value in molecule.properties.items():
            oechem.OESetSDData(oemol, str(key), str(value))

        # Clean Up phase
        # The only feature of a molecule that wasn't perceived above seemed to be ring connectivity, better to run it
        # here then for someone to inquire about ring sizes and get 0 when it shouldn't be
        oechem.OEFindRingAtomsAndBonds(oemol)

        return oemol

    def to_smiles(self, molecule, isomeric=True, explicit_hydrogens=True, mapped=False):
        """
        Uses the OpenEye toolkit to convert a Molecule into a SMILES string.
        A partially mapped smiles can also be generated for atoms of interest by supplying an `atom_map` to the
        properties dictionary.

        Parameters
        ----------
        molecule : An openforcefield.topology.Molecule
            The molecule to convert into a SMILES.
        isomeric: bool optional, default= True
            return an isomeric smiles
        explicit_hydrogens: bool optional, default=True
            return a smiles string containing all hydrogens explicitly
        mapped: bool optional, default=False
            return a explicit hydrogen mapped smiles, the atoms to be mapped can be controlled by supplying an
            atom map into the properties dictionary. If no mapping is passed all atoms will be mapped in order, else
            an atom map dictionary from the current atom index to the map id should be supplied with no duplicates.
            The map ids (values) should start from 0 or 1.

        Returns
        -------
        smiles : str
            The SMILES of the input molecule.
        """
        from openeye import oechem
        oemol = self.to_openeye(molecule)

        # this sets up the default settings following the old DEFAULT flag
        # more information on flags can be found here
        # <https://docs.eyesopen.com/toolkits/python/oechemtk/OEChemConstants/OESMILESFlag.html#OEChem::OESMILESFlag>
        smiles_options = oechem.OESMILESFlag_Canonical | oechem.OESMILESFlag_Isotopes | oechem.OESMILESFlag_RGroups

        # check if we want an isomeric smiles
        if isomeric:
            # add the atom and bond stereo flags
            smiles_options |= oechem.OESMILESFlag_AtomStereo | oechem.OESMILESFlag_BondStereo

        if explicit_hydrogens:
            # add the hydrogen flag
            smiles_options |= oechem.OESMILESFlag_Hydrogens

        if mapped:
            assert explicit_hydrogens is True, "Mapped smiles require all hydrogens and " \
                                                "stereochemsitry to be defined to retain order"

            # if we only want to map specific atoms check for an atom map
            atom_map = molecule._properties.get('atom_map', None)
            if atom_map is not None:
                # make sure there are no repeated indices
                map_ids = set(atom_map.values())
                if len(map_ids) < len(atom_map):
                    atom_map = None
                elif 0 in atom_map.values():
                    # we need to increment the map index
                    for atom, map in atom_map.items():
                        atom_map[atom] = map + 1

            if atom_map is None:
                # now we need to add the atom map to the atoms
                for oeatom in oemol.GetAtoms():
                    oeatom.SetMapIdx(oeatom.GetIdx() + 1)
            else:
                for atom in oemol.GetAtoms():
                    try:
                        # try to set the atom map
                        map_idx = atom_map[atom.GetIdx()]
                        atom.SetMapIdx(map_idx)
                    except KeyError:
                        continue

            smiles_options |= oechem.OESMILESFlag_AtomMaps

        smiles = oechem.OECreateSmiString(oemol, smiles_options)
        return smiles

    def to_inchi(self, molecule, fixed_hydrogens=False):
        """
        Create an InChI string for the molecule using the RDKit Toolkit.
        InChI is a standardised representation that does not capture tautomers unless specified using the fixed hydrogen
        layer.

        For information on InChi see here https://iupac.org/who-we-are/divisions/division-details/inchi/

        Parameters
        ----------
        molecule : An openforcefield.topology.Molecule
            The molecule to convert into a SMILES.

        fixed_hydrogens: bool, default=False
            If a fixed hydrogen layer should be added to the InChI, if `True` this will produce a non standard specific
            InChI string of the molecule.

        Returns
        --------
        inchi: str
            The InChI string of the molecule.
        """

        from openeye import oechem
        oemol = self.to_openeye(molecule)

        if fixed_hydrogens:
            opts = oechem.OEInChIOptions()
            opts.SetFixedHLayer(True)
            inchi = oechem.OEMolToInChI(oemol)

        else:
            inchi = oechem.OEMolToSTDInChI(oemol)

        return inchi

    def to_inchikey(self, molecule, fixed_hydrogens=False):
        """
        Create an InChIKey for the molecule using the RDKit Toolkit.
        InChIKey is a standardised representation that does not capture tautomers unless specified using the fixed hydrogen
        layer.

        For information on InChi see here https://iupac.org/who-we-are/divisions/division-details/inchi/

        Parameters
        ----------
        molecule : An openforcefield.topology.Molecule
            The molecule to convert into a SMILES.

        fixed_hydrogens: bool, default=False
            If a fixed hydrogen layer should be added to the InChI, if `True` this will produce a non standard specific
            InChI string of the molecule.

        Returns
        --------
        inchi_key: str
            The InChIKey representation of the molecule.
        """

        from openeye import oechem
        oemol = self.to_openeye(molecule)

        if fixed_hydrogens:
            opts = oechem.OEInChIOptions()
            opts.SetFixedHLayer(True)
            inchi_key = oechem.OEMolToInChIKey(oemol)

        else:
            inchi_key = oechem.OEMolToSTDInChIKey(oemol)

        return inchi_key

    def canonical_order_atoms(self, molecule):
        """
        Canonical order the atoms in the molecule using the OpenEye toolkit.

        Parameters
        ----------
        molecule: openforcefield.topology.Molecule
            The input molecule

         Returns
        -------
        molecule : openforcefield.topology.Molecule
            The input molecule, with canonically-indexed atoms and bonds.
        """

        from openeye import oechem
        oemol = self.to_openeye(molecule)

        oechem.OECanonicalOrderAtoms(oemol)
        oechem.OECanonicalOrderBonds(oemol)

        # reorder the iterator
        vatm = []
        for atom in oemol.GetAtoms():
            if atom.GetAtomicNum() != oechem.OEElemNo_H:
                vatm.append(atom)
        oemol.OrderAtoms(vatm)

        vbnd = []
        for bond in oemol.GetBonds():
            if bond.GetBgn().GetAtomicNum() != oechem.OEElemNo_H and bond.GetEnd().GetAtomicNum() != oechem.OEElemNo_H:
                vbnd.append(bond)
        oemol.OrderBonds(vbnd)

        oemol.Sweep()

        for bond in oemol.GetBonds():
            if bond.GetBgnIdx() > bond.GetEndIdx():
                bond.SwapEnds()

        return self.from_openeye(oemol, allow_undefined_stereo=True, _cls=molecule.__class__)

    def from_smiles(self, smiles, hydrogens_are_explicit=False, allow_undefined_stereo=False, _cls=None):
        """
        Create a Molecule from a SMILES string using the OpenEye toolkit.

        .. warning :: This API is experimental and subject to change.

        Parameters
        ----------
        smiles : str
            The SMILES string to turn into a molecule
        hydrogens_are_explicit : bool, default = False
            If False, OE will perform hydrogen addition using OEAddExplicitHydrogens
        allow_undefined_stereo : bool, default=False
            Whether to accept SMILES with undefined stereochemistry. If False,
            an exception will be raised if a SMILES with undefined stereochemistry
            is passed into this function.
        _cls : class
            Molecule constructor
        Returns
        -------
        molecule : openforcefield.topology.Molecule
            An openforcefield-style molecule.
        """
        from openeye import oechem
        oemol = oechem.OEGraphMol()
        oechem.OESmilesToMol(oemol, smiles)
        if not (hydrogens_are_explicit):
            result = oechem.OEAddExplicitHydrogens(oemol)
            if result == False:
                raise ValueError(
                    "Addition of explicit hydrogens failed in from_openeye")
        elif hydrogens_are_explicit and oechem.OEHasImplicitHydrogens(oemol):
            raise ValueError(
                f"'hydrogens_are_explicit' was specified as True, but OpenEye Toolkit interpreted "
                f"SMILES '{smiles}' as having implicit hydrogen. If this SMILES is intended to "
                f"express all explicit hydrogens in the molecule, then you should construct the "
                f"desired molecule as an OEMol (where oechem.OEHasImplicitHydrogens(oemol) returns "
                f"False), and then use Molecule.from_openeye() to create the desired OFFMol.")

        # Set partial charges to None, since they couldn't have been stored in a SMILES
        for atom in oemol.GetAtoms():
            atom.SetPartialCharge(float('nan'))

        molecule = self.from_openeye(oemol, 
                                     _cls=_cls,
                                     allow_undefined_stereo=allow_undefined_stereo)
        return molecule

    def from_inchi(self, inchi, allow_undefined_stereo=False, _cls=None):
        """
        Construct a Molecule from a InChI representation

        Parameters
        ----------
        inchi : str
            The InChI representation of the molecule.

        allow_undefined_stereo : bool, default=False
            Whether to accept InChI with undefined stereochemistry. If False,
            an exception will be raised if a InChI with undefined stereochemistry
            is passed into this function.
        
        _cls : class
            Molecule constructor

        Returns
        -------
        molecule : openforcefield.topology.Molecule
        """

        from openeye import oechem
        # This calls the same functions as OESmilesToMol
        oemol = oechem.OEGraphMol()
        oechem.OEInChIToMol(oemol, inchi)

        # try and catch InChI parsing fails
        # if there are no atoms don't build the molecule
        if oemol.NumAtoms() == 0:
            raise RuntimeError('There was an issue parsing the InChI string, please check and try again.')

        molecule = self.from_openeye(oemol, allow_undefined_stereo=allow_undefined_stereo, _cls=_cls)

        return molecule

    def generate_conformers(self, molecule, n_conformers=1, rms_cutoff=None, clear_existing=True):
        """
        Generate molecule conformers using OpenEye Omega.

        .. warning :: This API is experimental and subject to change.

        .. todo ::

           * which parameters should we expose? (or can we implement a general system with **kwargs?)
           * will the coordinates be returned in the OpenFF Molecule's own indexing system? Or is there a chance that
           they'll get reindexed when we convert the input into an OEmol?

        Parameters
        ---------
        molecule : a :class:`Molecule`
            The molecule to generate conformers for.
        n_conformers : int, default=1
            The maximum number of conformers to generate.
        rms_cutoff : simtk.Quantity-wrapped float, in units of distance, optional, default=None
            The minimum RMS value at which two conformers are considered redundant and one is deleted.
            If None, the cutoff is set to 1 Angstrom
        clear_existing : bool, default=True
            Whether to overwrite existing conformers for the molecule
        """
        from openeye import oeomega
        oemol = self.to_openeye(molecule)
        omega = oeomega.OEOmega()
        omega.SetMaxConfs(n_conformers)
        omega.SetCanonOrder(False)
        omega.SetSampleHydrogens(True)
        omega.SetEnergyWindow(15.0)  #unit?
        if rms_cutoff is None:
            omega.SetRMSThreshold(1.0)
        else:
            omega.SetRMSThreshold(rms_cutoff.value_in_unit(unit.angstrom))
        # Don't generate random stereoisomer if not specified
        omega.SetStrictStereo(True)
        status = omega(oemol)

        if status is False:
            omega.SetStrictStereo(False)
            new_status = omega(oemol)
            if new_status is False:
                raise Exception("OpenEye Omega conformer generation failed")


        molecule2 = self.from_openeye(oemol, allow_undefined_stereo=True, _cls=molecule.__class__)

        if clear_existing:
            molecule._conformers = list()

        for conformer in molecule2._conformers:
            molecule._add_conformer(conformer)

    def assign_partial_charges(self,
                               molecule,
                               partial_charge_method=None,
                               use_conformers=None,
                               strict_n_conformers=False):
        """
        Compute partial charges with OpenEye quacpac, and assign
        the new values to the partial_charges attribute.

        .. warning :: This API is experimental and subject to change.

        .. todo ::

           * Should the default be ELF?
           * Can we expose more charge models?


        Parameters
        ----------
        molecule : openforcefield.topology.Molecule
            Molecule for which partial charges are to be computed
        partial_charge_method : str, optional, default=None
            The charge model to use. One of ['amberff94', 'mmff', 'mmff94', `am1-mulliken`, 'am1bcc',
            'am1bccnosymspt', 'am1bccelf10']
            If None, 'am1-mulliken' will be used.
        use_conformers : iterable of simtk.unit.Quantity-wrapped numpy arrays, each with shape (n_atoms, 3) and dimension of distance. Optional, default = None
            Coordinates to use for partial charge calculation. If None, an appropriate number of conformers will be generated.
        strict_n_conformers : bool, default=False
            Whether to raise an exception if an invalid number of conformers is provided for the given charge method.
            If this is False and an invalid number of conformers is found, a warning will be raised.

        Raises
        ------
        ChargeMethodUnavailableError if the requested charge method can not be handled by this toolkit

        ChargeCalculationError if the charge method is supported by this toolkit, but fails
        """

        from openeye import oequacpac, oechem
        import numpy as np
        from openforcefield.topology import Molecule

        SUPPORTED_CHARGE_METHODS = {'am1bcc': {'oe_charge_method': oequacpac.OEAM1BCCCharges,
                                               'min_confs': 1,
                                               'max_confs': 1,
                                               'rec_confs': 1,
                                               },
                                    'am1-mulliken': {'oe_charge_method': oequacpac.OEAM1Charges,
                                                     'min_confs': 1,
                                                     'max_confs': 1,
                                                     'rec_confs': 1,
                                                     },
                                    'gasteiger': {'oe_charge_method': oequacpac.OEGasteigerCharges,
                                                  'min_confs': 0,
                                                  'max_confs': 0,
                                                  'rec_confs': 0,
                                                  },
                                    'mmff94': {'oe_charge_method': oequacpac.OEMMFF94Charges,
                                                  'min_confs': 0,
                                                  'max_confs': 0,
                                                  'rec_confs': 0,
                                                  },
                                    'am1bccnosymspt': {'oe_charge_method': oequacpac.OEAM1BCCCharges,
                                                       'min_confs': 1,
                                                       'max_confs': 1,
                                                       'rec_confs': 1,
                                                       },
                                    'am1elf10': {'oe_charge_method': oequacpac.OEELFCharges(oequacpac.OEAM1Charges(optimize=True, symmetrize=True), 10),
                                                 'min_confs': 1,
                                                 'max_confs': None,
                                                 'rec_confs': 500,
                                                },
                                    'am1bccelf10': {'oe_charge_method': oequacpac.OEAM1BCCELF10Charges,
                                                  'min_confs': 1,
                                                  'max_confs': None,
                                                  'rec_confs': 500,
                                                  },
                                    }

        if partial_charge_method is None:
            partial_charge_method = "am1-mulliken"

        partial_charge_method = partial_charge_method.lower()

        if partial_charge_method not in SUPPORTED_CHARGE_METHODS:
            raise ChargeMethodUnavailableError(
                f"partial_charge_method '{partial_charge_method}' is not available from OpenEyeToolkitWrapper. "
                f"Available charge methods are {list(SUPPORTED_CHARGE_METHODS.keys())} "
            )

        charge_method = SUPPORTED_CHARGE_METHODS[partial_charge_method]

        # Make a temporary copy of the molecule, since we'll be messing with its conformers
        mol_copy = Molecule(molecule)

        if use_conformers is None:
            if charge_method['rec_confs'] == 0:
                mol_copy._conformers = None
            else:
                self.generate_conformers(mol_copy,
                                         n_conformers=charge_method['rec_confs'],
                                         rms_cutoff=0.25*unit.angstrom)
                # TODO: What's a "best practice" RMS cutoff to use here?
        else:
            mol_copy._conformers = None
            for conformer in use_conformers:
                mol_copy.add_conformer(conformer)
            self._check_n_conformers(mol_copy,
                                     partial_charge_method=partial_charge_method,
                                     min_confs=charge_method['min_confs'],
                                     max_confs=charge_method['max_confs'],
                                     strict_n_conformers=strict_n_conformers)

        oemol = mol_copy.to_openeye()

        errfs = oechem.oeosstream()
        oechem.OEThrow.SetOutputStream(errfs)
        oechem.OEThrow.Clear()

        # The OpenFF toolkit has always supported a version of AM1BCC with no geometry optimization
        # or symmetry correction. So we include this keyword to provide a special configuration of quacpac
        # if requested.
        if partial_charge_method == "am1bccnosymspt":
            optimize = False
            symmetrize = False
            quacpac_status = oequacpac.OEAssignCharges(oemol, charge_method['oe_charge_method'](optimize, symmetrize))
        else:
            oe_charge_method = charge_method['oe_charge_method']

            if callable(oe_charge_method):
                oe_charge_method = oe_charge_method()

            quacpac_status = oequacpac.OEAssignCharges(oemol, oe_charge_method)

        oechem.OEThrow.SetOutputStream(oechem.oeerr)  # restoring to original state
        # This logic handles errors encountered in #34, which can occur when using ELF10 conformer selection
        if not quacpac_status:

            oe_charge_engine = oequacpac.OEAM1Charges if partial_charge_method == "am1elf10" else oequacpac.OEAM1BCCCharges

            if "SelectElfPop: issue with removing trans COOH conformers" in (errfs.str().decode("UTF-8")):
                logger.warning(f"Warning: charge assignment involving ELF10 conformer selection failed due to a known bug (toolkit issue "
                               f"#346). Downgrading to {oe_charge_engine.__name__} charge assignment for this molecule. More information"
                               f"is available at https://github.com/openforcefield/openforcefield/issues/346")
                quacpac_status = oequacpac.OEAssignCharges(oemol, oe_charge_engine())

        if quacpac_status is False:
            raise ChargeCalculationError(f'Unable to assign charges: {errfs.str().decode("UTF-8")}')

        # Extract and return charges
        ## TODO: Make sure atom mapping remains constant

        charges = unit.Quantity(
            np.zeros([oemol.NumAtoms()], np.float64), unit.elementary_charge)
        for oeatom in oemol.GetAtoms():
            index = oeatom.GetIdx()
            charge = oeatom.GetPartialCharge()
            charge = charge * unit.elementary_charge
            charges[index] = charge

        molecule.partial_charges = charges


    def compute_partial_charges_am1bcc(self, molecule, use_conformers=None, strict_n_conformers=False):
        """
        Compute AM1BCC partial charges with OpenEye quacpac. This function will attempt to use
        the OEAM1BCCELF10 charge generation method, but may print a warning and fall back to
        normal OEAM1BCC if an error is encountered. This error is known to occur with some
        carboxylic acids, and is under investigation by OpenEye.


        .. warning :: This API is experimental and subject to change.

        Parameters
        ----------
        molecule : Molecule
            Molecule for which partial charges are to be computed
        use_conformers : iterable of simtk.unit.Quantity-wrapped numpy arrays, each with shape (n_atoms, 3) and dimension of distance. Optional, default = None
            Coordinates to use for partial charge calculation. If None, an appropriate number of conformers
            will be generated.
        strict_n_conformers : bool, default=False
            Whether to raise an exception if an invalid number of conformers is provided.
            If this is False and an invalid number of conformers is found, a warning will be raised
            instead of an Exception.

        Returns
        -------
        charges : numpy.array of shape (natoms) of type float
            The partial charges
        """

        import warnings
        warnings.warn("compute_partial_charges_am1bcc will be deprecated in an upcoming release. "
                      "Use assign_partial_charges(partial_charge_method='am1bccelf10') instead.",
                      DeprecationWarning)
        self.assign_partial_charges(molecule,
                                    partial_charge_method='am1bccelf10',
                                    use_conformers=use_conformers,
                                    strict_n_conformers=strict_n_conformers)
        return molecule.partial_charges

    def assign_fractional_bond_orders(self, molecule, bond_order_model=None, use_conformers=None):
        """
        Update and store list of bond orders this molecule. Bond orders are stored on each
        bond, in the `bond.fractional_bond_order` attribute.

        .. warning :: This API is experimental and subject to change.

        Parameters
        ----------
        molecule : openforcefield.topology.molecule Molecule
            The molecule to assign wiberg bond orders to
        bond_order_model : str, optional, default=None
            The charge model to use. One of ['am1-wiberg', 'pm3-wiberg']. If None, 'am1-wiberg' will be used.
        use_conformers : iterable of simtk.unit.Quantity(np.array) with shape (n_atoms, 3) and dimension of distance, optional, default=None
            The conformers to use for fractional bond order calculation. If None, an appropriate number
            of conformers will be generated by an available ToolkitWrapper.

         """
        from openeye import oequacpac
        from openforcefield.topology import Molecule
        # Make a copy since we'll be messing with this molecule's conformers
        temp_mol = Molecule(molecule)
        if use_conformers is None:
            temp_mol.generate_conformers(n_conformers=1)
        else:
            temp_mol._conformers = None
            for conformer in use_conformers:
                temp_mol.add_conformer(conformer)


        if temp_mol.n_conformers == 0:
            raise Exception(
                "No conformers present in molecule submitted for fractional bond order calculation. Consider "
                "loading the molecule from a file with geometry already present or running "
                "molecule.generate_conformers() before calling molecule.compute_wiberg_bond_orders()"
            )

        if bond_order_model is None:
            bond_order_model = 'am1-wiberg'

        # Based on example at https://docs.eyesopen.com/toolkits/python/quacpactk/examples_summary_wibergbondorders.html
        oemol = self.to_openeye(temp_mol)
        am1 = oequacpac.OEAM1()
        am1results = oequacpac.OEAM1Results()
        am1options = am1.GetOptions()
        if bond_order_model == "am1-wiberg":
            am1options.SetSemiMethod(oequacpac.OEMethodType_AM1)
        elif bond_order_model == "pm3-wiberg":
            # TODO: Make sure that modifying am1options actually works
            am1options.SetSemiMethod(oequacpac.OEMethodType_PM3)
        else:
            raise ValueError(f"Bond order model '{bond_order_model}' is not supported by OpenEyeToolkitWrapper. "
                             f"Supported models are ['am1-wiberg', 'pm3-wiberg']")

        #for conf in oemol.GetConfs():
        #TODO: How to handle multiple confs here?
        status = am1.CalcAM1(am1results, oemol)

        if status is False:
            raise Exception(
                'Unable to assign charges (in the process of calculating fractional bond orders)'
            )

        # TODO: Will bonds always map back to the same index? Consider doing a topology mapping.
        # Loop over bonds
        for bond in oemol.GetBonds():
            idx = bond.GetIdx()
            # Get bond order
            order = am1results.GetBondOrder(bond.GetBgnIdx(), bond.GetEndIdx())
            mol_bond = molecule._bonds[idx]
            mol_bond.fractional_bond_order = order

    def get_tagged_smarts_connectivity(self, smarts):
        """
        Returns a tuple of tuples indicating connectivity between tagged atoms in a SMARTS string. Does not
        return bond order.

        Parameters
        ----------
        smarts : str
            The tagged SMARTS to analyze

        Returns
        -------
        unique_tags : tuple of int
            A sorted tuple of all unique tagged atom map indices.
        tagged_atom_connectivity : tuple of tuples of int, shape n_tagged_bonds x 2
            A tuple of tuples, where each inner tuple is a pair of tagged atoms (tag_idx_1, tag_idx_2) which are
            bonded. The inner tuples are ordered smallest-to-largest, and the tuple of tuples is ordered
            lexically. So the return value for an improper torsion would be ((1, 2), (2, 3), (2, 4)).

        Raises
        ------
        SMIRKSParsingError
            If OpenEye toolkit was unable to parse the provided smirks/tagged smarts
        """
        from openeye import oechem
        from openforcefield.typing.chemistry import SMIRKSParsingError
        qmol = oechem.OEQMol()
        status = oechem.OEParseSmarts(qmol, smarts)
        if status == False:
            raise SMIRKSParsingError(f"OpenEye Toolkit was unable to parse SMIRKS {smarts}")

        unique_tags = set()
        connections = set()
        for at1 in qmol.GetAtoms():
            if at1.GetMapIdx() == 0:
                continue
            unique_tags.add(at1.GetMapIdx())
            for at2 in at1.GetAtoms():
                if at2.GetMapIdx() == 0:
                    continue
                cxn_to_add = sorted([at1.GetMapIdx(), at2.GetMapIdx()])
                connections.add(tuple(cxn_to_add))
        connections = tuple(sorted(list(connections)))
        unique_tags = tuple(sorted(list(unique_tags)))
        return tuple(unique_tags), tuple(connections)

    @staticmethod
    def _find_smarts_matches(oemol, smarts, aromaticity_model=None):
        """Find all sets of atoms in the provided OpenEye molecule that match the provided SMARTS string.

        Parameters
        ----------
        oemol : openeye.oechem.OEMol or similar
            oemol to process with the SMIRKS in order to find matches
        smarts : str
            SMARTS string with any number of sequentially tagged atoms.
            If there are N tagged atoms numbered 1..N, the resulting matches will be N-tuples of atoms that match the corresponding tagged atoms.
        aromaticity_model : str, optional, default=None
            OpenEye aromaticity model designation as a string, such as ``OEAroModel_MDL``.
            If ``None``, molecule is processed exactly as provided; otherwise it is prepared with this aromaticity model prior to querying.

        Returns
        -------
        matches : list of tuples of atoms indices within the ``oemol``
            matches[index] is an N-tuple of atom numbers from the ``oemol``
            Matches are returned in no guaranteed order.
            # TODO: What is returned if no matches are found? An empty list, or None?
            # TODO: Ensure that SMARTS numbers 1, 2, 3... are rendered into order of returnd matches indexed by 0, 1, 2...

        .. notes ::

           * Raises ``LicenseError`` if valid OpenEye tools license is not found, rather than causing program to terminate
           * Raises ``ValueError`` if ``smarts`` query is malformed

        """
        from openeye import oechem
        from openeye.oechem import OESubSearch
        # Make a copy of molecule so we don't influence original (probably safer than deepcopy per C Bayly)
        mol = oechem.OEMol(oemol)

        # Set up query
        qmol = oechem.OEQMol()
        if not oechem.OEParseSmarts(qmol, smarts):
            raise ValueError(f"Error parsing SMARTS '{smarts}'")

        # Determine aromaticity model
        if aromaticity_model:
            if type(aromaticity_model) == str:
                # Check if the user has provided a manually-specified aromaticity_model
                if hasattr(oechem, aromaticity_model):
                    oearomodel = getattr(oechem,
                                         'OEAroModel_' + aromaticity_model)
                else:
                    raise ValueError(
                        "Error: provided aromaticity model not recognized by oechem."
                    )
            else:
                raise ValueError(
                    "Error: provided aromaticity model must be a string.")

            # If aromaticity model was provided, prepare molecule
            oechem.OEClearAromaticFlags(mol)
            oechem.OEAssignAromaticFlags(mol, oearomodel)
            # Avoid running OEPrepareSearch or we lose desired aromaticity, so instead:
            oechem.OEAssignHybridization(mol)

        # Build list of matches
        # TODO: The MoleculeImage mapping should preserve ordering of template molecule for equivalent atoms
        #       and speed matching for larger molecules.
        unique = False  # We require all matches, not just one of each kind
        substructure_search = OESubSearch(qmol)
        substructure_search.SetMaxMatches(0)
        matches = list()
        for match in substructure_search.Match(mol, unique):
            # Compile list of atom indices that match the pattern tags
            atom_indices = dict()
            for matched_atom in match.GetAtoms():
                if matched_atom.pattern.GetMapIdx() != 0:
                    atom_indices[matched_atom.pattern.GetMapIdx() -
                                 1] = matched_atom.target.GetIdx()
            # Compress into list
            atom_indices = [
                atom_indices[index] for index in range(len(atom_indices))
            ]
            # Convert to tuple
            matches.append(tuple(atom_indices))
        return matches

    def find_smarts_matches(self,
                            molecule,
                            smarts,
                            aromaticity_model='OEAroModel_MDL'):
        """
        Find all SMARTS matches for the specified molecule, using the specified aromaticity model.

        .. warning :: This API is experimental and subject to change.

        Parameters
        ----------
        molecule : openforcefield.topology.Molecule
            The molecule for which all specified SMARTS matches are to be located
        smarts : str
            SMARTS string with optional SMIRKS-style atom tagging
        aromaticity_model : str, optional, default='OEAroModel_MDL'
            Aromaticity model to use during matching

        .. note :: Currently, the only supported ``aromaticity_model`` is ``OEAroModel_MDL``

        """
        oemol = self.to_openeye(molecule)
        return self._find_smarts_matches(oemol, smarts)


class RDKitToolkitWrapper(ToolkitWrapper):
    """
    RDKit toolkit wrapper

    .. warning :: This API is experimental and subject to change.
    """

    _toolkit_name = 'The RDKit'
    _toolkit_installation_instructions = 'A conda-installable version of the free and open source RDKit cheminformatics ' \
                                         'toolkit can be found at: https://anaconda.org/rdkit/rdkit'

    def __init__(self):
        super().__init__()

        self._toolkit_file_read_formats = ['SDF', 'MOL', 'SMI']  # TODO: Add TDT support

        if not self.is_available():
            raise ToolkitUnavailableException(f'The required toolkit {self._toolkit_name} is not '
                                              f'available. {self._toolkit_installation_instructions}')
        else:
            from rdkit import Chem
            # we have to make sure the toolkit can be loaded before formatting this dict
            # Note any new file write formats should be added here only
            self._toolkit_file_write_formats = {'SDF': Chem.SDWriter, 'MOL': Chem.SDWriter, 'SMI': Chem.SmilesWriter,
                                                'PDB': Chem.PDBWriter, 'TDT': Chem.TDTWriter}

    @property
    def toolkit_file_write_formats(self):
        """
        List of file formats that this toolkit can write.
        """
        return list(self._toolkit_file_write_formats.keys())

    @staticmethod
    def is_available():
        """
        Check whether the RDKit toolkit can be imported

        Returns
        -------
        is_installed : bool
            True if RDKit is installed, False otherwise.

        """
        try:
            importlib.import_module('rdkit', 'Chem')
            return True
        except ImportError:
            return False

    def from_object(self, obj, allow_undefined_stereo=False, _cls=None):
        """
        If given an rdchem.Mol (or rdchem.Mol-derived object), this function will load it into an
        openforcefield.topology.molecule. Otherwise, it will return False.

        Parameters
        ----------
        obj : A rdchem.Mol-derived object
            An object to be type-checked and converted into a Molecule, if possible.
        allow_undefined_stereo : bool, default=False
            Whether to accept molecules with undefined stereocenters. If False,
            an exception will be raised if a molecule with undefined stereochemistry
            is passed into this function.
        _cls : class
            Molecule constructor

        Returns
        -------
        Molecule or False
            An openforcefield.topology.molecule Molecule.

        Raises
        ------
        NotImplementedError
            If the object could not be converted into a Molecule.
        """
        # TODO: Add tests for the from_object functions
        from rdkit import Chem
        if isinstance(obj, Chem.rdchem.Mol):
            return self.from_rdkit(obj,
                                   _cls=_cls,
                                   allow_undefined_stereo=allow_undefined_stereo)
        raise NotImplementedError('Cannot create Molecule from {} object'.format(type(obj)))

    def from_pdb_and_smiles(self, file_path, smiles, allow_undefined_stereo=False, _cls=None):
        """
        Create a Molecule from a pdb file and a SMILES string using RDKit.

        Requires RDKit to be installed.

        The molecule is created and sanitised based on the SMILES string, we then find a mapping
        between this molecule and one from the PDB based only on atomic number and connections.
        The SMILES molecule is then reindex to match the PDB, the conformer is attached and the
        molecule returned.

        Parameters
        ----------
        file_path: str
            PDB file path
        smiles : str
            a valid smiles string for the pdb, used for seterochemistry and bond order

        allow_undefined_stereo : bool, default=False
            If false, raises an exception if oemol contains undefined stereochemistry.
        _cls : class
            Molecule constructor

        Returns
        --------
        molecule : openforcefield.Molecule (or _cls() type)
            An OFFMol instance with ordering the same as used in the PDB file.

        Raises
        ------
        InvalidConformerError : if the SMILES and PDB molecules are not isomorphic.
        """

        from rdkit import Chem
        from openforcefield.topology.molecule import Molecule, InvalidConformerError

        # Make the molecule from smiles
        offmol = self.from_smiles(
            smiles,
            allow_undefined_stereo=allow_undefined_stereo, 
            _cls=_cls
        )

        # Make another molecule from the PDB, allow stero errors here they are expected
        pdbmol = self.from_rdkit(
            Chem.MolFromPDBFile(file_path, removeHs=False), 
            allow_undefined_stereo=True,
            _cls=_cls
        )

        # check isomorphic and get the mapping if true the mapping will be
        # Dict[pdb_index: offmol_index] sorted by pdb_index
        isomorphic, mapping = _cls.are_isomorphic(pdbmol, offmol, return_atom_map=True,
                                                      aromatic_matching=False,
                                                      formal_charge_matching=False,
                                                      bond_order_matching=False,
                                                      atom_stereochemistry_matching=False,
                                                      bond_stereochemistry_matching=False)

        if mapping is not None:
            new_mol = offmol.remap(mapping)

            # the pdb conformer is in the correct order so just attach it here
            new_mol.add_conformer(pdbmol.conformers[0])

            return new_mol

        else:
            raise InvalidConformerError('The PDB and SMILES structures do not match.')

    def from_file(self,
                  file_path,
                  file_format,
                  allow_undefined_stereo=False,
                  _cls=None):
        """
        Create an openforcefield.topology.Molecule from a file using this toolkit.



        Parameters
        ----------
        file_path : str
            The file to read the molecule from
        file_format : str
            Format specifier, usually file suffix (eg. 'MOL2', 'SMI')
            Note that not all toolkits support all formats. Check ToolkitWrapper.toolkit_file_read_formats for details.
        allow_undefined_stereo : bool, default=False
            If false, raises an exception if oemol contains undefined stereochemistry.
        _cls : class
            Molecule constructor
        Returns
        -------
        molecules : iterable of Molecules
            a list of Molecule objects is returned.

        """
        from rdkit import Chem

        file_format = file_format.upper()

        mols = list()
        if (file_format == 'MOL') or (file_format == 'SDF'):
            for rdmol in Chem.SupplierFromFilename(file_path, removeHs=False, sanitize=False, strictParsing=True):
                if rdmol is None:
                    continue

                # Sanitize the molecules (fails on nitro groups)
                try:
                    Chem.SanitizeMol(rdmol, Chem.SANITIZE_ALL ^ Chem.SANITIZE_SETAROMATICITY ^ Chem.SANITIZE_ADJUSTHS)
                    Chem.AssignStereochemistryFrom3D(rdmol)
                except ValueError as e:
                    logger.warning(rdmol.GetProp('_Name') + ' ' + str(e))
                    continue
                Chem.SetAromaticity(rdmol, Chem.AromaticityModel.AROMATICITY_MDL)
                mol = self.from_rdkit(rdmol, allow_undefined_stereo=allow_undefined_stereo, _cls=_cls)
                mols.append(mol)

        elif (file_format == 'SMI'):
            # TODO: We have to do some special stuff when we import SMILES (currently
            # just adding H's, but could get fancier in the future). It might be
            # worthwhile to parse the SMILES file ourselves and pass each SMILES
            # through the from_smiles function instead
            for rdmol in Chem.SmilesMolSupplier(file_path, titleLine=False):
                rdmol = Chem.AddHs(rdmol)
                mol = self.from_rdkit(rdmol, allow_undefined_stereo=allow_undefined_stereo, _cls=_cls)
                mols.append(mol)

        elif (file_format == 'PDB'):
            raise Exception(
                "RDKit can not safely read PDBs on their own. Information about bond order and aromaticity "
                "is likely to be lost. To read a PDB using RDKit use Molecule.from_pdb_and_smiles()")
            # TODO: See if we can implement PDB+mol/smi combinations to get complete bond information.
            #  testing to see if we can make a molecule from smiles and then use the PDB conformer as the geometry
            #  and just reorder the molecule
            # https://github.com/openforcefield/openforcefield/issues/121
            # rdmol = Chem.MolFromPDBFile(file_path, removeHs=False)
            # mol = Molecule.from_rdkit(rdmol, _cls=_cls)
            # mols.append(mol)
            # TODO: Add SMI, TDT(?) support

        return mols

    def from_file_obj(self,
                      file_obj,
                      file_format,
                      allow_undefined_stereo=False,
                      _cls=None):
        """
        Return an openforcefield.topology.Molecule from a file-like object (an object with a ".read()" method using
        this toolkit.

        .. warning :: This API is experimental and subject to change.

        Parameters
        ----------
        file_obj : file-like object
            The file-like object to read the molecule from
        file_format : str
            Format specifier, usually file suffix (eg. 'MOL2', 'SMI')
            Note that not all toolkits support all formats. Check ToolkitWrapper.toolkit_file_read_formats for details.
        allow_undefined_stereo : bool, default=False
            If false, raises an exception if oemol contains undefined stereochemistry.
        _cls : class
            Molecule constructor
        Returns
        -------
        molecules : Molecule or list of Molecules
            a list of Molecule objects is returned.

        """
        from rdkit import Chem

        mols = []

        if (file_format == "MOL") or (file_format == "SDF"):
            # TODO: Iterate over all mols in file_data
            for rdmol in Chem.ForwardSDMolSupplier(file_obj):
                mol = self.from_rdkit(rdmol, _cls=_cls)
                mols.append(mol)

        if (file_format == 'SMI'):
            # TODO: Find a cleaner way to parse SMILES lines
            file_data = file_obj.read()
            lines = [line.strip() for line in file_data.split('\n')]
            # remove blank lines
            lines.remove('')
            for line in lines:
                mol = self.from_smiles(line, _cls=_cls)
                mols.append(mol)

        elif file_format == 'PDB':
            raise Exception(
                "RDKit can not safely read PDBs on their own. Information about bond order and aromaticity "
                "is likely to be lost. To read a PDB using RDKit use Molecule.from_pdb_and_smiles()")
            # TODO: See if we can implement PDB+mol/smi combinations to get complete bond information.
            # https://github.com/openforcefield/openforcefield/issues/121
            # file_data = file_obj.read()
            # rdmol = Chem.MolFromPDBBlock(file_data)
            # mol = Molecule.from_rdkit(rdmol, _cls=_cls)
            # mols.append(mol)
        # TODO: TDT file support
        return mols

    def to_file_obj(self, molecule, file_obj, file_format):
        """
        Writes an OpenFF Molecule to a file-like object

        Parameters
        ----------
        molecule : an OpenFF Molecule
            The molecule to write
        file_obj
            The file-like object to write to
        file_format
            The format for writing the molecule data

        Returns
        -------

        """

        file_format = file_format.upper()
        rdmol = self.to_rdkit(molecule)
        try:
            writer = self._toolkit_file_write_formats[file_format](file_obj)
            writer.write(rdmol)
            writer.close()
        # if we can not write to that file type catch the error here
        except KeyError:
            raise ValueError(f'The requested file type ({file_format}) is not supported to be written using '
                             f'RDKitToolkitWrapper.')

    def to_file(self, molecule, file_path, file_format):
        """
        Writes an OpenFF Molecule to a file-like object

        Parameters
        ----------
        molecule : an OpenFF Molecule
            The molecule to write
        file_path
            The file path to write to
        file_format
            The format for writing the molecule data

        Returns
        ------

        """

        # open a file object and pass to the object writer
        with open(file_path, 'w') as file_obj:
            self.to_file_obj(molecule=molecule, file_obj=file_obj, file_format=file_format)

    def enumerate_stereoisomers(self, molecule, undefined_only=False, max_isomers=20, rationalise=True):
        """
        Enumerate the stereocenters and bonds of the current molecule.

        Parameters
        ----------
        molecule: openforcefield.topology.Molecule
            The molecule whose state we should enumerate

        undefined_only: bool optional, default=False
            If we should enumerate all stereocenters and bonds or only those with undefined stereochemistry

        max_isomers: int optional, default=20
            The maximum amount of molecules that should be returned

        rationalise: bool optional, default=True
            If we should try to build and rationalise the molecule to ensure it can exist

        Returns
        --------
        molecules: List[openforcefield.topology.Molecule]
            A list of openforcefield.topology.Molecule instances

        """
        from rdkit import Chem
        from rdkit.Chem.EnumerateStereoisomers import EnumerateStereoisomers, StereoEnumerationOptions

        # create the molecule
        rdmol = self.to_rdkit(molecule=molecule)

        # in case any bonds/centers are missing stereo chem flag it here
        Chem.AssignStereochemistry(rdmol, force=True, flagPossibleStereoCenters=True)
        Chem.FindPotentialStereoBonds(rdmol)

        # set up the options
        stereo_opts = StereoEnumerationOptions(tryEmbedding=rationalise, onlyUnassigned=undefined_only,
                                               maxIsomers=max_isomers)

        isomers = tuple(EnumerateStereoisomers(rdmol, options=stereo_opts))

        molecules = []
        for isomer in isomers:
            # isomer has CIS/TRANS tags so convert back to E/Z
            Chem.SetDoubleBondNeighborDirections(isomer)
            Chem.AssignStereochemistry(isomer, force=True, cleanIt=True)
            mol = self.from_rdkit(isomer, _cls=molecule.__class__)
            if mol != molecule:
                molecules.append(mol)

        return molecules

    def enumerate_tautomers(self, molecule, max_states=20):
        """
        Enumerate the possible tautomers of the current molecule.

        Parameters
        ----------
        molecule: openforcefield.topology.Molecule
            The molecule whose state we should enumerate

        max_states: int optional, default=20
            The maximum amount of molecules that should be returned

        Returns
        -------
        molecules: List[openforcefield.topology.Molecule]
            A list of openforcefield.topology.Molecule instances not including the input molecule.
        """

        from rdkit.Chem.MolStandardize import rdMolStandardize
        from rdkit import Chem

        enumerator = rdMolStandardize.TautomerEnumerator()
        rdmol = Chem.RemoveHs(molecule.to_rdkit())

        tautomers = enumerator.Enumerate(rdmol)

        # make a list of openforcefield molecules excluding the input molecule
        molecules = []
        for taut in tautomers:
            taut_hs = Chem.AddHs(taut)
            mol = self.from_smiles(Chem.MolToSmiles(taut_hs), allow_undefined_stereo=True)
            if mol != molecule:
                molecules.append(mol)

        return molecules[:max_states]

    def canonical_order_atoms(self, molecule):
        """
        Canonical order the atoms in the molecule using the RDKit.

        Parameters
        ----------
        molecule: openforcefield.topology.Molecule
            The input molecule

         Returns
        -------
        molecule : openforcefield.topology.Molecule
            The input molecule, with canonically-indexed atoms and bonds.
        """

        from rdkit import Chem
        rdmol = self.to_rdkit(molecule)

        # get the canonical ordering with hydrogens first
        # this is the default behaviour of RDKit
        atom_order = list(Chem.CanonicalRankAtoms(rdmol, breakTies=True))

        heavy_atoms = rdmol.GetNumHeavyAtoms()
        hydrogens = rdmol.GetNumAtoms() - heavy_atoms

        # now go through and change the rankings to get the heavy atoms first if hydrogens are present
        if hydrogens != 0:
            for i in range(len(atom_order)):
                if rdmol.GetAtomWithIdx(i).GetAtomicNum() != 1:
                    atom_order[i] -= hydrogens
                else:
                    atom_order[i] += heavy_atoms

        # make an atom mapping from the atom_order and remap the molecule
        atom_mapping = dict((i, rank) for i, rank in enumerate(atom_order))

        return molecule.remap(atom_mapping, current_to_new=True)

    def to_smiles(self, molecule, isomeric=True, explicit_hydrogens=True, mapped=False):
        """
        Uses the RDKit toolkit to convert a Molecule into a SMILES string.
        A partially mapped smiles can also be generated for atoms of interest by supplying an `atom_map` to the
        properties dictionary.

        Parameters
        ----------
        molecule : An openforcefield.topology.Molecule
            The molecule to convert into a SMILES.
        isomeric: bool optional, default= True
            return an isomeric smiles
        explicit_hydrogens: bool optional, default=True
            return a smiles string containing all hydrogens explicitly
        mapped: bool optional, default=False
            return a explicit hydrogen mapped smiles, the atoms to be mapped can be controlled by supplying an
            atom map into the properties dictionary. If no mapping is passed all atoms will be mapped in order, else
            an atom map dictionary from the current atom index to the map id should be supplied with no duplicates.
            The map ids (values) should start from 0 or 1.

        Returns
        -------
        smiles : str
            The SMILES of the input molecule.
        """
        from rdkit import Chem
        rdmol = self.to_rdkit(molecule)

        if not explicit_hydrogens:
            # remove the hydrogens from the molecule
            rdmol = Chem.RemoveHs(rdmol)

        if mapped:
            assert explicit_hydrogens is True, "Mapped smiles require all hydrogens and " \
                                               "stereochemistry to be defined to retain order"

            # if we only want to map specific atoms check for an atom map
            atom_map = molecule._properties.get('atom_map', None)
            if atom_map is not None:
                # make sure there are no repeated indices
                map_ids = set(atom_map.values())
                if len(map_ids) < len(atom_map):
                    atom_map = None
                elif 0 in atom_map.values():
                    # we need to increment the map index
                    for atom, map in atom_map.items():
                        atom_map[atom] = map + 1

            if atom_map is None:
                # now we need to add the indexing to the rdmol to get it in the smiles
                for atom in rdmol.GetAtoms():
                    # the mapping must start from 1, as RDKit uses 0 to represent no mapping.
                    atom.SetAtomMapNum(atom.GetIdx() + 1)
            else:
                for atom in rdmol.GetAtoms():
                    try:
                        # try to set the atom map
                        map_idx = atom_map[atom.GetIdx()]
                        atom.SetAtomMapNum(map_idx)
                    except KeyError:
                        continue

        return Chem.MolToSmiles(rdmol, isomericSmiles=isomeric, allHsExplicit=explicit_hydrogens)

    def from_smiles(self, smiles, hydrogens_are_explicit=False, allow_undefined_stereo=False, _cls=None):
        """
        Create a Molecule from a SMILES string using the RDKit toolkit.

        .. warning :: This API is experimental and subject to change.

        Parameters
        ----------
        smiles : str
            The SMILES string to turn into a molecule
        hydrogens_are_explicit : bool, default=False
            If False, RDKit will perform hydrogen addition using Chem.AddHs
        allow_undefined_stereo : bool, default=False
            Whether to accept SMILES with undefined stereochemistry. If False,
            an exception will be raised if a SMILES with undefined stereochemistry
            is passed into this function.
        _cls : class
            Molecule constructor

        Returns
        -------
        molecule : openforcefield.topology.Molecule
            An openforcefield-style molecule.
        """
        from rdkit import Chem

        rdmol = Chem.MolFromSmiles(smiles, sanitize=False)
        # strip the atom map from the molecule if it has one
        # so we don't affect the sterochemistry tags
        for atom in rdmol.GetAtoms():
            if atom.GetAtomMapNum() != 0:
                # set the map back to zero but hide the index in the atom prop data
                atom.SetProp('_map_idx', str(atom.GetAtomMapNum()))
                # set it back to zero
                atom.SetAtomMapNum(0)

        # TODO: I think UpdatePropertyCache(strict=True) is called anyway in Chem.SanitizeMol().
        rdmol.UpdatePropertyCache(strict=False)
        Chem.SanitizeMol(rdmol, Chem.SANITIZE_ALL ^ Chem.SANITIZE_ADJUSTHS ^ Chem.SANITIZE_SETAROMATICITY)
        Chem.SetAromaticity(rdmol, Chem.AromaticityModel.AROMATICITY_MDL)

        # Chem.MolFromSmiles adds bond directions (i.e. ENDDOWNRIGHT/ENDUPRIGHT), but
        # doesn't set bond.GetStereo(). We need to call AssignStereochemistry for that.
        Chem.AssignStereochemistry(rdmol)

        # Throw an exception/warning if there is unspecified stereochemistry.
        if allow_undefined_stereo==False:
            self._detect_undefined_stereo(rdmol, err_msg_prefix='Unable to make OFFMol from SMILES: ')

        # Add explicit hydrogens if they aren't there already
        if not hydrogens_are_explicit:
            rdmol = Chem.AddHs(rdmol)
        elif hydrogens_are_explicit:
            for atom_idx in range(rdmol.GetNumAtoms()):
                atom = rdmol.GetAtomWithIdx(atom_idx)
                if atom.GetNumImplicitHs() != 0:
                    raise ValueError(
                        f"'hydrogens_are_explicit' was specified as True, but RDKit toolkit interpreted "
                        f"SMILES '{smiles}' as having implicit hydrogen. If this SMILES is intended to "
                        f"express all explicit hydrogens in the molecule, then you should construct the "
                        f"desired molecule as an RDMol with no implicit hydrogens, and then use "
                        f"Molecule.from_rdkit() to create the desired OFFMol.")

        molecule = self.from_rdkit(rdmol, _cls=_cls,
                                   allow_undefined_stereo=allow_undefined_stereo)

        return molecule

    def from_inchi(self, inchi, allow_undefined_stereo=False, _cls=None):
        """
        Construct a Molecule from a InChI representation

        Parameters
        ----------
        inchi : str
            The InChI representation of the molecule.

        allow_undefined_stereo : bool, default=False
            Whether to accept InChI with undefined stereochemistry. If False,
            an exception will be raised if a InChI with undefined stereochemistry
            is passed into this function.
        
        _cls : class
            Molecule constructor

        Returns
        -------
        molecule : openforcefield.topology.Molecule
        """

        from rdkit import Chem
        # this seems to always remove the hydrogens
        rdmol = Chem.MolFromInchi(inchi, sanitize=False, removeHs=False)

        # try and catch an InChI parsing error
        if rdmol is None:
            raise RuntimeError('There was an issue parsing the InChI string, please check and try again.')

        # process the molecule
        # TODO do we need this with inchi?
        rdmol.UpdatePropertyCache(strict=False)
        Chem.SanitizeMol(rdmol, Chem.SANITIZE_ALL ^ Chem.SANITIZE_ADJUSTHS ^ Chem.SANITIZE_SETAROMATICITY)
        Chem.SetAromaticity(rdmol, Chem.AromaticityModel.AROMATICITY_MDL)

        # add hydrogens back here
        rdmol = Chem.AddHs(rdmol)

        molecule = self.from_rdkit(rdmol, allow_undefined_stereo=allow_undefined_stereo, _cls=_cls)

        return molecule

<<<<<<< HEAD
    def generate_conformers(self, molecule, n_conformers=1, clear_existing=True, _cls=None):
=======
    def generate_conformers(self, molecule, n_conformers=1, rms_cutoff=None, clear_existing=True):
>>>>>>> 988da8e2
        """
        Generate molecule conformers using RDKit.

        .. warning :: This API is experimental and subject to change.

        .. todo ::

           * which parameters should we expose? (or can we implement a general system with **kwargs?)
           * will the coordinates be returned in the OpenFF Molecule's own indexing system? Or is there a chance that they'll get reindexed when we convert the input into an RDMol?

        Parameters
        ---------
        molecule : a :class:`Molecule`
            The molecule to generate conformers for.
        n_conformers : int, default=1
            Maximum number of conformers to generate.
        rms_cutoff : simtk.Quantity-wrapped float, in units of distance, optional, default=None
            The minimum RMS value at which two conformers are considered redundant and one is deleted.
            If None, the cutoff is set to 1 Angstrom

        clear_existing : bool, default=True
            Whether to overwrite existing conformers for the molecule.
        _cls : class
            Molecule constructor

        """
        from rdkit.Chem import AllChem
        if rms_cutoff is None:
            rms_cutoff = 1. * unit.angstrom
        rdmol = self.to_rdkit(molecule)
        # TODO: This generates way more conformations than omega, given the same nConfs and RMS threshold. Is there some way to set an energy cutoff as well?
        AllChem.EmbedMultipleConfs(
            rdmol,
            numConfs=n_conformers,
            pruneRmsThresh=rms_cutoff / unit.angstrom,
            randomSeed=1,
            #params=AllChem.ETKDG()
        )
        molecule2 = self.from_rdkit(rdmol, allow_undefined_stereo=True, _cls=molecule.__class__)

        if clear_existing:
            molecule._conformers = list()

        for conformer in molecule2._conformers:
            molecule._add_conformer(conformer)

    def from_rdkit(self, rdmol, allow_undefined_stereo=False, _cls=None):
        """
        Create a Molecule from an RDKit molecule.

        Requires the RDKit to be installed.

        .. warning :: This API is experimental and subject to change.

        Parameters
        ----------
        rdmol : rkit.RDMol
            An RDKit molecule
        allow_undefined_stereo : bool, default=False
            If false, raises an exception if rdmol contains undefined stereochemistry.
        _cls : class
            Molecule constructor

        Returns
        -------
        molecule : openforcefield.Molecule
            An openforcefield molecule

        Examples
        --------

        Create a molecule from an RDKit molecule

        >>> from rdkit import Chem
        >>> from openforcefield.tests.utils import get_data_file_path
        >>> rdmol = Chem.MolFromMolFile(get_data_file_path('systems/monomers/ethanol.sdf'))

        >>> toolkit_wrapper = RDKitToolkitWrapper()
        >>> molecule = toolkit_wrapper.from_rdkit(rdmol)

        """
        from rdkit import Chem
        if _cls is None:
            from openforcefield.topology.molecule import Molecule
            _cls = Molecule

        # Make a copy of the RDKit Mol as we'll need to change it (e.g. assign stereo).
        rdmol = Chem.Mol(rdmol)

        # Sanitizing the molecule. We handle aromaticity and chirality manually.
        # This SanitizeMol(...) calls cleanUp, updatePropertyCache, symmetrizeSSSR,
        # assignRadicals, setConjugation, and setHybridization.
        Chem.SanitizeMol(rdmol, (Chem.SANITIZE_ALL ^ Chem.SANITIZE_SETAROMATICITY ^
                                 Chem.SANITIZE_ADJUSTHS ^ Chem.SANITIZE_CLEANUPCHIRALITY ^
                                 Chem.SANITIZE_KEKULIZE))
        Chem.SetAromaticity(rdmol, Chem.AromaticityModel.AROMATICITY_MDL)
        # SetAromaticity set aromatic bonds to 1.5, but Molecule.bond_order is an
        # integer (contrarily to fractional_bond_order) so we need the Kekule order.
        Chem.Kekulize(rdmol)

        # Make sure the bond stereo tags are set before checking for
        # undefined stereo. RDKit can figure out bond stereo from other
        # information in the Mol object like bond direction properties.
        # Do not overwrite eventual chiral tags provided by the user.
        Chem.AssignStereochemistry(rdmol, cleanIt=False)

        # Check for undefined stereochemistry.
        self._detect_undefined_stereo(rdmol, raise_warning=allow_undefined_stereo,
                                      err_msg_prefix="Unable to make OFFMol from RDMol: ")

        # Create a new openforcefield Molecule
        offmol = _cls()

        # If RDMol has a title save it
        if rdmol.HasProp("_Name"):
            #raise Exception('{}'.format(rdmol.GetProp('name')))
            offmol.name = rdmol.GetProp("_Name")
        else:
            offmol.name = ""

        # Store all properties
        # TODO: Should there be an API point for storing properties?
        properties = rdmol.GetPropsAsDict()
        offmol._properties = properties

        # setting chirality in openeye requires using neighbor atoms
        # therefore we can't do it until after the atoms and bonds are all added
        map_atoms = {}
        map_bonds = {}
        # if we are loading from a mapped smiles extract the mapping
        atom_mapping = {}
        for rda in rdmol.GetAtoms():
            rd_idx = rda.GetIdx()
            # if the molecule was made from a mapped smiles this has been hidden
            # so that it does not affect the sterochemistry tags
            try:
                map_id = int(rda.GetProp('_map_idx'))
            except KeyError:
                map_id = rda.GetAtomMapNum()

            # create a new atom
            #atomic_number = oemol.NewAtom(rda.GetAtomicNum())
            atomic_number = rda.GetAtomicNum()
            formal_charge = rda.GetFormalCharge() * unit.elementary_charge
            is_aromatic = rda.GetIsAromatic()
            if rda.HasProp('_Name'):
                name = rda.GetProp('_Name')
            else:
                # check for PDB names
                try:
                    name = rda.GetMonomerInfo().GetName().strip()
                except AttributeError:
                    name = ''

            # If chiral, store the chirality to be set later
            stereochemistry = None
            #tag = rda.GetChiralTag()
            if rda.HasProp('_CIPCode'):
                stereo_code = rda.GetProp('_CIPCode')
                #if tag == Chem.CHI_TETRAHEDRAL_CCW:
                if stereo_code == 'R':
                    stereochemistry = 'R'
                #if tag == Chem.CHI_TETRAHEDRAL_CW:
                elif stereo_code == 'S':
                    stereochemistry = 'S'
                else:
                    raise UndefinedStereochemistryError("In from_rdkit: Expected atom stereochemistry of R or S. "
                                                        "Got {} instead.".format(stereo_code))

            atom_index = offmol.add_atom(
                atomic_number,
                formal_charge,
                is_aromatic,
                name=name,
                stereochemistry=stereochemistry)
            map_atoms[rd_idx] = atom_index
            atom_mapping[atom_index] = map_id

        # if we have a full atom map add it to the molecule, 0 indicates a missing mapping or no mapping
        if 0 not in atom_mapping.values():
            offmol._properties['atom_map'] = atom_mapping

        # Similar to chirality, stereochemistry of bonds in OE is set relative to their neighbors
        for rdb in rdmol.GetBonds():
            rdb_idx = rdb.GetIdx()
            a1 = rdb.GetBeginAtomIdx()
            a2 = rdb.GetEndAtomIdx()

            # Determine bond aromaticity and Kekulized bond order
            is_aromatic = rdb.GetIsAromatic()
            order = rdb.GetBondTypeAsDouble()
            # Convert floating-point bond order to integral bond order
            order = int(order)

            # create a new bond
            bond_index = offmol.add_bond(map_atoms[a1], map_atoms[a2], order,
                                         is_aromatic)
            map_bonds[rdb_idx] = bond_index

        # Now fill in the cached (structure-dependent) properties. We have to have the 2D structure of the molecule
        # in place first, because each call to add_atom and add_bond invalidates all cached properties
        for rdb in rdmol.GetBonds():
            rdb_idx = rdb.GetIdx()
            offb_idx = map_bonds[rdb_idx]
            offb = offmol.bonds[offb_idx]
            # determine if stereochemistry is needed
            stereochemistry = None
            tag = rdb.GetStereo()
            if tag == Chem.BondStereo.STEREOZ:
                stereochemistry = 'Z'
            elif tag == Chem.BondStereo.STEREOE:
                stereochemistry = 'E'
            elif tag == Chem.BondStereo.STEREOTRANS or tag == Chem.BondStereo.STEREOCIS:
                raise ValueError(
                    "Expected RDKit bond stereochemistry of E or Z, got {} instead"
                    .format(tag))
            offb._stereochemistry = stereochemistry
            fractional_bond_order = None
            if rdb.HasProp("fractional_bond_order"):
                fractional_bond_order = rdb.GetDoubleProp(
                    'fractional_bond_order')
            offb.fractional_bond_order = fractional_bond_order

        # TODO: Save conformer(s), if present
        # If the rdmol has a conformer, store its coordinates
        if len(rdmol.GetConformers()) != 0:
            for conf in rdmol.GetConformers():
                n_atoms = offmol.n_atoms
                # TODO: Will this always be angstrom when loading from RDKit?
                positions = unit.Quantity(
                    np.zeros((n_atoms, 3)), unit.angstrom)
                for rd_idx, off_idx in map_atoms.items():
                    atom_coords = conf.GetPositions()[rd_idx, :] * unit.angstrom
                    positions[off_idx, :] = atom_coords
                offmol.add_conformer(positions)

        partial_charges = unit.Quantity(
            np.zeros(offmol.n_atoms, dtype=np.float), unit=unit.elementary_charge)

        any_atom_has_partial_charge = False
        for rd_idx, rd_atom in enumerate(rdmol.GetAtoms()):
            off_idx = map_atoms[rd_idx]
            if rd_atom.HasProp("PartialCharge"):
                charge = rd_atom.GetDoubleProp(
                    "PartialCharge") * unit.elementary_charge
                partial_charges[off_idx] = charge
                any_atom_has_partial_charge = True
            else:
                # If some other atoms had partial charges but this one doesn't, raise an Exception
                if any_atom_has_partial_charge:
                    raise ValueError(
                        "Some atoms in rdmol have partial charges, but others do not."
                    )
        if any_atom_has_partial_charge:
            offmol.partial_charges = partial_charges
        else:
            offmol.partial_charges = None
        return offmol

    @classmethod
    def to_rdkit(cls, molecule, aromaticity_model=DEFAULT_AROMATICITY_MODEL):
        """
        Create an RDKit molecule

        Requires the RDKit to be installed.

        .. warning :: This API is experimental and subject to change.

        Parameters
        ----------
        aromaticity_model : str, optional, default=DEFAULT_AROMATICITY_MODEL
            The aromaticity model to use

        Returns
        -------
        rdmol : rkit.RDMol
            An RDKit molecule

        Examples
        --------

        Convert a molecule to RDKit

        >>> from openforcefield.topology import Molecule
        >>> ethanol = Molecule.from_smiles('CCO')
        >>> rdmol = ethanol.to_rdkit()

        """
        from rdkit import Chem, Geometry

        # Create an editable RDKit molecule
        rdmol = Chem.RWMol()

        # Set name
        # TODO: What is the best practice for how this should be named?
        if not (molecule.name is None):
            rdmol.SetProp('_Name', molecule.name)

        # TODO: Set other properties
        for name, value in molecule.properties.items():
            if type(value) == str:
                rdmol.SetProp(name, value)
            elif type(value) == int:
                rdmol.SetIntProp(name, value)
            elif type(value) == float:
                rdmol.SetDoubleProp(name, value)
            elif type(value) == bool:
                rdmol.SetBoolProp(name, value)
            else:
                # Shove everything else into a string
                rdmol.SetProp(name, str(value))

        _bondtypes = {
            1: Chem.BondType.SINGLE,
            1.5: Chem.BondType.AROMATIC,
            2: Chem.BondType.DOUBLE,
            3: Chem.BondType.TRIPLE,
            4: Chem.BondType.QUADRUPLE,
            5: Chem.BondType.QUINTUPLE,
            6: Chem.BondType.HEXTUPLE,
            7: Chem.BondType.ONEANDAHALF,
        }

        for index, atom in enumerate(molecule.atoms):
            rdatom = Chem.Atom(atom.atomic_number)
            rdatom.SetFormalCharge(atom.formal_charge.value_in_unit(unit.elementary_charge))
            rdatom.SetIsAromatic(atom.is_aromatic)
            rdatom.SetProp('_Name', atom.name)

            ## Stereo handling code moved to after bonds are added
            if atom.stereochemistry == 'S':
                rdatom.SetChiralTag(Chem.CHI_TETRAHEDRAL_CW)
            elif atom.stereochemistry == 'R':
                rdatom.SetChiralTag(Chem.CHI_TETRAHEDRAL_CCW)

            rd_index = rdmol.AddAtom(rdatom)

            # Let's make sure al the atom indices in the two molecules
            # are the same, otherwise we need to create an atom map.
            assert index == atom.molecule_atom_index
            assert index == rd_index

        for bond in molecule.bonds:
            atom_indices = (bond.atom1.molecule_atom_index, bond.atom2.molecule_atom_index)
            rdmol.AddBond(*atom_indices)
            rdbond = rdmol.GetBondBetweenAtoms(*atom_indices)
            if not (bond.fractional_bond_order is None):
                rdbond.SetDoubleProp("fractional_bond_order",
                                     bond.fractional_bond_order)
            # Assign bond type, which is based on order unless it is aromatic
            if bond.is_aromatic:
                rdbond.SetBondType(_bondtypes[1.5])
                rdbond.SetIsAromatic(True)
            else:
                rdbond.SetBondType(_bondtypes[bond.bond_order])
                rdbond.SetIsAromatic(False)

        Chem.SanitizeMol(rdmol, Chem.SANITIZE_ALL ^ Chem.SANITIZE_ADJUSTHS ^ Chem.SANITIZE_SETAROMATICITY)

        # Fix for aromaticity being lost
        if aromaticity_model == 'OEAroModel_MDL':
            Chem.SetAromaticity(rdmol, Chem.AromaticityModel.AROMATICITY_MDL)
        else:
            raise ValueError(f"Aromaticity model {aromaticity_model} not recognized")

        # Assign atom stereochemsitry and collect atoms for which RDKit
        # can't figure out chirality. The _CIPCode property of these atoms
        # will be forcefully set to the stereo we want (see #196).
        undefined_stereo_atoms = {}
        for index, atom in enumerate(molecule.atoms):
            rdatom = rdmol.GetAtomWithIdx(index)

            # Skip non-chiral atoms.
            if atom.stereochemistry is None:
                continue

            # Let's randomly assign this atom's (local) stereo to CW
            # and check if this causes the (global) stereo to be set
            # to the desired one (S or R).
            rdatom.SetChiralTag(Chem.CHI_TETRAHEDRAL_CW)
            # We need to do force and cleanIt to recalculate CIP stereo.
            Chem.AssignStereochemistry(rdmol, force=True, cleanIt=True)
            # If our random initial assignment worked, then we're set.
            if rdatom.HasProp('_CIPCode') and rdatom.GetProp("_CIPCode") == atom.stereochemistry:
                continue

            # Otherwise, set it to CCW.
            rdatom.SetChiralTag(Chem.CHI_TETRAHEDRAL_CCW)
            # We need to do force and cleanIt to recalculate CIP stereo.
            Chem.AssignStereochemistry(rdmol, force=True, cleanIt=True)
            # Hopefully this worked, otherwise something's wrong
            if rdatom.HasProp('_CIPCode') and rdatom.GetProp("_CIPCode") == atom.stereochemistry:
                continue

            # Keep track of undefined stereo atoms. We'll force stereochemistry
            # at the end to avoid the next AssignStereochemistry to overwrite.
            if not rdatom.HasProp('_CIPCode'):
                undefined_stereo_atoms[rdatom] = atom.stereochemistry
                continue

            # Something is wrong.
            err_msg = ("Unknown atom stereochemistry encountered in to_rdkit. "
                       "Desired stereochemistry: {}. Set stereochemistry {}".format(
                atom.stereochemistry, rdatom.GetProp("_CIPCode")))
            raise RuntimeError(err_msg)

        # Copy bond stereo info from molecule to rdmol.
        cls._assign_rdmol_bonds_stereo(molecule, rdmol)

        # Set coordinates if we have them
        if molecule._conformers:
            for conformer in molecule._conformers:
                rdmol_conformer = Chem.Conformer()
                for atom_idx in range(molecule.n_atoms):
                    x, y, z = conformer[atom_idx, :].value_in_unit(unit.angstrom)
                    rdmol_conformer.SetAtomPosition(atom_idx,
                                                    Geometry.Point3D(x, y, z))
                rdmol.AddConformer(rdmol_conformer, assignId=True)

        # Retain charges, if present
        if not (molecule._partial_charges is None):

            rdk_indexed_charges = np.zeros((molecule.n_atoms), dtype=np.float)
            for atom_idx, charge in enumerate(molecule._partial_charges):
                charge_unitless = charge.value_in_unit(unit.elementary_charge)
                rdk_indexed_charges[atom_idx] = charge_unitless
            for atom_idx, rdk_atom in enumerate(rdmol.GetAtoms()):
                rdk_atom.SetDoubleProp('PartialCharge',
                                       rdk_indexed_charges[atom_idx])

            # Note: We could put this outside the "if" statement, which would result in all partial charges in the
            #       resulting file being set to "n/a" if they weren't set in the Open Force Field Molecule
            Chem.CreateAtomDoublePropertyList(rdmol, 'PartialCharge')

        # Cleanup the rdmol
        rdmol.UpdatePropertyCache(strict=False)
        Chem.GetSSSR(rdmol)

        # Forcefully assign stereo information on the atoms that RDKit
        # can't figure out. This must be done last as calling AssignStereochemistry
        # again will delete these properties (see #196).
        for rdatom, stereochemistry in undefined_stereo_atoms.items():
            rdatom.SetProp('_CIPCode', stereochemistry)

        # Return non-editable version
        return Chem.Mol(rdmol)

    def to_inchi(self, molecule, fixed_hydrogens=False):
        """
        Create an InChI string for the molecule using the RDKit Toolkit.
        InChI is a standardised representation that does not capture tautomers unless specified using the fixed hydrogen
        layer.

        For information on InChi see here https://iupac.org/who-we-are/divisions/division-details/inchi/

        Parameters
        ----------
        molecule : An openforcefield.topology.Molecule
            The molecule to convert into a SMILES.

        fixed_hydrogens: bool, default=False
            If a fixed hydrogen layer should be added to the InChI, if `True` this will produce a non standard specific
            InChI string of the molecule.

        Returns
        --------
        inchi: str
            The InChI string of the molecule.
        """

        from rdkit import Chem
        rdmol = self.to_rdkit(molecule)
        if fixed_hydrogens:
            inchi = Chem.MolToInchi(rdmol, options='-FixedH')
        else:
            inchi = Chem.MolToInchi(rdmol)
        return inchi

    def to_inchikey(self, molecule, fixed_hydrogens=False):
        """
        Create an InChIKey for the molecule using the RDKit Toolkit.
        InChIKey is a standardised representation that does not capture tautomers unless specified using the fixed hydrogen
        layer.

        For information on InChi see here https://iupac.org/who-we-are/divisions/division-details/inchi/

        Parameters
        ----------
        molecule : An openforcefield.topology.Molecule
            The molecule to convert into a SMILES.

        fixed_hydrogens: bool, default=False
            If a fixed hydrogen layer should be added to the InChI, if `True` this will produce a non standard specific
            InChI string of the molecule.

        Returns
        --------
        inchi_key: str
            The InChIKey representation of the molecule.
        """

        from rdkit import Chem
        rdmol = self.to_rdkit(molecule)
        if fixed_hydrogens:
            inchi_key = Chem.MolToInchiKey(rdmol, options='-FixedH')
        else:
            inchi_key = Chem.MolToInchiKey(rdmol)
        return inchi_key

    def get_tagged_smarts_connectivity(self, smarts):
        """
        Returns a tuple of tuples indicating connectivity between tagged atoms in a SMARTS string. Does not
        return bond order.

        Parameters
        ----------
        smarts : str
            The tagged SMARTS to analyze

        Returns
        -------
        unique_tags : tuple of int
            A sorted tuple of all unique tagged atom map indices.
        tagged_atom_connectivity : tuple of tuples of int, shape n_tagged_bonds x 2
            A tuple of tuples, where each inner tuple is a pair of tagged atoms (tag_idx_1, tag_idx_2) which are
            bonded. The inner tuples are ordered smallest-to-largest, and the tuple of tuples is ordered
            lexically. So the return value for an improper torsion would be ((1, 2), (2, 3), (2, 4)).

        Raises
        ------
        SMIRKSParsingError
            If RDKit was unable to parse the provided smirks/tagged smarts
        """
        from rdkit import Chem
        from openforcefield.typing.chemistry import SMIRKSParsingError
        ss = Chem.MolFromSmarts(smarts)

        if ss is None:
            raise SMIRKSParsingError(f"RDKit was unable to parse SMIRKS {smarts}")

        unique_tags = set()
        connections = set()
        for at1 in ss.GetAtoms():
            if at1.GetAtomMapNum() == 0:
                continue
            unique_tags.add(at1.GetAtomMapNum())
            for at2 in at1.GetNeighbors():
                if at2.GetAtomMapNum() == 0:
                    continue
                cxn_to_add = sorted([at1.GetAtomMapNum(), at2.GetAtomMapNum()])
                connections.add(tuple(cxn_to_add))
        connections = tuple(sorted(list(connections)))
        unique_tags = tuple(sorted(list(unique_tags)))
        return unique_tags, connections

    @staticmethod
    def _find_smarts_matches(rdmol, smirks,
                             aromaticity_model='OEAroModel_MDL'):
        """Find all sets of atoms in the provided RDKit molecule that match the provided SMARTS string.

        Parameters
        ----------
        rdmol : rdkit.Chem.Mol
            rdmol to process with the SMIRKS in order to find matches
        smarts : str
            SMARTS string with any number of sequentially tagged atoms.
            If there are N tagged atoms numbered 1..N, the resulting matches will be N-tuples of atoms that match the corresponding tagged atoms.
        aromaticity_model : str, optional, default='OEAroModel_MDL'
            OpenEye aromaticity model designation as a string, such as ``OEAroModel_MDL``.
            If ``None``, molecule is processed exactly as provided; otherwise it is prepared with this aromaticity model prior to querying.

        Returns
        -------
        matches : list of tuples of atoms indices within the ``rdmol``
            matches[index] is an N-tuple of atom numbers from the ``rdmol``
            Matches are returned in no guaranteed order.
            # TODO: What is returned if no matches are found? An empty list, or None?
            # TODO: Ensure that SMARTS numbers 1, 2, 3... are rendered into order of returnd matches indexed by 0, 1, 2...

        .. notes ::

           * Raises ``ValueError`` if ``smarts`` query is malformed

        """
        from rdkit import Chem

        # Make a copy of the molecule
        rdmol = Chem.Mol(rdmol)
        # Use designated aromaticity model
        if aromaticity_model == 'OEAroModel_MDL':
            Chem.SanitizeMol(rdmol,
                             Chem.SANITIZE_ALL ^ Chem.SANITIZE_SETAROMATICITY)
            Chem.SetAromaticity(rdmol, Chem.AromaticityModel.AROMATICITY_MDL)
        else:
            # Only the OEAroModel_MDL is supported for now
            raise ValueError(
                'Unknown aromaticity model: {}'.aromaticity_models)

        # Set up query.
        qmol = Chem.MolFromSmarts(smirks)  #cannot catch the error
        if qmol is None:
            raise ValueError(
                'RDKit could not parse the SMIRKS string "{}"'.format(smirks))

        # Create atom mapping for query molecule
        idx_map = dict()
        for atom in qmol.GetAtoms():
            smirks_index = atom.GetAtomMapNum()
            if smirks_index != 0:
                idx_map[smirks_index - 1] = atom.GetIdx()
        map_list = [idx_map[x] for x in sorted(idx_map)]

        # Perform matching
        matches = list()

        # choose the largest unsigned int without overflow
        # since the C++ signature is a uint
        max_matches = np.iinfo(np.uintc).max
        for match in rdmol.GetSubstructMatches(qmol, uniquify=False,
                maxMatches=max_matches):
            mas = [match[x] for x in map_list]
            matches.append(tuple(mas))

        return matches

    def find_smarts_matches(self,
                            molecule,
                            smarts,
                            aromaticity_model='OEAroModel_MDL'):
        """
        Find all SMARTS matches for the specified molecule, using the specified aromaticity model.

        .. warning :: This API is experimental and subject to change.

        Parameters
        ----------
        molecule : openforcefield.topology.Molecule
            The molecule for which all specified SMARTS matches are to be located
        smarts : str
            SMARTS string with optional SMIRKS-style atom tagging
        aromaticity_model : str, optional, default='OEAroModel_MDL'
            Aromaticity model to use during matching

        .. note :: Currently, the only supported ``aromaticity_model`` is ``OEAroModel_MDL``

        """
        rdmol = self.to_rdkit(molecule, aromaticity_model=aromaticity_model)
        return self._find_smarts_matches(
            rdmol, smarts, aromaticity_model='OEAroModel_MDL')

    # --------------------------------
    # Stereochemistry RDKit utilities.
    # --------------------------------

    @staticmethod
    def _find_undefined_stereo_atoms(rdmol, assign_stereo=False):
        """Find the chiral atoms with undefined stereochemsitry in the RDMol.

        Parameters
        ----------
        rdmol : rdkit.RDMol
            The RDKit molecule.
        assign_stereo : bool, optional, default=False
            As a side effect, this function calls ``Chem.AssignStereochemistry()``
            so by default we work on a molecule copy. Set this to ``True`` to avoid
            making a copy and assigning the stereochemistry to the Mol object.

        Returns
        -------
        undefined_atom_indices : List[int]
            A list of atom indices that are chiral centers with undefined
            stereochemistry.

        See Also
        --------
        rdkit.Chem.FindMolChiralCenters

        """
        from rdkit import Chem

        if not assign_stereo:
            # Avoid modifying the original molecule.
            rdmol = copy.deepcopy(rdmol)

        # Flag possible chiral centers with the "_ChiralityPossible".
        Chem.AssignStereochemistry(rdmol, force=True, flagPossibleStereoCenters=True)

        # Find all atoms with undefined stereo.
        undefined_atom_indices = []
        for atom_idx, atom in enumerate(rdmol.GetAtoms()):
            if (atom.GetChiralTag() == Chem.ChiralType.CHI_UNSPECIFIED and
                    atom.HasProp('_ChiralityPossible')):
                undefined_atom_indices.append(atom_idx)
        return undefined_atom_indices

    @staticmethod
    def _find_undefined_stereo_bonds(rdmol):
        """Find the chiral atoms with undefined stereochemsitry in the RDMol.

        Parameters
        ----------
        rdmol : rdkit.RDMol
            The RDKit molecule.

        Returns
        -------
        undefined_bond_indices : List[int]
            A list of bond indices with undefined stereochemistry.

        See Also
        --------
        Chem.EnumerateStereoisomers._getFlippers

        Links
        -----
        https://github.com/rdkit/rdkit/blob/master/Code/GraphMol/Chirality.cpp#L1509-L1515
            This comment in FindPotentialStereoBonds mention that the method
            ignores ring bonds.
        https://github.com/DrrDom/rdk/blob/master/gen_stereo_rdkit3.py
            The function get_unspec_double_bonds() in this module looks like
            may solve the problem with the rings.

        """
        from rdkit import Chem

        # Copy the molecule to avoid side effects. Chem.FindPotentialStereoBonds
        # assign Bond.STEREOANY to unspecific bond, which make subsequent calls
        # of Chem.AssignStereochemistry ignore the bond even if there are
        # ENDDOWNRIGHT/ENDUPRIGHT bond direction indications.
        rdmol = copy.deepcopy(rdmol)

        # This function assigns Bond.GetStereo() == Bond.STEREOANY to bonds with
        # undefined stereochemistry.
        Chem.FindPotentialStereoBonds(rdmol)

        undefined_bond_indices = []
        for bond_idx, bond in enumerate(rdmol.GetBonds()):
            if bond.GetStereo() == Chem.BondStereo.STEREOANY:
                undefined_bond_indices.append(bond_idx)
        return undefined_bond_indices

    @classmethod
    def _detect_undefined_stereo(cls, rdmol, err_msg_prefix='', raise_warning=False):
        """Raise UndefinedStereochemistryError if the RDMol has undefined stereochemistry.

        Parameters
        ----------
        rdmol : rdkit.Chem.Mol
            The RDKit molecule.
        err_msg_prefix : str, optional
            A string to prepend to the error/warning message.
        raise_warning : bool, optional, default=False
            If True, a warning is issued instead of an exception.

        Raises
        ------
        UndefinedStereochemistryError
            If the RDMol has undefined atom or bond stereochemistry.

        """
        # Find undefined atom/bond stereochemistry.
        undefined_atom_indices = cls._find_undefined_stereo_atoms(rdmol)
        undefined_bond_indices = cls._find_undefined_stereo_bonds(rdmol)

        # Build error message.
        if len(undefined_atom_indices) == 0 and len(undefined_bond_indices) == 0:
            msg = None
        else:
            msg = err_msg_prefix + "RDMol has unspecified stereochemistry. "
            # The "_Name" property is not always assigned.
            if rdmol.HasProp("_Name"):
                msg += "RDMol name: " + rdmol.GetProp("_Name")

        # Details about undefined atoms.
        if len(undefined_atom_indices) > 0:
            msg += "Undefined chiral centers are:\n"
            for undefined_atom_idx in undefined_atom_indices:
                msg += ' - Atom {symbol} (index {index})\n'.format(
                    symbol=rdmol.GetAtomWithIdx(undefined_atom_idx).GetSymbol(),
                    index=undefined_atom_idx)

        # Details about undefined bond.
        if len(undefined_bond_indices) > 0:
            msg += "Bonds with undefined stereochemistry are:\n"
            for undefined_bond_idx in undefined_bond_indices:
                bond = rdmol.GetBondWithIdx(undefined_bond_idx)
                atom1, atom2 = bond.GetBeginAtom(), bond.GetEndAtom()
                msg += ' - Bond {bindex} (atoms {aindex1}-{aindex2} of element ({symbol1}-{symbol2})\n'.format(
                    bindex=undefined_bond_idx,
                    aindex1=atom1.GetIdx(), aindex2=atom2.GetIdx(),
                    symbol1=atom1.GetSymbol(), symbol2=atom2.GetSymbol())

        if msg is not None:
            if raise_warning:
                msg = 'Warning (not error because allow_undefined_stereo=True): '
                logger.warning(msg)
            else:
                msg = 'Unable to make OFFMol from RDMol: ' + msg
                raise UndefinedStereochemistryError(msg)

    @staticmethod
    def _flip_rdbond_direction(rdbond, paired_rdbonds):
        """Flip the rdbond and all those paired to it.

        Parameters
        ----------
        rdbond : rdkit.Chem.Bond
            The Bond whose direction needs to be flipped.
        paired_rdbonds : Dict[Tuple[int], List[rdkit.Chem.Bond]]
            Maps bond atom indices that are assigned a bond direction to
            the bonds on the other side of the double bond.
        """
        from rdkit import Chem

        # The function assumes that all bonds are either up or down.
        supported_directions = {Chem.BondDir.ENDUPRIGHT, Chem.BondDir.ENDDOWNRIGHT}

        def _flip(b, paired, flipped, ignored):
            # The function assumes that all bonds are either up or down.
            assert b.GetBondDir() in supported_directions
            bond_atom_indices = (b.GetBeginAtomIdx(), b.GetEndAtomIdx())

            # Check that we haven't flipped this bond already.
            if bond_atom_indices in flipped:
                # This should never happen.
                raise RuntimeError('Cannot flip the bond direction consistently.')

            # Flip the bond.
            if b.GetBondDir() == Chem.BondDir.ENDUPRIGHT:
                b.SetBondDir(Chem.BondDir.ENDDOWNRIGHT)
            else:
                b.SetBondDir(Chem.BondDir.ENDUPRIGHT)
            flipped.add(bond_atom_indices)

            # Flip all the paired bonds as well (if there are any).
            if bond_atom_indices in paired:
                for paired_rdbond in paired[bond_atom_indices]:
                    # Don't flip the bond that was flipped in the upper-level recursion.
                    if (paired_rdbond.GetBeginAtomIdx(), paired_rdbond.GetEndAtomIdx()) != ignored:
                        # Don't flip this bond in the next recursion.
                        _flip(paired_rdbond, paired, flipped, ignored=bond_atom_indices)

        _flip(rdbond, paired_rdbonds, flipped=set(), ignored=None)

    @classmethod
    def _assign_rdmol_bonds_stereo(cls, offmol, rdmol):
        """Copy the info about bonds stereochemistry from the OFF Molecule to RDKit Mol."""
        from rdkit import Chem

        # Map the bonds indices that are assigned bond direction
        # to the bond on the other side of the double bond.
        # (atom_index1, atom_index2) -> List[rdkit.Chem.Bond]
        paired_bonds = {}

        for bond in offmol.bonds:
            # No need to do anything with bonds without stereochemistry.
            if not bond.stereochemistry:
                continue

            # Isolate stereo RDKit bond object.
            rdbond_atom_indices = (bond.atom1.molecule_atom_index,
                                   bond.atom2.molecule_atom_index)
            stereo_rdbond = rdmol.GetBondBetweenAtoms(*rdbond_atom_indices)

            # Collect all neighboring rdbonds of atom1 and atom2.
            neighbor_rdbonds1 = [rdmol.GetBondBetweenAtoms(n.molecule_atom_index,
                                                           bond.atom1.molecule_atom_index)
                                 for n in bond.atom1.bonded_atoms if n != bond.atom2]
            neighbor_rdbonds2 = [rdmol.GetBondBetweenAtoms(bond.atom2.molecule_atom_index,
                                                           n.molecule_atom_index)
                                 for n in bond.atom2.bonded_atoms if n != bond.atom1]

            # Select only 1 neighbor bond per atom out of the two.
            neighbor_rdbonds = []
            for i, rdbonds in enumerate([neighbor_rdbonds1, neighbor_rdbonds2]):
                # If there are no neighbors for which we have already
                # assigned the bond direction, just pick the first one.
                neighbor_rdbonds.append(rdbonds[0])
                # Otherwise, pick neighbor that was already assigned to
                # avoid inconsistencies and keep the tree non-cyclic.
                for rdb in rdbonds:
                    if (rdb.GetBeginAtomIdx(), rdb.GetBeginAtomIdx()) in paired_bonds:
                        neighbor_rdbonds[i] = rdb
                        break

            # Assign a random direction to the bonds that were not already assigned
            # keeping track of which bond would be best to flip later (i.e. does that
            # are not already determining the stereochemistry of another double bond).
            flipped_rdbond = neighbor_rdbonds[0]
            for rdb in neighbor_rdbonds:
                if (rdb.GetBeginAtomIdx(), rdb.GetEndAtomIdx()) not in paired_bonds:
                    rdb.SetBondDir(Chem.BondDir.ENDUPRIGHT)
                    # Set this bond as a possible bond to flip.
                    flipped_rdbond = rdb

            Chem.AssignStereochemistry(rdmol, cleanIt=True, force=True)

            # Verify that the current directions give us the desired stereochemistries.
            assert bond.stereochemistry in {'E', 'Z'}
            if bond.stereochemistry == 'E':
                desired_rdk_stereo_code = Chem.rdchem.BondStereo.STEREOE
            else:
                desired_rdk_stereo_code = Chem.rdchem.BondStereo.STEREOZ

            # If that doesn't work, flip the direction of one bond preferring
            # those that are not already determining the stereo of another bond.
            if stereo_rdbond.GetStereo() != desired_rdk_stereo_code:
                cls._flip_rdbond_direction(flipped_rdbond, paired_bonds)
                Chem.AssignStereochemistry(rdmol, cleanIt=True, force=True)

                # The stereo should be set correctly here.
                assert stereo_rdbond.GetStereo() == desired_rdk_stereo_code

            # Update paired bonds map.
            neighbor_bond_indices = [(rdb.GetBeginAtomIdx(), rdb.GetEndAtomIdx()) for rdb in neighbor_rdbonds]
            for i, bond_indices in enumerate(neighbor_bond_indices):
                try:
                    paired_bonds[bond_indices].append(neighbor_rdbonds[1-i])
                except KeyError:
                    paired_bonds[bond_indices] = [neighbor_rdbonds[1-i]]


class AmberToolsToolkitWrapper(ToolkitWrapper):
    """
    AmberTools toolkit wrapper

    .. warning :: This API is experimental and subject to change.
    """
    _toolkit_name = 'AmberTools'
    _toolkit_installation_instructions = 'The AmberTools toolkit (free and open source) can be found at ' \
                                         'https://anaconda.org/omnia/ambertools'

    def __init__(self):
        super().__init__()

        self._toolkit_file_read_formats = []
        self._toolkit_file_write_formats = []

        if not self.is_available():
            raise ToolkitUnavailableException(f'The required toolkit {self._toolkit_name} is not '
                                              f'available. {self._toolkit_installation_instructions}')

        # TODO: Find AMBERHOME or executable home, checking miniconda if needed
        # Store an instance of an RDKitToolkitWrapper for file I/O
        self._rdkit_toolkit_wrapper = RDKitToolkitWrapper()

    @staticmethod
    def is_available():
        """
        Check whether the AmberTools toolkit is installed

        Returns
        -------
        is_installed : bool
            True if AmberTools is installed, False otherwise.

        """
        # TODO: Check all tools needed
        # TODO: How should we implement find_executable?
        ANTECHAMBER_PATH = find_executable("antechamber")
        if ANTECHAMBER_PATH is None:
            return False
        # AmberToolsToolkitWrapper needs RDKit to do basically anything, since its interface requires SDF I/O
        if not(RDKitToolkitWrapper.is_available()):
            return False
        return True

    def assign_partial_charges(self,
                               molecule,
                               partial_charge_method=None,
                               use_conformers=None,
                               strict_n_conformers=False):
        """
        Compute partial charges with AmberTools using antechamber/sqm, and assign
        the new values to the partial_charges attribute.

        .. warning :: This API experimental and subject to change.

        .. todo ::

           * Do we want to also allow ESP/RESP charges?

        Parameters
        ----------
        molecule : openforcefield.topology.Molecule
            Molecule for which partial charges are to be computed
        partial_charge_method : str, optional, default=None
            The charge model to use. One of ['gasteiger', 'am1bcc', 'am1-mulliken']. If None, 'am1-mulliken' will be used.
        use_conformers : iterable of simtk.unit.Quantity-wrapped numpy arrays, each with shape (n_atoms, 3) and dimension of distance. Optional, default = None
            List of (n_atoms x 3) simtk.unit.Quantities to use for partial charge calculation.
            If None, an appropriate number of conformers will be generated.
        strict_n_conformers : bool, default=False
            Whether to raise an exception if an invalid number of conformers is provided for the given charge method.
            If this is False and an invalid number of conformers is found, a warning will be raised.

        Raises
        ------
        ChargeMethodUnavailableError if the requested charge method can not be handled by this toolkit

        ChargeCalculationError if the charge method is supported by this toolkit, but fails
        """

        import os
        import subprocess
        from openforcefield.topology import Molecule

        if partial_charge_method is None:
            partial_charge_method = 'am1-mulliken'
        else:
            # Standardize method name for string comparisons
            partial_charge_method = partial_charge_method.lower()

        SUPPORTED_CHARGE_METHODS = {'am1bcc': {'antechamber_keyword':'bcc',
                                               'min_confs': 1,
                                               'max_confs': 1,
                                               'rec_confs': 1,
                                               },
                                    'am1-mulliken': {'antechamber_keyword': 'mul',
                                                     'min_confs': 1,
                                                     'max_confs': 1,
                                                     'rec_confs': 1,
                                                     },
                                    'gasteiger': {'antechamber_keyword': 'gas',
                                                  'min_confs': 0,
                                                  'max_confs': 0,
                                                  'rec_confs': 0,
                                                  }
                                    }


        if partial_charge_method not in SUPPORTED_CHARGE_METHODS:
            raise ChargeMethodUnavailableError(
                f"partial_charge_method '{partial_charge_method}' is not available from AmberToolsToolkitWrapper. "
                f"Available charge methods are {list(SUPPORTED_CHARGE_METHODS.keys())} "
            )

        charge_method = SUPPORTED_CHARGE_METHODS[partial_charge_method]

        # Make a temporary copy of the molecule, since we'll be messing with its conformers
        mol_copy = Molecule(molecule)

        if use_conformers is None:
            if charge_method['rec_confs'] == 0:
                mol_copy._conformers = None
            else:
                mol_copy.generate_conformers(n_conformers=charge_method['rec_confs'],
                                             rms_cutoff=0.25*unit.angstrom,
                                             toolkit_registry=RDKitToolkitWrapper())
            # TODO: What's a "best practice" RMS cutoff to use here?
        else:
            mol_copy._conformers = None
            for conformer in use_conformers:
                mol_copy.add_conformer(conformer)
            self._check_n_conformers(mol_copy,
                                     partial_charge_method=partial_charge_method,
                                     min_confs=charge_method['min_confs'],
                                     max_confs=charge_method['max_confs'],
                                     strict_n_conformers=strict_n_conformers)

        # Find the path to antechamber
        # TODO: How should we implement find_executable?
        ANTECHAMBER_PATH = find_executable("antechamber")
        if ANTECHAMBER_PATH is None:
            raise IOError("Antechamber not found, cannot run charge_mol()")

        # Compute charges
        with tempfile.TemporaryDirectory() as tmpdir:
            with temporary_cd(tmpdir):
                net_charge = mol_copy.total_charge / unit.elementary_charge
                # Write out molecule in SDF format
                ## TODO: How should we handle multiple conformers?
                self._rdkit_toolkit_wrapper.to_file(
                    mol_copy, 'molecule.sdf', file_format='sdf')
                # Compute desired charges
                # TODO: Add error handling if antechamber chokes
                # TODO: Add something cleaner than os.system
                short_charge_method = charge_method['antechamber_keyword']
                subprocess.check_output([
                    "antechamber", "-i", "molecule.sdf", "-fi", "sdf", "-o", "charged.mol2", "-fo",
                    "mol2", "-pf", "yes", "-dr", "n", "-c", short_charge_method, "-nc", str(net_charge)]
                 )
                # Write out just charges
                subprocess.check_output([
                    "antechamber", "-dr", "n", "-i", "charged.mol2", "-fi", "mol2", "-o", "charges2.mol2", "-fo",
                    "mol2", "-c", "wc",  "-cf", "charges.txt", "-pf", "yes"])
                # Check to ensure charges were actually produced
                if not os.path.exists('charges.txt'):
                    # TODO: copy files into local directory to aid debugging?
                    raise ChargeCalculationError(
                        "Antechamber/sqm partial charge calculation failed on "
                        "molecule {} (SMILES {})".format(
                            molecule.name, molecule.to_smiles()))
                # Read the charges
                with open('charges.txt', 'r') as infile:
                    contents = infile.read()
                text_charges = contents.split()
                charges = np.zeros([molecule.n_atoms], np.float64)
                for index, token in enumerate(text_charges):
                    charges[index] = float(token)
                # TODO: Ensure that the atoms in charged.mol2 are in the same order as in molecule.sdf
        charges = unit.Quantity(charges, unit.elementary_charge)
        molecule.partial_charges = charges

    def compute_partial_charges_am1bcc(self, molecule, use_conformers=None, strict_n_conformers=False):
        """
        Compute partial charges with AmberTools using antechamber/sqm. This will calculate AM1-BCC charges on the first
        conformer only.

        .. warning :: This API is experimental and subject to change.

        Parameters
        ----------
        molecule : Molecule
            Molecule for which partial charges are to be computed
        use_conformers : iterable of simtk.unit.Quantity-wrapped numpy arrays, each with shape (n_atoms, 3) and dimension of distance. Optional, default = None
            Coordinates to use for partial charge calculation. If None, an appropriate number of conformers
            will be generated.
        strict_n_conformers : bool, default=False
            Whether to raise an exception if an invalid number of conformers is provided.
            If this is False and an invalid number of conformers is found, a warning will be raised
            instead of an Exception.

        Returns
        -------
        charges : numpy.array of shape (natoms) of type float
            The partial charges
        """

        import warnings
        warnings.warn("compute_partial_charges_am1bcc will be deprecated in an upcoming release. "
                      "Use assign_partial_charges(partial_charge_method='am1bcc') instead.",
                      DeprecationWarning)

        self.assign_partial_charges(molecule,
                                    partial_charge_method="AM1BCC",
                                    use_conformers=use_conformers,
                                    strict_n_conformers=strict_n_conformers)
        return molecule.partial_charges

    def _modify_sqm_in_to_request_bond_orders(self, file_path):
        """
        Modify a sqm.in file produced by antechamber to include the "printbondorders=1" directive
        in the header. This method will overwrite the original file.

        Parameters
        ----------
        file_path : str
            The path to sqm.in
        """

        data = open(file_path).read()

        # Original sqm.in file headerlooks like:

        # Run semi-empirical minimization
        #  &qmmm
        #    qm_theory='AM1', grms_tol=0.0005,
        #    scfconv=1.d-10, ndiis_attempts=700,   qmcharge=0,
        #  /
        # ... (atom coordinates in something like XYZ format) ...

        # To get WBOs, we need to add "printbondorders=1" to the list of keywords

        # First, split the sqm.in text at the "/" mark at the end of the header
        datasp = data.split("/")
        # Insert the "printbondorders" directive in a new line and re-add the "/"
        datasp.insert(1, 'printbondorders=1, \n /')
        # Reassemble the file text
        new_data = ''.join(datasp)
        # Write the new file contents, overwriting the original file.
        with open(file_path, 'w') as of:
            of.write(new_data)

    def _get_fractional_bond_orders_from_sqm_out(self, file_path, validate_elements=None):
        """
        Process a SQM output file containing bond orders, and return a dict of the form
        dict[atom_1_index, atom_2_index] = fractional_bond_order

        Parameters
        ----------
        file_path : str
            File path for sqm output file
        validate_elements : iterable of str
            The element symbols expected in molecule index order. A ValueError will be raised
            if the elements are not found in this order.

        Returns
        -------
        bond_orders : dict[(int, int)]: float
            A dictionary where the keys are tuples of two atom indices and the values are
            floating-point bond orders. The keys are sorted in ascending order, such that
            the lower atom index is key[0] and the higher is key[1].
        """

        # Example sqm.out section with WBOs:
        #  Bond Orders
        #
        #   QMMM:    NUM1 ELEM1 NUM2 ELEM2      BOND_ORDER
        #   QMMM:       2   C      1   C        1.41107532
        #   QMMM:       3   C      1   C        1.41047804
        # ...
        #   QMMM:      15   H     13   H        0.00000954
        #   QMMM:      15   H     14   H        0.00000813
        #
        #            --------- Calculation Completed ----------

        data = open(file_path).read()

        begin_sep = ''' Bond Orders
 
  QMMM:    NUM1 ELEM1 NUM2 ELEM2      BOND_ORDER
'''
        end_sep = '''

           --------- Calculation Completed ----------
'''
        # Extract the chunk of text between begin_sep and end_sep, and split it by newline
        fbo_lines = data.split(begin_sep)[1].split(end_sep)[0].split('\n')

        # Iterate over the lines and populate the dict to return
        bond_orders = dict()
        for line in fbo_lines:
            linesp = line.split()
            atom_index_1 = int(linesp[1])
            atom_element_1 = linesp[2]
            atom_index_2 = int(linesp[3])
            atom_element_2 = linesp[4]
            bond_order = float(linesp[5])

            # If validate_elements was provided, ensure that the ordering of element symbols is what we expected
            if validate_elements is not None:
                if ((atom_element_1 != validate_elements[atom_index_1-1]) or
                    (atom_element_2 != validate_elements[atom_index_2-1])):
                    #raise ValueError('\n'.join(fbo_lines))
                    raise ValueError(f'Elements or indexing in sqm output differ from expectation. '
                                     f'Expected {validate_elements[atom_index_1]} with index {atom_index_1} and '
                                     f'{validate_elements[atom_index_2]} with index {atom_index_2}, '
                                     f'but SQM output has {atom_element_1} and {atom_element_2} for the same atoms.')


            # To make lookup easier, we identify bonds as integer tuples with the lowest atom index
            # first and the highest second.
            index_tuple = tuple(sorted([atom_index_1, atom_index_2]))
            bond_orders[index_tuple] = bond_order
        return bond_orders

    def assign_fractional_bond_orders(self, molecule, bond_order_model=None, use_conformers=None):
        """
        Update and store list of bond orders this molecule. Bond orders are stored on each
        bond, in the `bond.fractional_bond_order` attribute.

        .. warning :: This API is experimental and subject to change.

        Parameters
        ----------
        molecule : openforcefield.topology.molecule Molecule
            The molecule to assign wiberg bond orders to
        bond_order_model : str, optional, default=None
            The charge model to use. Only allowed value is 'am1-wiberg'. If None, 'am1-wiberg' will be used.
        use_conformers : iterable of simtk.unit.Quantity(np.array) with shape (n_atoms, 3) and dimension of distance, optional, default=None
            The conformers to use for fractional bond order calculation. If None, an appropriate number
            of conformers will be generated by an available ToolkitWrapper.
         """
        from openforcefield.topology import Molecule
        # Find the path to antechamber
        # TODO: How should we implement find_executable?
        ANTECHAMBER_PATH = find_executable("antechamber")
        if ANTECHAMBER_PATH is None:
            raise (IOError("Antechamber not found, cannot run "
                           "AmberToolsToolkitWrapper.assign_fractional_bond_orders()"))

        # Make a copy since we'll be messing with this molecule's conformers
        temp_mol = Molecule(molecule)

        if use_conformers is None:
            temp_mol.generate_conformers(n_conformers=1)
        else:
            temp_mol._conformers = None
            for conformer in use_conformers:
                temp_mol.add_conformer(conformer)

        if len(temp_mol.conformers) == 0:
            raise ValueError(
                "No conformers present in molecule submitted for fractional bond order calculation. Consider "
                "loading the molecule from a file with geometry already present or running "
                "molecule.generate_conformers() before calling molecule.assign_fractional_bond_orders"
            )
        if len(temp_mol.conformers) > 1:
            logger.warning(f"Warning: In AmberToolsToolkitWrapper.assign_fractional_bond_orders: "
                           f"Molecule '{molecule.name}' has more than one conformer, but this function "
                           f"will only generate fractional bond orders for the first one.")


        # Compute bond orders
        bond_order_model_to_antechamber_keyword = {'am1-wiberg': 'mul'}
        supported_bond_order_models = list(bond_order_model_to_antechamber_keyword.keys())
        if bond_order_model is None:
            bond_order_model = 'am1-wiberg'

        bond_order_model = bond_order_model.lower()

        if bond_order_model not in supported_bond_order_models:
            raise ValueError(f"Bond order model '{bond_order_model}' is not supported by AmberToolsToolkitWrapper. "
                             f"Supported models are {supported_bond_order_models}")
        ac_charge_keyword = bond_order_model_to_antechamber_keyword[bond_order_model]

        with tempfile.TemporaryDirectory() as tmpdir:
            with temporary_cd(tmpdir):
                net_charge = temp_mol.total_charge
                # Write out molecule in SDF format
                self._rdkit_toolkit_wrapper.to_file(
                    temp_mol, 'molecule.sdf', file_format='sdf')
                # Prepare sqm.in file as if we were going to run charge calc
                # TODO: Add error handling if antechamber chokes
                subprocess.check_output([
                    "antechamber", "-i", "molecule.sdf", "-fi", "sdf", "-o",
                    "sqm.in", "-fo", "sqmcrt", "-pf", "yes", "-c", ac_charge_keyword,
                    "-nc", str(net_charge)
                ])
                # Modify sqm.in to request bond order calculation
                self._modify_sqm_in_to_request_bond_orders("sqm.in")
                # Run sqm to get bond orders
                subprocess.check_output(["sqm", "-i", "sqm.in", "-o", "sqm.out", "-O"])
                # Ensure that antechamber/sqm did not change the indexing by checking against
                # an ordered list of element symbols for this molecule
                expected_elements = [at.element.symbol for at in molecule.atoms]
                bond_orders = self._get_fractional_bond_orders_from_sqm_out('sqm.out',
                                                                            validate_elements=expected_elements)

        # Note that sqm calculate WBOs for ALL PAIRS of atoms, not just those that have
        # bonds defined in the original molecule. So here we iterate over the bonds in
        # the original molecule and only nab the WBOs for those.
        for bond in molecule.bonds:
            # The atom index tuples that act as bond indices are ordered from lowest to highest by
            # _get_fractional_bond_orders_from_sqm_out, so here we make sure that we look them up in
            # sorted order as well
            sorted_atom_indices = sorted(tuple([bond.atom1_index+1, bond.atom2_index+1]))
            bond.fractional_bond_order = bond_orders[tuple(sorted_atom_indices)]



#=============================================================================================
# Toolkit registry
#=============================================================================================


class ToolkitRegistry:
    """
    Registry for ToolkitWrapper objects

    Examples
    --------

    Register toolkits in a specified order, skipping if unavailable

    >>> from openforcefield.utils.toolkits import ToolkitRegistry
    >>> toolkit_registry = ToolkitRegistry()
    >>> toolkit_precedence = [OpenEyeToolkitWrapper, RDKitToolkitWrapper, AmberToolsToolkitWrapper]
    >>> for toolkit in toolkit_precedence:
    ...     if toolkit.is_available():
    ...         toolkit_registry.register_toolkit(toolkit)

    Register specified toolkits, raising an exception if one is unavailable

    >>> toolkit_registry = ToolkitRegistry()
    >>> toolkits = [OpenEyeToolkitWrapper, AmberToolsToolkitWrapper]
    >>> for toolkit in toolkits:
    ...     toolkit_registry.register_toolkit(toolkit)

    Register all available toolkits in arbitrary order

    >>> from openforcefield.utils import all_subclasses
    >>> toolkits = all_subclasses(ToolkitWrapper)
    >>> for toolkit in toolkit_precedence:
    ...     if toolkit.is_available():
    ...         toolkit_registry.register_toolkit(toolkit)

    Retrieve the global singleton toolkit registry, which is created when this module is imported from all available
    toolkits:

    >>> from openforcefield.utils.toolkits import GLOBAL_TOOLKIT_REGISTRY as toolkit_registry
    >>> available_toolkits = toolkit_registry.registered_toolkits

    .. warning :: This API is experimental and subject to change.
    """

    def __init__(self,
                 register_imported_toolkit_wrappers=False,
                 toolkit_precedence=None,
                 exception_if_unavailable=True):
        """
        Create an empty toolkit registry.

        Parameters
        ----------
        register_imported_toolkit_wrappers : bool, optional, default=False
            If True, will attempt to register all imported ToolkitWrapper subclasses that can be found, in no particular
             order.
        toolkit_precedence : list, optional, default=None
            List of toolkit wrapper classes, in order of desired precedence when performing molecule operations. If
            None, defaults to [OpenEyeToolkitWrapper, RDKitToolkitWrapper, AmberToolsToolkitWrapper].
        exception_if_unavailable : bool, optional, default=True
            If True, an exception will be raised if the toolkit is unavailable

        """

        self._toolkits = list()

        if toolkit_precedence is None:
            toolkit_precedence = [
                OpenEyeToolkitWrapper, RDKitToolkitWrapper,
                AmberToolsToolkitWrapper, BuiltInToolkitWrapper
            ]

        if register_imported_toolkit_wrappers:
            # TODO: The precedence ordering of any non-specified remaining wrappers will be arbitrary.
            # How do we fix this?
            # Note: The precedence of non-specifid wrappers may be determined by the order in which
            # they were defined
            all_importable_toolkit_wrappers = all_subclasses(ToolkitWrapper)
            for toolkit in all_importable_toolkit_wrappers:
                if toolkit in toolkit_precedence:
                    continue
                toolkit_precedence.append(toolkit)

        for toolkit in toolkit_precedence:
            self.register_toolkit(toolkit, exception_if_unavailable=exception_if_unavailable)

    @property
    def registered_toolkits(self):
        """
        List registered toolkits.

        .. warning :: This API is experimental and subject to change.

        .. todo :: Should this return a generator? Deep copies? Classes? Toolkit names?

        Returns
        -------
        toolkits : iterable of toolkit objects
        """
        return list(self._toolkits)

    def register_toolkit(self,
                         toolkit_wrapper,
                         exception_if_unavailable=True):
        """
        Register the provided toolkit wrapper class, instantiating an object of it.

        .. warning :: This API is experimental and subject to change.

        .. todo ::

           This method should raise an exception if the toolkit is unavailable, unless an optional argument
           is specified that silently avoids registration of toolkits that are unavailable.

        Parameters
        ----------
        toolkit_wrapper : instance or subclass of ToolkitWrapper
            The toolkit wrapper to register or its class.
        exception_if_unavailable : bool, optional, default=True
            If True, an exception will be raised if the toolkit is unavailable

        """
        # Instantiate class if class, or just add if already instantiated.
        if isinstance(toolkit_wrapper, type):
            try:
                toolkit_wrapper = toolkit_wrapper()
            except ToolkitUnavailableException:
                msg = "Unable to load toolkit '{}'. ".format(toolkit_wrapper._toolkit_name)
                if exception_if_unavailable:
                    raise ToolkitUnavailableException(msg)
                else:
                    if 'OpenEye' in msg:
                        msg += "The Open Force Field Toolkit does not require the OpenEye Toolkits, and can " \
                               "use RDKit/AmberTools instead. However, if you have a valid license for the " \
                               "OpenEye Toolkits, consider installing them for faster performance and additional " \
                               "file format support: " \
                               "https://docs.eyesopen.com/toolkits/python/quickstart-python/linuxosx.html " \
                               "OpenEye offers free Toolkit licenses for academics: " \
                               "https://www.eyesopen.com/academic-licensing"
                    logger.warning(f"Warning: {msg}")
                return

        # Add toolkit to the registry.
        self._toolkits.append(toolkit_wrapper)

    def deregister_toolkit(self, toolkit_wrapper):
        """
        Remove a ToolkitWrapper from the list of toolkits in this ToolkitRegistry

        .. warning :: This API is experimental and subject to change.

        Parameters
        ----------
        toolkit_wrapper : instance or subclass of ToolkitWrapper
            The toolkit wrapper to remove from the registry

        Raises
        ------
        InvalidToolkitError
            If toolkit_wrapper is not a ToolkitWrapper or subclass
        ToolkitUnavailableException
            If toolkit_wrapper is not found in the registry
        """
        # If passed a class, instantiate it
        if inspect.isclass(toolkit_wrapper):
            toolkit_wrapper = toolkit_wrapper()

        if not isinstance(toolkit_wrapper, ToolkitWrapper):
            msg = (
                f"Argument {toolkit_wrapper} must an ToolkitWrapper "
                f"or subclass of it. Found type {type(toolkit_wrapper)}."
            )
            raise InvalidToolkitError(msg)

        toolkits_to_remove = []

        for toolkit in self._toolkits:
            if type(toolkit) == type(toolkit_wrapper):
                toolkits_to_remove.append(toolkit)

        if not toolkits_to_remove:
            msg = (
                f"Did not find {toolkit_wrapper} in registry. "
                f"Currently registered toolkits are {self._toolkits}"
            )
            raise ToolkitUnavailableException(msg)

        for toolkit_to_remove in toolkits_to_remove:
            self._toolkits.remove(toolkit_to_remove)

    def add_toolkit(self, toolkit_wrapper):
        """
        Append a ToolkitWrapper onto the list of toolkits in this ToolkitRegistry

        .. warning :: This API is experimental and subject to change.

        Parameters
        ----------
        toolkit_wrapper : openforcefield.utils.ToolkitWrapper
            The ToolkitWrapper object to add to the list of registered toolkits

        Raises
        ------
        InvalidToolkitError
            If toolkit_wrapper is not a ToolkitWrapper or subclass
        """
        if not isinstance(toolkit_wrapper, ToolkitWrapper):
            msg = "Something other than a ToolkitWrapper object was passed to ToolkitRegistry.add_toolkit()\n"
            msg += "Given object {} of type {}".format(toolkit_wrapper,
                                                       type(toolkit_wrapper))
            raise InvalidToolkitError(msg)
        self._toolkits.append(toolkit_wrapper)

    # TODO: Can we automatically resolve calls to methods that are not explicitly defined using some Python magic?

    def resolve(self, method_name):
        """
        Resolve the requested method name by checking all registered toolkits in
        order of precedence for one that provides the requested method.

        Parameters
        ----------
        method_name : str
            The name of the method to resolve

        Returns
        -------
        method
            The method of the first registered toolkit that provides the requested method name

        Raises
        ------
        NotImplementedError if the requested method cannot be found among the registered toolkits

        Examples
        --------

        Create a molecule, and call the toolkit ``to_smiles()`` method directly

        >>> from openforcefield.topology import Molecule
        >>> molecule = Molecule.from_smiles('Cc1ccccc1')
        >>> toolkit_registry = ToolkitRegistry(register_imported_toolkit_wrappers=True)
        >>> method = toolkit_registry.resolve('to_smiles')
        >>> smiles = method(molecule)

        .. todo :: Is there a better way to figure out which toolkits implement given methods by introspection?

        """
        for toolkit in self._toolkits:
            if hasattr(toolkit, method_name):
                method = getattr(toolkit, method_name)
                return method

        # No toolkit was found to provide the requested capability
        # TODO: Can we help developers by providing a check for typos in expected method names?
        msg = 'No registered toolkits can provide the capability "{}".\n'.format(
            method_name)
        msg += 'Available toolkits are: {}\n'.format(self.registered_toolkits)
        raise NotImplementedError(msg)

    # TODO: Can we instead register available methods directly with `ToolkitRegistry`, so we can just use `ToolkitRegistry.method()`?
    def call(self, method_name, *args, raise_exception_types=None, **kwargs):
        """
        Execute the requested method by attempting to use all registered toolkits in order of precedence.

        ``*args`` and ``**kwargs`` are passed to the desired method, and return values of the method are returned

        This is a convenient shorthand for ``toolkit_registry.resolve_method(method_name)(*args, **kwargs)``

        Parameters
        ----------
        method_name : str
            The name of the method to execute
        raise_exception_types : list of Exception subclasses, default=None
            A list of exception-derived types to catch and raise immediately. If None, this will be set to [Exception],
            which will raise an error immediately if the first ToolkitWrapper in the registry fails. To try each
            ToolkitWrapper that provides a suitably-named method, set this to the empty list ([]). If all
            ToolkitWrappers run without raising any exceptions in this list, a single ValueError will be raised
            containing the each ToolkitWrapper that was tried and the exception it raised.

        Raises
        ------
        NotImplementedError if the requested method cannot be found among the registered toolkits

        ValueError if no exceptions in the raise_exception_types list were raised by ToolkitWrappers, and
        all ToolkitWrappers in the ToolkitRegistry were tried.

        Other forms of exceptions are possible if raise_exception_types is specified.
        These are defined by the ToolkitWrapper method being called.

        Examples
        --------

        Create a molecule, and call the toolkit ``to_smiles()`` method directly

        >>> from openforcefield.topology import Molecule
        >>> molecule = Molecule.from_smiles('Cc1ccccc1')
        >>> toolkit_registry = ToolkitRegistry(register_imported_toolkit_wrappers=True)
        >>> smiles = toolkit_registry.call('to_smiles', molecule)

        """
<<<<<<< HEAD
        # TODO: catch ValueError and compile list of methods that exist but rejected the specific parameters because they did not implement the requested methods
        value_errors = list()
=======
        if raise_exception_types is None:
            raise_exception_types = [Exception]

        errors = list()
>>>>>>> 988da8e2
        for toolkit in self._toolkits:
            if hasattr(toolkit, method_name):
                method = getattr(toolkit, method_name)
                try:
                    return method(*args, **kwargs)
                except Exception as e:
                    for exception_type in raise_exception_types:
                        if isinstance(e, exception_type):
                            raise e
                    errors.append((toolkit, e))

        # No toolkit was found to provide the requested capability
        # TODO: Can we help developers by providing a check for typos in expected method names?
        msg = f'No registered toolkits can provide the capability "{method_name}" ' \
              f'for args "{args}" and kwargs "{kwargs}"\n'

        msg += 'Available toolkits are: {}\n'.format(self.registered_toolkits)
        # Append information about toolkits that implemented the method, but could not handle the provided parameters
        for toolkit, error in errors:
            msg += ' {} {} : {}\n'.format(toolkit, type(error),  error)
        raise ValueError(msg)


#=============================================================================================
# GLOBAL TOOLKIT REGISTRY
#=============================================================================================

# Create global toolkit registry, where all available toolkits are registered
# TODO: Should this be all lowercase since it's not a constant?
GLOBAL_TOOLKIT_REGISTRY = ToolkitRegistry(
    register_imported_toolkit_wrappers=True,
    exception_if_unavailable=False)

#=============================================================================================
# SET GLOBAL TOOLKIT-AVAIABLE VARIABLES
#=============================================================================================

OPENEYE_AVAILABLE = False
RDKIT_AVAILABLE = False
AMBERTOOLS_AVAILABLE = False

# Only available toolkits will have made it into the GLOBAL_TOOLKIT_REGISTRY
for toolkit in GLOBAL_TOOLKIT_REGISTRY.registered_toolkits:
    if type(toolkit) is OpenEyeToolkitWrapper:
        OPENEYE_AVAILABLE = True
    elif type(toolkit) is RDKitToolkitWrapper:
        RDKIT_AVAILABLE = True
    elif type(toolkit) is AmberToolsToolkitWrapper:
        AMBERTOOLS_AVAILABLE = True

#=============================================================================================
# WARN IF INSUFFICIENT TOOLKITS INSTALLED
#=============================================================================================

# Define basic toolkits that handle essential file I/O

BASIC_CHEMINFORMATICS_TOOLKITS = [RDKitToolkitWrapper, OpenEyeToolkitWrapper]

# Ensure we have at least one basic toolkit
if sum([
        tk.is_available()
        for tk in GLOBAL_TOOLKIT_REGISTRY.registered_toolkits
        if type(tk) in BASIC_CHEMINFORMATICS_TOOLKITS
]) == 0:
    msg = 'WARNING: No basic cheminformatics toolkits are available.\n'
    msg += 'At least one basic toolkit is required to handle SMARTS matching and file I/O. \n'
    msg += 'Please install at least one of the following basic toolkits:\n'
    for wrapper in all_subclasses(ToolkitWrapper):
        if wrapper.toolkit_name is not None:
            msg += '{} : {}\n'.format(
                wrapper._toolkit_name,
                wrapper._toolkit_installation_instructions)
    print(msg)<|MERGE_RESOLUTION|>--- conflicted
+++ resolved
@@ -2883,11 +2883,7 @@
 
         return molecule
 
-<<<<<<< HEAD
-    def generate_conformers(self, molecule, n_conformers=1, clear_existing=True, _cls=None):
-=======
-    def generate_conformers(self, molecule, n_conformers=1, rms_cutoff=None, clear_existing=True):
->>>>>>> 988da8e2
+    def generate_conformers(self, molecule, n_conformers=1, rms_cutoff=None, clear_existing=True, _cls=None):
         """
         Generate molecule conformers using RDKit.
 
@@ -4531,15 +4527,10 @@
         >>> smiles = toolkit_registry.call('to_smiles', molecule)
 
         """
-<<<<<<< HEAD
-        # TODO: catch ValueError and compile list of methods that exist but rejected the specific parameters because they did not implement the requested methods
-        value_errors = list()
-=======
         if raise_exception_types is None:
             raise_exception_types = [Exception]
 
         errors = list()
->>>>>>> 988da8e2
         for toolkit in self._toolkits:
             if hasattr(toolkit, method_name):
                 method = getattr(toolkit, method_name)
