#!/usr/bin/env python

#=============================================================================================
# MODULE DOCSTRING
#=============================================================================================
"""
Molecular chemical entity representation and routines to interface with cheminformatics toolkits

.. todo::

   * Our main philosophy here is to keep the object contents of topology objects easily serializable/deserializable

   * Have ``Molecule`` raise an exception if loading/creating molecules with unspecified stereochemistry?
   * Create ``FrozenMolecule`` to represent immutable molecule
   * Make ``Atom`` and ``Bond`` an inner class of Molecule?
   * Add ``Molecule.from_smarts()`` or ``.from_tagged_smiles()`` to allow a tagged SMARTS string
     (where tags are zero-indexed atom indices) to be used to create a molecule with the given atom numbering.
   * How can we make the ``Molecule`` API more useful to codes like perses that modify molecules on the fly?
   * Use `attrs <http://www.attrs.org/>`_ for convenient class initialization?
   * JSON/BSON representations of objects?
   * Generalize Molecule infrastructure to provide "plug-in" support for cheminformatics toolkits
   * Do we need a way to write a bunch of molecules to a file, or serialize a set of molecules to a file?
     We currently don't have a way to do that through the ``Molecule`` API, even though there is a way to
     read multiple molecules via ``Molecules.from_file()``.
   * Should we allow the removal of atoms too?
   * Should invalidation of cached properties be handled via something like a tracked list?
   * Refactor toolkit encapsulation to generalize and provide only a few major toolkit methods and toolkit objects that can be queried for features
   * Speed up overall import time by putting non-global imports only where they are needed

"""

#=============================================================================================
# GLOBAL IMPORTS
#=============================================================================================

import numpy as np
from collections import OrderedDict, Counter
from copy import deepcopy
import operator

from simtk import unit
from simtk.openmm.app import element, Element

import networkx as nx
from networkx.algorithms.isomorphism import GraphMatcher

import openforcefield
from openforcefield.utils import serialize_numpy, deserialize_numpy, quantity_to_string, string_to_quantity
from openforcefield.utils.toolkits import ToolkitRegistry, ToolkitWrapper, RDKitToolkitWrapper, OpenEyeToolkitWrapper, \
    InvalidToolkitError, GLOBAL_TOOLKIT_REGISTRY
from openforcefield.utils.toolkits import DEFAULT_AROMATICITY_MODEL
from openforcefield.utils.serialization import Serializable


#=============================================================================================
# GLOBAL PARAMETERS
#=============================================================================================

# TODO: Can we have the `ALLOWED_*_MODELS` list automatically appear in the docstrings below?
# TODO: Should `ALLOWED_*_MODELS` be objects instead of strings?
# TODO: Should these be imported from `openforcefield.cheminformatics.aromaticity_models` and `.bondorder_models`?

# TODO: Allow all OpenEye aromaticity models to be used with OpenEye names?
#       Only support OEAroModel_MDL in RDKit version?

#=============================================================================================
# PRIVATE SUBROUTINES
#=============================================================================================

#=============================================================================================
# Particle
#=============================================================================================


class Particle(Serializable):
    """
    Base class for all particles in a molecule.

    A particle object could be an ``Atom`` or a ``VirtualSite``.

    .. warning :: This API is experimental and subject to change.
    """

    @property
    def molecule(self):
        """
        The ``Molecule`` this atom is part of.

        .. todo::

           * Should we have a single unique ``Molecule`` for each molecule type in the system,
           or if we have multiple copies of the same molecule, should we have multiple ``Molecule``s?
        """
        return self._molecule

    @molecule.setter
    def molecule(self, molecule):
        """
        Set the particle's molecule pointer. Note that this will only work if the particle currently
        doesn't have a molecule
        """
        #TODO: Add informative exception here
        assert self._molecule is None
        self._molecule = molecule

    @property
    def molecule_particle_index(self):
        """
        Returns the index of this particle in its molecule
        """
        return self._molecule.particles.index(self)

    @property
    def name(self):
        """
        The name of the particle
        """
        return self._name

    def to_dict(self):
        """Convert to dictionary representation."""
        # Implement abstract method Serializable.to_dict()
        raise NotImplementedError()  # TODO

    @classmethod
    def from_dict(cls, d):
        """Static constructor from dictionary representation."""
        # Implement abstract method Serializable.to_dict()
        raise NotImplementedError()  # TODO


#=============================================================================================
# Atom
#=============================================================================================


class Atom(Particle):
    """
    A particle representing a chemical atom.

    Note that non-chemical virtual sites are represented by the ``VirtualSite`` object.

    .. todo::

       * Should ``Atom`` objects be immutable or mutable?
       * Do we want to support the addition of arbitrary additional properties,
         such as floating point quantities (e.g. ``charge``), integral quantities (such as ``id`` or ``serial`` index in a PDB file),
         or string labels (such as Lennard-Jones types)?

    .. todo :: Allow atoms to have associated properties.

    .. warning :: This API is experimental and subject to change.
    """

    def __init__(self,
                 atomic_number,
                 formal_charge,
                 is_aromatic,
                 name=None,
                 molecule=None,
                 stereochemistry=None):
        """
        Create an immutable Atom object.

        Object is serializable and immutable.

        .. todo :: Use attrs to validate?

        .. todo :: We can add setters if we need to.

        Parameters
        ----------
        atomic_number : int
            Atomic number of the atom
        formal_charge : int
            Formal charge of the atom
        is_aromatic : bool
            If True, atom is aromatic; if False, not aromatic
        stereochemistry : str, optional, default=None
            Either 'R' or 'S' for specified stereochemistry, or None for ambiguous stereochemistry
        name : str, optional, default=None
            An optional name to be associated with the atom

        Examples
        --------

        Create a non-aromatic carbon atom

        >>> atom = Atom(6, 0, False)

        Create a chiral carbon atom

        >>> atom = Atom(6, 0, False, stereochemistry='R', name='CT')

        """
        self._atomic_number = atomic_number
        self._formal_charge = formal_charge
        self._is_aromatic = is_aromatic
        self._stereochemistry = stereochemistry
        if name is None:
            name = ''
        self._name = name
        self._molecule = molecule
        ## From Jeff: I'm going to assume that this is implicit in the parent Molecule's ordering of atoms
        #self._molecule_atom_index = molecule_atom_index
        self._bonds = list()
        self._virtual_sites = list()

    # TODO: We can probably avoid an explicit call and determine this dynamically
    #   from self._molecule (maybe caching the result) to get rid of some bookkeeping.
    def add_bond(self, bond):
        """Adds a bond that this atom is involved in
        .. todo :: Is this how we want to keep records?

        Parameters
        ----------
        bond: an openforcefield.topology.molecule.Bond
            A bond involving this atom

"""

        self._bonds.append(bond)
        #self._stereochemistry = None

    def add_virtual_site(self, vsite):
        """Adds a bond that this atom is involved in
        .. todo :: Is this how we want to keep records?

        Parameters
        ----------
        bond: an openforcefield.topology.molecule.Bond
            A bond involving this atom

"""

        self._virtual_sites.append(vsite)

    def to_dict(self):
        """Return a dict representation of the atom.

"""
        # TODO
        atom_dict = OrderedDict()
        atom_dict['atomic_number'] = self._atomic_number
        atom_dict['formal_charge'] = self._formal_charge
        atom_dict['is_aromatic'] = self._is_aromatic
        atom_dict['stereochemistry'] = self._stereochemistry
        # TODO: Should we let atoms have names?
        atom_dict['name'] = self._name
        # TODO: Should this be implicit in the atom ordering when saved?
        #atom_dict['molecule_atom_index'] = self._molecule_atom_index
        return atom_dict

    @classmethod
    def from_dict(cls, atom_dict):
        """Create an Atom from a dict representation.

"""
        ## TODO: classmethod or static method? Classmethod is needed for Bond, so it have
        ## its _molecule set and then look up the Atom on each side of it by ID
        return cls.__init__(*atom_dict)

    @property
    def formal_charge(self):
        """
        The atom's formal charge
        """
        return self._formal_charge

    @property
    def partial_charge(self):
        """
        The partial charge of the atom, if any.

        Returns
        -------
        simtk.unit.Quantity with dimension of atomic charge, or None if no charge has been specified
        """
        if self._molecule._partial_charges is None:
            return None
        else:
            index = self.molecule_atom_index
            return self._molecule._partial_charges[index]

    @property
    def is_aromatic(self):
        """
        The atom's is_aromatic flag
        """
        return self._is_aromatic

    @property
    def stereochemistry(self):
        """
        The atom's stereochemistry (if defined, otherwise None)
        """
        return self._stereochemistry

    @stereochemistry.setter
    def stereochemistry(self, value):
        """Set the atoms stereochemistry
        Parameters
        ----------
        value : str
            The stereochemistry around this atom, allowed values are "CW", "CCW", or None,
        """

        #if (value != 'CW') and (value != 'CCW') and not(value is None):
        #    raise Exception("Atom stereochemistry setter expected 'CW', 'CCW', or None. Received {} (type {})".format(value, type(value)))
        self._stereochemistry = value

    @property
    def element(self):
        """
        The element name

        """
        return element.Element.getByAtomicNumber(self._atomic_number)

    @property
    def atomic_number(self):
        """
        The integer atomic number of the atom.

        """
        return self._atomic_number

    @property
    def mass(self):
        """
        The standard atomic weight (abundance-weighted isotopic mass) of the atomic site.

        .. todo :: Should we discriminate between standard atomic weight and most abundant isotopic mass?
        TODO (from jeff): Are there atoms that have different chemical properties based on their isotopes?

        """
        return self.element.mass

    @property
    def name(self):
        """
        The name of this atom, if any
        """
        return self._name

    @name.setter
    def name(self, other):
        """

        Parameters
        ----------
        other : string
            The new name for this atom
        """
        if not (type(other) is str):
            raise Exception(
                "In setting atom name. Expected str, received {} (type {})".
                format(other, type(other)))
        self._name = other

    # TODO: How are we keeping track of bonds, angles, etc?

    @property
    def bonds(self):
        """
        The list of ``Bond`` objects this atom is involved in.

        """
        return self._bonds
        #for bond in self._bonds:
        #    yield bond

    @property
    #def bonded_to(self):
    def bonded_atoms(self):
        """
        The list of ``Atom`` objects this atom is involved in bonds with

        """
        for bond in self._bonds:
            for atom in bond.atoms:
                if not (atom == self):
                    # TODO: This seems dangerous. Ask John for a better way
                    yield atom

    def is_bonded_to(self, atom2):
        """
        Determine whether this atom is bound to another atom

        Parameters
        ----------
        atom2: openforcefield.topology.molecule.Atom
            a different atom in the same molecule

        Returns
        -------
        bool
            Whether this atom is bound to atom2
        """
        #TODO: Sanity check (check for same molecule?)
        assert self != atom2
        for bond in self._bonds:
            for bonded_atom in bond.atoms:
                if atom2 == bonded_atom:
                    return True
        return False

    @property
    def virtual_sites(self):
        """
        The list of ``VirtualSite`` objects this atom is involved in.

        """
        return self._virtual_sites
        #for vsite in self._vsites:
        #    yield vsite

    @property
    def molecule_atom_index(self):
        """
        The index of this Atom within the the list of atoms in ``Molecules``.
        Note that this can be different from ``molecule_particle_index``.

        """
        if self._molecule is None:
            raise ValueError('This Atom does not belong to a Molecule object')
        return self._molecule.atoms.index(self)

    @property
    def molecule_particle_index(self):
        """
        The index of this Atom within the the list of particles in the parent ``Molecule``.
        Note that this can be different from ``molecule_atom_index``.

        """
        if self._molecule is None:
            raise ValueError('This Atom does not belong to a Molecule object')
        return self._molecule.particles.index(self)

    # ## From Jeff: Not sure if we actually need this
    # @property
    # def topology_atom_index(self):
    #     """
    #     The index of this Atom within the the list of atoms in ``Topology``.
    #     Note that this can be different from ``particle_index``.
    #
    #     """
    #     if self._topology is None:
    #         raise ValueError('This Atom does not belong to a Topology object')
    #     # TODO: This will be slow; can we cache this and update it only when needed?
    #     #       Deleting atoms/molecules in the Topology would have to invalidate the cached index.
    #     return self._topology.atoms.index(self)

    def __repr__(self):
        # TODO: Also include particle_index and which molecule this atom belongs to?
        return "Atom(name={}, atomic number={})".format(
            self._name, self._atomic_number)

    def __str__(self):
        # TODO: Also include particle_index and which molecule this atom belongs to?
        return "<Atom name='{}' atomic number='{}'>".format(
            self._name, self._atomic_number)


#=============================================================================================
# VirtualSite
#=============================================================================================


class VirtualSite(Particle):
    """
    A particle representing a virtual site whose position is defined in terms of ``Atom`` positions.

    Note that chemical atoms are represented by the ``Atom``.


    .. warning :: This API is experimental and subject to change.

    .. todo::

       * Should a virtual site be able to belong to more than one Topology?
       * Should virtual sites be immutable or mutable?

    """

    def __init__(self,
                 atoms,
                 charge_increments=None,
                 epsilon=None,
                 sigma=None,
                 rmin_half=None,
                 name=None):
        """
        Base class for VirtualSites

        .. todo ::

           * This will need to be generalized for virtual sites to allow out-of-plane sites, which are not simply a linear combination of atomic positions
           * Add checking for allowed virtual site types
           * How do we want users to specify virtual site types?

        Parameters
        ----------
        atoms : list of Atom of shape [N]
            atoms[index] is the corresponding Atom for weights[index]
        charge_increments : list of floats of shape [N], optional, default=None
            The amount of charge to remove from the VirtualSite's atoms and put in the VirtualSite. Indexing in this list should match the ordering in the atoms list. Default is None.
        sigma : float, default=None
            Sigma term for VdW properties of virtual site. Default is None.
        epsilon : float
            Epsilon term for VdW properties of virtual site. Default is None.
        rmin_half : float
            Rmin_half term for VdW properties of virtual site. Default is None.
        name : string or None, default=None
            The name of this virtual site. Default is None.


        virtual_site_type : str
            Virtual site type.
        name : str or None, default=None
            The name of this virtual site. Default is None

"""

        # Ensure we have as many charge_increments as we do atoms
        if not (charge_increments is None):
            if not (len(charge_increments) == len(atoms)):
                raise Exception(
                    "VirtualSite definition must have same number of charge_increments ({}) and atoms({})"
                    .format(len(charge_increments), len(atoms)))

        # VdW parameters can either be epsilon+rmin_half or epsilon+sigma, but not both
        if not (epsilon is None):
            if ((rmin_half != None) and (sigma != None)):
                raise Exception(
                    "VirtualSite constructor given epsilon (value : {}), rmin_half (value : {}), and sigma (value : {}). If epsilon is nonzero, it should receive either rmin_half OR sigma"
                    .format(epsilon, rmin_half, sigma))
            if ((rmin_half is None) and (sigma is None)):
                raise Exception(
                    "VirtualSite constructor given epsilon (value : {}) but not given rmin_half (value : {}) or sigma (value : {})"
                    .format(epsilon, rmin_half, sigma))
            if (sigma is None):
                # TODO: Save the 6th root of 2 if this starts being slow.
                sigma = (2. * rmin_half) / (2.**(1. / 6))

        elif epsilon is None:
            if ((rmin_half != None) or (sigma != None)):
                raise Exception(
                    "VirtualSite constructor given rmin_half (value : {}) or sigma (value : {}), but not epsilon (value : {})"
                    .format(rmin_half, sigma, epsilon))

        # Perform type-checking
        for atom in atoms:
            assert isinstance(atom, Atom)
        for atom_index in range(len(atoms) - 1):
            assert atoms[atom_index].molecule is atoms[atom_index + 1].molecule
        assert isinstance(atoms[1].molecule, FrozenMolecule)

        if sigma is None:
            self._sigma = None
        else:
            assert hasattr(sigma, 'unit')
            assert unit.angstrom.is_compatible(sigma.unit)
            self._sigma = sigma.in_units_of(unit.angstrom)

        if epsilon is None:
            self._epsilon = None
        else:
            assert hasattr(epsilon, 'unit')
            assert (unit.kilojoule_per_mole).is_compatible(epsilon.unit)
            self._epsilon = epsilon.in_units_of(unit.kilojoule_per_mole)

        if charge_increments is None:
            self._charge_increments = None
        else:
            assert hasattr(charge_increments, 'unit')
            assert unit.elementary_charges.is_compatible(
                charge_increments.unit)
            self._charge_increments = charge_increments.in_units_of(
                unit.elementary_charges)

        self._atoms = list()
        for atom in atoms:
            atom.add_virtual_site(self)
            self._atoms.append(atom)
        self._molecule = atoms[0].molecule

        self._name = name

        # Subclassing makes _type unnecessary
        #self._type = None
        # TODO: Validate site types against allowed values

        #self._weights = np.array(weights) # make a copy and convert to array internally

    def to_dict(self):
        """Return a dict representation of the virtual site.

"""
        # Each subclass should have its own to_dict
        vsite_dict = OrderedDict()
        vsite_dict['name'] = self._name
        vsite_dict['atoms'] = tuple(
            [i.molecule_atom_index for i in self.atoms])
        vsite_dict['charge_increments'] = quantity_to_string(self._charge_increments)

        vsite_dict['epsilon'] = quantity_to_string(self._epsilon)

        vsite_dict['sigma'] = quantity_to_string(self._sigma)

        return vsite_dict

    @classmethod
    def from_dict(cls, vsite_dict):
        """Create a virtual site from a dict representation.

"""
        # Each subclass needs to have its own from_dict

        # Make a copy of the vsite_dict, where we'll unit-wrap the appropriate values
        vsite_dict_units = deepcopy(vsite_dict)

        # Attach units to epsilon term
        vsite_dict_units['epsilon'] = string_to_quantity(
            vsite_dict['epsilon'])
        vsite_dict_units['sigma'] = string_to_quantity(vsite_dict['sigma'])
        vsite_dict_units['charge_increments'] = string_to_quantity(
            vsite_dict['charge_increments'])

        return VirtualSite(**vsite_dict_units)

    @property
    def molecule_virtual_site_index(self):
        """
        The index of this VirtualSite within the list of virtual sites within ``Molecule``
        Note that this can be different from ``particle_index``.
        """
        #if self._topology is None:
        #    raise ValueError('This VirtualSite does not belong to a Topology object')
        # TODO: This will be slow; can we cache this and update it only when needed?
        #       Deleting atoms/molecules in the Topology would have to invalidate the cached index.
        return self._molecule.virtual_sites.index(self)

    @property
    def molecule_particle_index(self):
        """
        The index of this VirtualSite within the the list of particles in the parent ``Molecule``.
        Note that this can be different from ``molecule_virtual_site_index``.

        """
        if self._molecule is None:
            raise ValueError(
                'This VirtualSite does not belong to a Molecule object')
        return self._molecule.particles.index(self)

    @property
    def atoms(self):
        """
        Atoms on whose position this VirtualSite depends.
        """
        return self._atoms
        #for atom in self._atoms:
        #    yield atom

    @property
    def charge_increments(self):
        """
        Charges taken from this VirtualSite's atoms and given to the VirtualSite
        """
        return self._charge_increments

    @property
    def epsilon(self):
        """
        The VdW epsilon term of this VirtualSite
        """
        return self._epsilon

    @property
    def sigma(self):
        """
        The VdW sigma term of this VirtualSite
        """
        return self._sigma

    @property
    def rmin_half(self):
        """
        The VdW rmin_half term of this VirtualSite
        """
        rmin = 2.**(1. / 6) * self._sigma
        rmin_half = rmin / 2
        return rmin_half

    @property
    def name(self):
        """
        The name of this VirtualSite
        """
        return self._name

    @property
    def type(self):
        """The type of this VirtualSite (returns the class name as string)"""
        return self.__class__.__name__

    def __repr__(self):
        # TODO: Also include particle_index, which molecule this atom belongs to?
        return "VirtualSite(name={}, type={}, atoms={})".format(
            self.name, self.type, self.atoms)

    def __str__(self):
        # TODO: Also include particle_index, which molecule this atom belongs to?
        return "<VirtualSite name={} type={} atoms={}>".format(
            self.name, self.type, self.atoms)


class BondChargeVirtualSite(VirtualSite):
    """
    A particle representing a "Bond Charge"-type virtual site, in which the location of the charge is specified by the positions of two atoms. This supports placement of a virtual site S along a vector between two specified atoms, e.g. to allow for a sigma hole for halogens or similar contexts. With positive values of the distance, the virtual site lies outside the first indexed atom.

    .. warning :: This API is experimental and subject to change.
    """

    def __init__(self,
                 atoms,
                 distance,
                 charge_increments=None,
                 weights=None,
                 epsilon=None,
                 sigma=None,
                 rmin_half=None,
                 name=None):
        """
        Create a bond charge-type virtual site, in which the location of the charge is specified by the position of two atoms. This supports placement of a virtual site S along a vector between two specified atoms, e.g. to allow for a sigma hole for halogens or similar contexts. With positive values of the distance, the virtual site lies outside the first indexed atom.

        TODO: One of the examples on https://open-forcefield-toolkit.readthedocs.io/en/topology/smirnoff.html#virtualsites-virtual-sites-for-off-atom-charges has a BondCharge defined with three atoms -- How does that work?

        Parameters
        ----------
        atoms : list of openforcefield.topology.molecule.Atom objects of shape [N]
            The atoms defining the virtual site's position
        distance : float

        weights : list of floats of shape [N] or None, optional, default=None
            weights[index] is the weight of particles[index] contributing to the position of the virtual site. Default is None
        charge_increments : list of floats of shape [N], optional, default=None
            The amount of charge to remove from the VirtualSite's atoms and put in the VirtualSite. Indexing in this list should match the ordering in the atoms list. Default is None.
        epsilon : float
            Epsilon term for VdW properties of virtual site. Default is None.
        sigma : float, default=None
            Sigma term for VdW properties of virtual site. Default is None.
        rmin_half : float
            Rmin_half term for VdW properties of virtual site. Default is None.
        name : string or None, default=None
            The name of this virtual site. Default is None.
        """
        assert hasattr(distance, 'unit')
        assert unit.angstrom.is_compatible(distance.unit)

        super().__init__(
            atoms,
            charge_increments=charge_increments,
            epsilon=epsilon,
            sigma=sigma,
            rmin_half=rmin_half,
            name=name)
        self._distance = distance.in_units_of(unit.angstrom)

    def to_dict(self):
        vsite_dict = super().to_dict()
        vsite_dict['distance'] = quantity_to_string(self._distance)

        #type = self.type
        vsite_dict['vsite_type'] = self.type
        #vsite_dict['vsite_type'] = 'BondChargeVirtualSite'
        return vsite_dict

    @classmethod
    def from_dict(cls, vsite_dict):
        base_dict = deepcopy(vsite_dict)
        # Make sure it's the right type of virtual site
        assert vsite_dict['vsite_type'] == "BondChargeVirtualSite"
        base_dict.pop('vsite_type')
        base_dict.pop('distance')
        vsite = super().from_dict(**base_dict)
        vsite._distance = string_to_quantity(vsite_dict['distance'])
        return vsite

    @property
    def distance(self):
        """The distance parameter of the virtual site"""
        return self._distance


class _LonePairVirtualSite(VirtualSite):
    """Private base class for mono/di/trivalent lone pair virtual sites."""

    @classmethod
    def from_dict(cls, vsite_dict):
        base_dict = deepcopy(vsite_dict)

        # Make sure it's the right type of virtual site
        assert vsite_dict['vsite_type'] == cls.__name__
        base_dict.pop('vsite_type')
        base_dict.pop('distance')
        base_dict.pop('out_of_plane_angle')
        base_dict.pop('in_plane_angle')
        vsite = super().from_dict(**base_dict)
        vsite._distance = string_to_quantity(vsite_dict['distance'])
        vsite._in_plane_angle = string_to_quantity(
            vsite_dict['in_plane_angle'])
        vsite._out_of_plane_angle = string_to_quantity(
            vsite_dict['out_of_plane_angle'])
        return vsite


class MonovalentLonePairVirtualSite(VirtualSite):
    """
    A particle representing a "Monovalent Lone Pair"-type virtual site, in which the location of the charge is specified by the positions of three atoms. This is originally intended for situations like a carbonyl, and allows placement of a virtual site S at a specified distance d, in_plane_angle, and out_of_plane_angle relative to a central atom and two connected atoms.

    .. warning :: This API is experimental and subject to change.
   """

    def __init__(self,
                 atoms,
                 distance,
                 out_of_plane_angle,
                 in_plane_angle,
                 charge_increments=None,
                 weights=None,
                 epsilon=None,
                 sigma=None,
                 rmin_half=None,
                 name=None):
        """
        Create a bond charge-type virtual site, in which the location of the charge is specified by the position of three atoms.

        TODO : Do "weights" have any meaning here?

        Parameters
        ----------
        atoms : list of three openforcefield.topology.molecule.Atom objects
            The three atoms defining the virtual site's position
        distance : float

        out_of_plane_angle : float

        in_plane_angle : float

        epsilon : float
            Epsilon term for VdW properties of virtual site. Default is None.
        sigma : float, default=None
            Sigma term for VdW properties of virtual site. Default is None.
        rmin_half : float
            Rmin_half term for VdW properties of virtual site. Default is None.
        name : string or None, default=None
            The name of this virtual site. Default is None.


        """
        #assert isinstance(distance, unit.Quantity)
        # TODO: Check for proper number of atoms
        assert hasattr(distance, 'unit')
        assert unit.angstrom.is_compatible(distance.unit)
        assert hasattr(in_plane_angle, 'unit')
        assert unit.degree.is_compatible(in_plane_angle.unit)
        assert hasattr(out_of_plane_angle, 'unit')
        assert unit.degree.is_compatible(out_of_plane_angle.unit)

        assert len(atoms) == 3
        super().__init__(
            atoms,
            charge_increments=charge_increments,
            epsilon=epsilon,
            sigma=sigma,
            rmin_half=rmin_half,
            name=name)
        self._distance = distance.in_units_of(unit.angstrom)
        self._out_of_plane_angle = out_of_plane_angle.in_units_of(unit.degree)
        self._in_plane_angle = in_plane_angle.in_units_of(unit.degree)

    def to_dict(self):
        vsite_dict = super().to_dict()
        vsite_dict['distance'] = quantity_to_string(self._distance)
        vsite_dict['out_of_plane_angle'] = quantity_to_string(
            self._out_of_plane_angle)
        vsite_dict['in_plane_angle'] = quantity_to_string(self._in_plane_angle)
        #vsite_dict['vsite_type'] = self.type.fget()
        vsite_dict['vsite_type'] = self.type
        #vsite_dict['vsite_type'] = 'MonovalentLonePairVirtualSite'
        return vsite_dict

    @classmethod
    def from_dict(cls, vsite_dict):
        """
        Construct a new MonovalentLonePairVirtualSite from an serialized dictionary representation.

        Parameters
        ----------
        vsite_dict : dict
            The VirtualSite to deserialize.

        Returns
        -------
        The newly created MonovalentLonePairVirtualSite

        """
        # The function is overridden only to have a custom docstring.
        return super().from_dict(vsite_dict)

    @property
    def distance(self):
        """The distance parameter of the virtual site"""
        return self._distance

    @property
    def in_plane_angle(self):
        """The in_plane_angle parameter of the virtual site"""
        return self._in_plane_angle

    @property
    def out_of_plane_angle(self):
        """The out_of_plane_angle parameter of the virtual site"""
        return self._out_of_plane_angle


class DivalentLonePairVirtualSite(VirtualSite):
    """
    A particle representing a "Divalent Lone Pair"-type virtual site, in which the location of the charge is specified by the positions of three atoms. This is suitable for cases like four-point and five-point water models as well as pyrimidine; a charge site S lies a specified distance d from the central atom among three atoms along the bisector of the angle between the atoms (if out_of_plane_angle is zero) or out of the plane by the specified angle (if out_of_plane_angle is nonzero) with its projection along the bisector. For positive values of the distance d the virtual site lies outside the 2-1-3 angle and for negative values it lies inside.

    .. warning :: This API is experimental and subject to change.
    """

    def __init__(self,
                 atoms,
                 distance,
                 out_of_plane_angle,
                 in_plane_angle,
                 charge_increments=None,
                 weights=None,
                 epsilon=None,
                 sigma=None,
                 rmin_half=None,
                 name=None):
        """
        Create a divalent lone pair-type virtual site, in which the location of the charge is specified by the position of three atoms.

        TODO : Do "weights" have any meaning here?

        Parameters
        ----------
        atoms : list of 3 openforcefield.topology.molecule.Atom objects
            The three atoms defining the virtual site's position
        distance : float

        out_of_plane_angle : float

        in_plane_angle : float

        epsilon : float
            Epsilon term for VdW properties of virtual site. Default is None.
        sigma : float, default=None
            Sigma term for VdW properties of virtual site. Default is None.
        rmin_half : float
            Rmin_half term for VdW properties of virtual site. Default is None.
        name : string or None, default=None
            The name of this virtual site. Default is None.
        """
        #assert isinstance(distance, unit.Quantity)
        assert hasattr(distance, 'unit')
        assert unit.angstrom.is_compatible(distance.unit)
        assert hasattr(in_plane_angle, 'unit')
        assert unit.degree.is_compatible(in_plane_angle.unit)
        assert hasattr(out_of_plane_angle, 'unit')
        assert unit.degree.is_compatible(out_of_plane_angle.unit)
        assert len(atoms) == 3
        super().__init__(
            atoms,
            charge_increments=charge_increments,
            epsilon=epsilon,
            sigma=sigma,
            rmin_half=rmin_half,
            name=name)
        self._distance = distance.in_units_of(unit.angstrom)
        self._out_of_plane_angle = out_of_plane_angle.in_units_of(unit.degree)
        self._in_plane_angle = in_plane_angle.in_units_of(unit.degree)

    def to_dict(self):
        vsite_dict = super().to_dict()
        vsite_dict['distance'] = quantity_to_string(self._distance)
        vsite_dict['out_of_plane_angle'] = quantity_to_string(
            self._out_of_plane_angle)
        vsite_dict['in_plane_angle'] = quantity_to_string(self._in_plane_angle)
        vsite_dict['vsite_type'] = self.type
        return vsite_dict

    @classmethod
    def from_dict(cls, vsite_dict):
        """
        Construct a new DivalentLonePairVirtualSite from an serialized dictionary representation.

        Parameters
        ----------
        vsite_dict : dict
            The VirtualSite to deserialize.

        Returns
        -------
        The newly created DivalentLonePairVirtualSite

        """
        # The function is overridden only to have a custom docstring.
        return super().from_dict(vsite_dict)

    @property
    def distance(self):
        """The distance parameter of the virtual site"""
        return self._distance

    @property
    def in_plane_angle(self):
        """The in_plane_angle parameter of the virtual site"""
        return self._in_plane_angle

    @property
    def out_of_plane_angle(self):
        """The out_of_plane_angle parameter of the virtual site"""
        return self._out_of_plane_angle


class TrivalentLonePairVirtualSite(VirtualSite):
    """
    A particle representing a "Trivalent Lone Pair"-type virtual site, in which the location of the charge is specified by the positions of four atoms. This is suitable for planar or tetrahedral nitrogen lone pairs; a charge site S lies above the central atom (e.g. nitrogen a distance d along the vector perpendicular to the plane of the three connected atoms (2,3,4). With positive values of d the site lies above the nitrogen and with negative values it lies below the nitrogen.

    .. warning :: This API is experimental and subject to change.
    """

    def __init__(self,
                 atoms,
                 distance,
                 out_of_plane_angle,
                 in_plane_angle,
                 charge_increments=None,
                 weights=None,
                 epsilon=None,
                 sigma=None,
                 rmin_half=None,
                 name=None):
        """
        Create a trivalent lone pair-type virtual site, in which the location of the charge is specified by the position of four atoms.

        TODO : Do "weights" have any meaning here?

        Parameters
        ----------
        atoms : list of 4 openforcefield.topology.molecule.Atom objects
            The three atoms defining the virtual site's position
        distance : float

        out_of_plane_angle : float

        in_plane_angle : float

        epsilon : float
            Epsilon term for VdW properties of virtual site. Default is None.
        sigma : float, default=None
            Sigma term for VdW properties of virtual site. Default is None.
        rmin_half : float
            Rmin_half term for VdW properties of virtual site. Default is None.
        name : string or None, default=None
            The name of this virtual site. Default is None.

        """
        assert len(atoms) == 4
        assert hasattr(distance, 'unit')
        assert unit.angstrom.is_compatible(distance.unit)
        assert hasattr(in_plane_angle, 'unit')
        assert unit.degree.is_compatible(in_plane_angle.unit)
        assert hasattr(out_of_plane_angle, 'unit')
        assert unit.degree.is_compatible(out_of_plane_angle.unit)

        super().__init__(
            atoms,
            charge_increments=charge_increments,
            epsilon=epsilon,
            sigma=sigma,
            rmin_half=rmin_half,
            name=name)
        self._distance = distance.in_units_of(unit.angstrom)
        self._out_of_plane_angle = out_of_plane_angle.in_units_of(unit.degree)
        self._in_plane_angle = in_plane_angle.in_units_of(unit.degree)

    def to_dict(self):
        vsite_dict = super().to_dict()
        vsite_dict['distance'] = quantity_to_string(self._distance)
        vsite_dict['out_of_plane_angle'] = quantity_to_string(
            self._out_of_plane_angle)
        vsite_dict['in_plane_angle'] = quantity_to_string(self._in_plane_angle)
        vsite_dict['vsite_type'] = self.type
        return vsite_dict

    @classmethod
    def from_dict(cls, vsite_dict):
        """
        Construct a new TrivalentPairVirtualSite from an serialized dictionary representation.

        Parameters
        ----------
        vsite_dict : dict
            The VirtualSite to deserialize.


        Returns
        -------
        The newly created TrivalentLonePairVirtualSite

        """
        # The function is overridden only to have a custom docstring.
        return super().from_dict(vsite_dict)

    @property
    def distance(self):
        """The distance parameter of the virtual site"""
        return self._distance

    @property
    def in_plane_angle(self):
        """The in_plane_angle parameter of the virtual site"""
        return self._in_plane_angle

    @property
    def out_of_plane_angle(self):
        """The out_of_plane_angle parameter of the virtual site"""
        return self._out_of_plane_angle


# =============================================================================================
# Bond Stereochemistry
# =============================================================================================

#class BondStereochemistry(Serializable):
#"""
#Bond stereochemistry representation
#"""
#def __init__(self, stereo_type, neighbor1, neighbor2):
#    """
#
#    Parameters
#    ----------
#    stereo_type
#    neighbor1
#    neighbor2
#    """
#    assert isinstance(neighbor1, Atom)
#    assert isinstance(neighbor2, Atom)
#    # Use stereo_type @setter to check stereo type is a permitted value
#    self.stereo_type = stereo_type
#    self._neighbor1 = neighbor1
#    self._neighbor2 = neighbor2

#def to_dict(self):
#    bs_dict = OrderedDict()
#    bs_dict['stereo_type'] = self._stereo_type
#    bs_dict['neighbor1_index'] = self._neighbor1.molecule_atom_index
#    bs_dict['neighbor2_index'] = self._neighbor2.molecule_atom_index
#    return bs_dict

#classmethod
#def from_dict(cls, molecule, bs_dict):
#    neighbor1 = molecule.atoms[bs_dict['neighbor1_index']]
#    neighbor2 = molecule.atoms[bs_dict['neighbor2_index']]
#    return cls.__init__(bs_dict['stereo_type'], neighbor1, neighbor2)

#@property
#def stereo_type(self):
#    return self._stereo_type

#@stereo_type.setter
#def stereo_type(self, value):
#    assert (value == 'CIS') or (value == 'TRANS') or (value is None)
#    self._stereo_type = value

#@property
#def neighbor1(self):
#    return self._neighbor1

#@property
#def neighbor2(self):
#    return self._neighbor2

#@property
#def neighbors(self):
#    return (self._neighbor1, self._neighbor2)

# =============================================================================================
# Bond
# =============================================================================================


class Bond(Serializable):
    """
    Chemical bond representation.

    .. warning :: This API is experimental and subject to change.

    .. todo :: Allow bonds to have associated properties.

    Attributes
    ----------
    atom1, atom2 : openforcefield.topology.Atom
        Atoms involved in the bond
    bondtype : int
        Discrete bond type representation for the Open Forcefield aromaticity model
        TODO: Do we want to pin ourselves to a single standard aromaticity model?
    type : str
        String based bond type
    order : int
        Integral bond order
    fractional_bond_order : float, optional
        Fractional bond order, or None.


    .. warning :: This API is experimental and subject to change.
    """

    def __init__(self,
                 atom1,
                 atom2,
                 bond_order,
                 is_aromatic,
                 fractional_bond_order=None,
                 stereochemistry=None):
        """
        Create a new chemical bond.

        """
        assert type(atom1) == Atom
        assert type(atom2) == Atom
        assert atom1.molecule is atom2.molecule
        assert isinstance(atom1.molecule, FrozenMolecule)
        self._molecule = atom1.molecule

        self._atom1 = atom1
        self._atom2 = atom2

        atom1.add_bond(self)
        atom2.add_bond(self)
        # TODO: Check bondtype and fractional_bond_order are valid?
        # TODO: Dative bonds
        #self._type = bondtype
        self._fractional_bond_order = fractional_bond_order
        self._bond_order = bond_order
        self._is_aromatic = is_aromatic
        self._stereochemistry = stereochemistry

    def to_dict(self):
        """
        Return a dict representation of the bond.

        """
        bond_dict = OrderedDict()
        bond_dict['atom1'] = self.atom1.molecule_atom_index
        bond_dict['atom2'] = self.atom2.molecule_atom_index
        bond_dict['bond_order'] = self._bond_order
        bond_dict['is_aromatic'] = self._is_aromatic
        bond_dict['stereochemistry'] = self._stereochemistry
        bond_dict['fractional_bond_order'] = self._fractional_bond_order
        return bond_dict

    @classmethod
    def from_dict(cls, molecule, d):
        """Create a Bond from a dict representation."""
        # TODO
        d['molecule'] = molecule
        d['atom1'] = molecule.atoms[d['atom1']]
        d['atom2'] = molecule.atoms[d['atom2']]
        return cls(*d)

    @property
    def atom1(self):
        return self._atom1

    @property
    def atom2(self):
        return self._atom2

    @property
    def atom1_index(self):
        return self.molecule.atoms.index(self._atom1)

    @property
    def atom2_index(self):
        return self.molecule.atoms.index(self._atom2)

    @property
    def atoms(self):
        return (self._atom1, self._atom2)

    @property
    def bond_order(self):
        return self._bond_order

    @bond_order.setter
    def bond_order(self, value):
        self._bond_order = value

    @property
    def fractional_bond_order(self):
        return self._fractional_bond_order

    @fractional_bond_order.setter
    def fractional_bond_order(self, value):
        self._fractional_bond_order = value

    @property
    def stereochemistry(self):
        return self._stereochemistry

    @property
    def is_aromatic(self):
        return self._is_aromatic

    @property
    def molecule(self):
        return self._molecule

    @molecule.setter
    def molecule(self, value):
        """
        Sets the Bond's parent molecule. Can not be changed after assignment
        """
        assert self._molecule is None
        self._molecule = value

    @property
    def molecule_bond_index(self):
        """
        The index of this Bond within the the list of bonds in ``Molecules``.

        """
        if self._molecule is None:
            raise ValueError('This Atom does not belong to a Molecule object')
        return self._molecule.bonds.index(self)

    def __repr__(self):
        return f"Bond(atom1 index={self.atom1_index}, atom2 index={self.atom2_index})"

    def __str__(self):
        return f"<Bond atom1 index='{self.atom1_index}', atom2 index='{self.atom2_index}'>"


#=============================================================================================
# Molecule
#=============================================================================================

# TODO: How do we automatically trigger invalidation of cached properties if an ``Atom``, ``Bond``, or ``VirtualSite`` is modified,
#       rather than added/deleted via the API? The simplest resolution is simply to make them immutable.


class FrozenMolecule(Serializable):
    """
    Immutable chemical representation of a molecule, such as a small molecule or biopolymer.

    .. todo :: What other API calls would be useful for supporting biopolymers as small molecules? Perhaps iterating over chains and residues?

    Examples
    --------

    Create a molecule from a sdf file

    >>> from openforcefield.utils import get_data_file_path
    >>> sdf_filepath = get_data_file_path('molecules/ethanol.sdf')
    >>> molecule = FrozenMolecule.from_file(sdf_filepath)

    Convert to OpenEye OEMol object

    >>> oemol = molecule.to_openeye()

    Create a molecule from an OpenEye molecule

    >>> molecule = FrozenMolecule.from_openeye(oemol)

    Convert to RDKit Mol object

    >>> rdmol = molecule.to_rdkit()

    Create a molecule from an RDKit molecule

    >>> molecule = FrozenMolecule.from_rdkit(rdmol)

    Create a molecule from IUPAC name (requires the OpenEye toolkit)

    >>> molecule = FrozenMolecule.from_iupac('imatinib')

    Create a molecule from SMILES

    >>> molecule = FrozenMolecule.from_smiles('Cc1ccccc1')

    .. warning :: This API is experimental and subject to change.


    """

    def __init__(self,
                 other=None,
                 file_format=None,
                 toolkit_registry=GLOBAL_TOOLKIT_REGISTRY,
                 allow_undefined_stereo=False):
        """
        Create a new FrozenMolecule object

        .. todo ::

           * If a filename or file-like object is specified but the file contains more than one molecule, what is the proper behavior?
           Read just the first molecule, or raise an exception if more than one molecule is found?

           * Should we also support SMILES strings or IUPAC names for ``other``?

        Parameters
        ----------
        other : optional, default=None
            If specified, attempt to construct a copy of the Molecule from the specified object.
            This can be any one of the following:

            * a :class:`Molecule` object
            * a file that can be used to construct a :class:`Molecule` object
            * an ``openeye.oechem.OEMol``
            * an ``rdkit.Chem.rdchem.Mol``
            * a serialized :class:`Molecule` object
        file_format : str, optional, default=None
            If providing a file-like object, you must specify the format
            of the data. If providing a file, the file format will attempt
            to be guessed from the suffix.
        toolkit_registry : a :class:`ToolkitRegistry` or :class:`ToolkitWrapper` object, optional, default=GLOBAL_TOOLKIT_REGISTRY
            :class:`ToolkitRegistry` or :class:`ToolkitWrapper` to use for I/O operations
        allow_undefined_stereo : bool, default=False
            If loaded from a file and ``False``, raises an exception if
            undefined stereochemistry is detected during the molecule's
            construction.

        Examples
        --------

        Create an empty molecule:

        >>> empty_molecule = FrozenMolecule()

        Create a molecule from a file that can be used to construct a molecule,
        using either a filename or file-like object:

        >>> from openforcefield.utils import get_data_file_path
        >>> sdf_filepath = get_data_file_path('molecules/ethanol.sdf')
        >>> molecule = FrozenMolecule(sdf_filepath)
        >>> molecule = FrozenMolecule(open(sdf_filepath, 'r'), file_format='sdf')

        >>> import gzip
        >>> mol2_gz_filepath = get_data_file_path('molecules/toluene.mol2.gz')
        >>> molecule = FrozenMolecule(gzip.GzipFile(mol2_gz_filepath, 'r'), file_format='mol2')

        Create a molecule from another molecule:

        >>> molecule_copy = FrozenMolecule(molecule)

        Convert to OpenEye OEMol object

        >>> oemol = molecule.to_openeye()

        Create a molecule from an OpenEye molecule:

        >>> molecule = FrozenMolecule(oemol)

        Convert to RDKit Mol object

        >>> rdmol = molecule.to_rdkit()

        Create a molecule from an RDKit molecule:

        >>> molecule = FrozenMolecule(rdmol)

        Create a molecule from a serialized molecule object:

        >>> serialized_molecule = molecule.__getstate__()
        >>> molecule_copy = Molecule(serialized_molecule)

        """

        self._cached_smiles = None

        # Figure out if toolkit_registry is a whole registry, or just a single wrapper
        if isinstance(toolkit_registry, ToolkitRegistry):
            pass
        elif isinstance(toolkit_registry, ToolkitWrapper):
            toolkit = toolkit_registry
            toolkit_registry = ToolkitRegistry(toolkit_precedence=[])
            toolkit_registry.add_toolkit(toolkit)
        else:
            raise ValueError(
                "'toolkit_registry' must be either a ToolkitRegistry or a ToolkitWrapper"
            )

        if other is None:
            self._initialize()
        else:
            loaded = False
            if isinstance(
                    other,
                    openforcefield.topology.FrozenMolecule) and not (loaded):
                self._copy_initializer(other)
                loaded = True
            if isinstance(other,
                          openforcefield.topology.Molecule) and not (loaded):
                # TODO: This will need to be updated once FrozenMolecules and Molecules are significantly different
                self._copy_initializer(other)
                loaded = True
            if isinstance(other, OrderedDict) and not (loaded):
                self.__setstate__(other)
                loaded = True
            # Check through the toolkit registry to find a compatible wrapper for loading
            if not loaded:
                try:
                    result = toolkit_registry.call('from_object', other, allow_undefined_stereo=allow_undefined_stereo)
                except NotImplementedError:
                    pass
                else:
                    self._copy_initializer(result)
                    loaded = True
            # TODO: Make this compatible with file-like objects (I couldn't figure out how to make an oemolistream
            # from a fileIO object)
            if (isinstance(other, str)
                    or hasattr(other, 'read')) and not (loaded):
                mol = Molecule.from_file(
                    other,
                    file_format=file_format,
                    toolkit_registry=toolkit_registry,
                    allow_undefined_stereo=allow_undefined_stereo
                )  # returns a list only if multiple molecules are found
                if type(mol) == list:
                    raise ValueError(
                        'Specified file or file-like object must contain exactly one molecule'
                    )

                self._copy_initializer(mol)
                loaded = True
            if not (loaded):
                msg = 'Cannot construct openforcefield.topology.Molecule from {}\n'.format(
                    other)
                raise Exception(msg)

    @property
    def has_unique_atom_names(self):
        """True if the molecule has unique atom names, False otherwise."""
        unique_atom_names = set([atom.name for atom in self.atoms])
        if len(unique_atom_names) < self.n_atoms:
            return False
        return True

    def generate_unique_atom_names(self):
        """
        Generate unique atom names using element name and number of times that element has occurred
        e.g. 'C1', 'H1', 'O1', 'C2', ...

        """
        from collections import defaultdict
        element_counts = defaultdict(int)
        for atom in self.atoms:
            symbol = atom.element.symbol
            element_counts[symbol] += 1
            atom.name = symbol + str(element_counts[symbol])

    def _validate(self):
        """
        Validate the molecule, ensuring it has unique atom names

        """
        if not self.has_unique_atom_names:
            self.generate_unique_atom_names()

    ####################################################################################################
    # Safe serialization
    ####################################################################################################

    def to_dict(self):
        """
        Return a dictionary representation of the molecule.

        .. todo ::

           * Document the representation standard.
           * How do we do version control with this standard?

        Returns
        -------
        molecule_dict : OrderedDict
            A dictionary representation of the molecule.

        """
        molecule_dict = OrderedDict()
        molecule_dict['name'] = self._name
        ## From Jeff: If we go the properties-as-dict route, then _properties should, at
        ## the top level, be a dict. Should we go through recursively and ensure all values are dicts too?
        molecule_dict['atoms'] = [atom.to_dict() for atom in self._atoms]
        molecule_dict['virtual_sites'] = [
            vsite.to_dict() for vsite in self._virtual_sites
        ]
        molecule_dict['bonds'] = [bond.to_dict() for bond in self._bonds]
        # TODO: Charges
        # TODO: Properties
        # From Jeff: We could have the onerous requirement that all "properties" have to_dict() functions.
        # Or we could restrict properties to simple stuff (ints, strings, floats, and the like)
        # Or pickle anything unusual
        # Or not allow user-defined properties at all (just use our internal _cached_properties)
        #molecule_dict['properties'] = dict([(key, value._to_dict()) for key.value in self._properties])
        # TODO: Assuming "simple stuff" properties right now, figure out a better standard
        molecule_dict['properties'] = self._properties
        if hasattr(self, '_cached_properties'):
            molecule_dict['cached_properties'] = self._cached_properties
        # TODO: Conformers
        if self._conformers is None:
            molecule_dict['conformers'] = None
        else:
            molecule_dict['conformers'] = []
            molecule_dict[
                'conformers_unit'] = 'angstrom'  # Have this defined as a class variable?
            for conf in self._conformers:
                conf_unitless = (conf / unit.angstrom)
                conf_serialized, conf_shape = serialize_numpy((conf_unitless))
                molecule_dict['conformers'].append(conf_serialized)
        if self._partial_charges is None:
            molecule_dict['partial_charges'] = None
            molecule_dict['partial_charges_unit'] = None

        else:
            charges_unitless = self._partial_charges / unit.elementary_charge
            charges_serialized, charges_shape = serialize_numpy(
                charges_unitless)
            molecule_dict['partial_charges'] = charges_serialized
            molecule_dict['partial_charges_unit'] = 'elementary_charge'

        return molecule_dict

    def __hash__(self):
        """
        Returns a hash of this molecule. Used when checking molecule uniqueness in Topology creation.

        Returns
        -------
        string
        """
        return hash(self.to_smiles())

    @classmethod
    def from_dict(cls, molecule_dict):
        """
        Create a new Molecule from a dictionary representation

        Parameters
        ----------
        molecule_dict : OrderedDict
            A dictionary representation of the molecule.

        Returns
        -------
        molecule : Molecule
            A Molecule created from the dictionary representation

        """
        # This implementation is a compromise to let this remain as a classmethod
        mol = cls()
        mol._initialize_from_dict(molecule_dict)
        return mol

    def _initialize_from_dict(self, molecule_dict):
        """
        Initialize this Molecule from a dictionary representation

        Parameters
        ----------
        molecule_dict : OrderedDict
            A dictionary representation of the molecule.
        """
        # TODO: Provide useful exception messages if there are any failures

        self._initialize()
        self.name = molecule_dict['name']
        for atom_dict in molecule_dict['atoms']:
            self._add_atom(**atom_dict)

        # Handle virtual site unit reattachment and molecule tagging
        for vsite_dict in molecule_dict['virtual_sites']:
            vsite_dict_units = deepcopy(vsite_dict)

            # Attach units to epsilon term
            vsite_dict_units['epsilon'] = string_to_quantity(
                vsite_dict['epsilon'])
            vsite_dict_units['sigma'] = string_to_quantity(
                vsite_dict['sigma'])
            vsite_dict_units['charge_increments'] = string_to_quantity(
                vsite_dict['charge_increments'])

            # Call the correct molecule._add_X_virtual_site function, based on the stated type
            if vsite_dict_units['vsite_type'] == "BondChargeVirtualSite":
                del vsite_dict_units['vsite_type']
                vsite_dict_units['distance'] = string_to_quantity(
                    vsite_dict['distance'])
                self._add_bond_charge_virtual_site(**vsite_dict_units)

            elif vsite_dict_units[
                    'vsite_type'] == "MonovalentLonePairVirtualSite":
                del vsite_dict_units['vsite_type']
                vsite_dict_units['distance'] = string_to_quantity(
                    vsite_dict['distance'])
                vsite_dict_units['in_plane_angle'] = string_to_quantity(
                    vsite_dict['in_plane_angle'])
                vsite_dict_units['out_of_plane_angle'] = string_to_quantity(
                    vsite_dict['out_of_plane_angle'])
                self._add_monovalent_lone_pair_virtual_site(**vsite_dict_units)

            elif vsite_dict_units[
                    'vsite_type'] == "DivalentLonePairVirtualSite":
                del vsite_dict_units['vsite_type']
                vsite_dict_units['distance'] = string_to_quantity(
                    vsite_dict['distance'])
                vsite_dict_units['in_plane_angle'] = string_to_quantity(
                    vsite_dict['in_plane_angle'])
                vsite_dict_units['out_of_plane_angle'] = string_to_quantity(
                    vsite_dict['out_of_plane_angle'])
                self._add_divalent_lone_pair_virtual_site(**vsite_dict_units)

            elif vsite_dict_units[
                    'vsite_type'] == "TrivalentLonePairVirtualSite":
                del vsite_dict_units['vsite_type']
                vsite_dict_units['distance'] = string_to_quantity(
                    vsite_dict['distance'])
                vsite_dict_units['in_plane_angle'] = string_to_quantity(
                    vsite_dict['in_plane_angle'])
                vsite_dict_units['out_of_plane_angle'] = string_to_quantity(
                    vsite_dict['out_of_plane_angle'])
                self._add_trivalent_lone_pair_virtual_site(**vsite_dict_units)

            else:
                raise Exception("Vsite type {} not recognized".format(
                    vsite_dict['vsite_type']))

        for bond_dict in molecule_dict['bonds']:
            bond_dict['atom1'] = int(bond_dict['atom1'])
            bond_dict['atom2'] = int(bond_dict['atom2'])
            self._add_bond(**bond_dict)

        if molecule_dict['partial_charges'] is None:
            self._partial_charges = None
        else:
            charges_shape = (self.n_atoms, )
            partial_charges_unitless = deserialize_numpy(
                molecule_dict['partial_charges'], charges_shape)
            pc_unit = getattr(unit, molecule_dict['partial_charges_unit'])
            partial_charges = unit.Quantity(partial_charges_unitless, pc_unit)
            self._partial_charges = partial_charges

        if molecule_dict['conformers'] is None:
            self._conformers = None
        else:
            self._conformers = list()
            for ser_conf in molecule_dict['conformers']:
                # TODO: Update to use string_to_quantity
                conformers_shape = ((self.n_atoms, 3))
                conformer_unitless = deserialize_numpy(ser_conf,
                                                       conformers_shape)
                c_unit = getattr(unit, molecule_dict['conformers_unit'])
                conformer = unit.Quantity(conformer_unitless, c_unit)
                self._conformers.append(conformer)

        self._properties = molecule_dict['properties']

    def __repr__(self):
        """Return the SMILES of this molecule"""
        return "Molecule with name '{}' and SMILES '{}'".format(
            self.name, self.to_smiles())

    def __getstate__(self):
        return self.to_dict()

    def __setstate__(self, state):
        return self._initialize_from_dict(state)

    def _initialize(self):
        """
        Clear the contents of the current molecule.
        """
        self._name = ''
        self._atoms = list()
        self._virtual_sites = list()
        self._bonds = list()  # List of bonds between Atom objects
        self._properties = {}  # Attached properties to be preserved
        #self._cached_properties = None # Cached properties (such as partial charges) can be recomputed as needed
        self._partial_charges = None
        self._conformers = None  # Optional conformers

    def _copy_initializer(self, other):
        """
        Copy contents of the specified molecule

        .. todo :: Should this be a ``@staticmethod`` where we have an explicit copy constructor?

        Parameters
        ----------
        other : optional
            Overwrite the state of this FrozenMolecule with the specified FrozenMolecule object.
            A deep copy is made.

        """
        #assert isinstance(other, type(self)), "can only copy instances of {}".format(type(self))
        other_dict = other.to_dict()
        self._initialize_from_dict(other_dict)

    def __eq__(self, other):
        """Test two molecules for equality to see if they are the chemical species, but do not check other annotated properties.

        .. note ::

           Note that this method simply tests whether two molecules are identical chemical species using equivalence of their canonical isomeric SMILES.
           No effort is made to ensure that the atoms are in the same order or that any annotated properties are preserved.

        """
        # updated to use the new isomorphic checking method, with full matching
        # TODO the doc string did not match the previous function what matching should this method do?
        return Molecule.are_isomorphic(self, other, return_atom_map=False)[0]

    def to_smiles(self, isomeric=True, explicit_hydrogens=True, mapped=False, toolkit_registry=GLOBAL_TOOLKIT_REGISTRY):
        """
        Return a canonical isomeric SMILES representation of the current molecule

        .. note :: RDKit and OpenEye versions will not necessarily return the same representation.

        Parameters
        ----------
<<<<<<< HEAD
        isomeric: bool optional, default= True
            return an isometric smiles, requires all stereochemistry to be defined
        explicit_hydrogens: bool optional, default=True
            return a smiles string containing all hydrogens explicitly
        mapped: bool optional, default=False
            return a explicit hydrogen mapped smiles
        toolkit_registry : openforcefield.utils.toolkits.ToolRegistry or openforcefield.utils.toolkits.ToolkitWrapper, optional, default=None
=======
        toolkit_registry : openforcefield.utils.toolkits.ToolkitRegistry or openforcefield.utils.toolkits.ToolkitWrapper, optional, default=None
>>>>>>> 0f7fd72d
            :class:`ToolkitRegistry` or :class:`ToolkitWrapper` to use for SMILES conversion

        Returns
        -------
        smiles : str
            Canonical isomeric explicit-hydrogen SMILES

        Examples
        --------

        >>> from openforcefield.utils import get_data_file_path
        >>> sdf_filepath = get_data_file_path('molecules/ethanol.sdf')
        >>> molecule = Molecule(sdf_filepath)
        >>> smiles = molecule.to_smiles()

        """
        # Initialize cached_smiles dict for this molecule if none exists
        if self._cached_smiles is None:
            self._cached_smiles = {}

        # Figure out which toolkit should be used to create the SMILES
        if isinstance(toolkit_registry, ToolkitRegistry):
            to_smiles_method = toolkit_registry.resolve('to_smiles')
        elif isinstance(toolkit_registry, ToolkitWrapper):
            to_smiles_method = toolkit_registry.to_smiles
        else:
            raise Exception(
                'Invalid toolkit_registry passed to to_smiles. Expected ToolkitRegistry or ToolkitWrapper. Got  {}'
                .format(type(toolkit_registry)))

        # Get a string representation of the function containing the toolkit name so we can check
        # if a SMILES was already cached for this molecule. This will return, for example
        # "RDKitToolkitWrapper.to_smiles"
        smiles_hash = to_smiles_method.__qualname__ + isomeric + explicit_hydrogens + mapped

        # Check to see if a SMILES for this molecule was already cached using this method
        if smiles_hash in self._cached_smiles:
            return self._cached_smiles[smiles_hash]
        else:
            smiles = to_smiles_method(self, isomeric, explicit_hydrogens, mapped)
            self._cached_smiles[smiles_hash] = smiles
            return smiles

    @staticmethod
    def from_inchi(inchi, allow_undefined_stereo=False, toolkit_registry=GLOBAL_TOOLKIT_REGISTRY):
        """
        Construct a Molecule from a InChI representation

        Parameters
        ----------
        inchi : str
            The InChI representation of the molecule.

        allow_undefined_stereo : bool, default=False
            Whether to accept InChI with undefined stereochemistry. If False,
            an exception will be raised if a InChI with undefined stereochemistry
            is passed into this function.

        toolkit_registry : openforcefield.utils.toolkits.ToolRegistry or openforcefield.utils.toolkits.ToolkitWrapper, optional, default=None
            :class:`ToolkitRegistry` or :class:`ToolkitWrapper` to use for InChI-to-molecule conversion


        Returns
        -------
        molecule : openforcefield.topology.Molecule

        Examples
        --------
        make cis-1,2-Dichloroethene
        >>> molecule = Molecule.from_inchi('InChI=1S/C2H2Cl2/c3-1-2-4/h1-2H/b2-1-')
        """

        if isinstance(toolkit_registry, ToolkitRegistry):
            molecule = toolkit_registry.call('from_inchi',
                                             inchi,
                                             allow_undefined_stereo=allow_undefined_stereo)
        elif isinstance(toolkit_registry, ToolkitWrapper):
            toolkit = toolkit_registry
            molecule = toolkit.from_inchi(inchi,
                                          allow_undefined_stereo=allow_undefined_stereo)
        else:
            raise Exception(
                'Invalid toolkit_registry passed to from_inchi. Expected ToolkitRegistry or ToolkitWrapper. Got  {}'
                .format(type(toolkit_registry)))

        return molecule

    def to_inchi(self, fixed_hydrogens=False, toolkit_registry=GLOBAL_TOOLKIT_REGISTRY):
        """
        Create an InChI string for the molecule using the requested toolkit backend.
        InChI is a standardised representation that does not capture tautomers unless specified using the fixed hydrogen
        layer.

        For information on InChi see here https://iupac.org/who-we-are/divisions/division-details/inchi/

        Parameters
        ----------
        fixed_hydrogens: bool, default=False
            If a fixed hydrogen layer should be added to the InChI, if `True` this will produce a non standard specific
            InChI string of the molecule.

        toolkit_registry : openforcefield.utils.toolkits.ToolRegistry or openforcefield.utils.toolkits.ToolkitWrapper, optional, default=None
            :class:`ToolkitRegistry` or :class:`ToolkitWrapper` to use for molecule-to-InChI conversion

        Returns
        --------
        inchi: str
            The InChI string of the molecule.

        Raises
        -------
        InvalidToolkitError
             If an invalid object is passed as the toolkit_registry parameter
        """

        if isinstance(toolkit_registry, ToolkitRegistry):
            inchi = toolkit_registry.call('to_inchi',
                                          self,
                                          fixed_hydrogens=fixed_hydrogens)
        elif isinstance(toolkit_registry, ToolkitWrapper):
            toolkit = toolkit_registry
            inchi = toolkit.to_inchi(self,
                                     fixed_hydrogens=fixed_hydrogens)
        else:
            raise InvalidToolkitError(
                'Invalid toolkit_registry passed to to_inchi. Expected ToolkitRegistry or ToolkitWrapper. Got  {}'
                .format(type(toolkit_registry)))

        return inchi

    def to_inchikey(self, fixed_hydrogens=False, toolkit_registry=GLOBAL_TOOLKIT_REGISTRY):
        """
        Create an InChIKey for the molecule using the requested toolkit backend.
        InChIKey is a standardised representation that does not capture tautomers unless specified using the fixed hydrogen
        layer.

        For information on InChi see here https://iupac.org/who-we-are/divisions/division-details/inchi/

        Parameters
        ----------
        fixed_hydrogens: bool, default=False
            If a fixed hydrogen layer should be added to the InChI, if `True` this will produce a non standard specific
            InChI string of the molecule.

        toolkit_registry : openforcefield.utils.toolkits.ToolRegistry or openforcefield.utils.toolkits.ToolkitWrapper, optional, default=None
            :class:`ToolkitRegistry` or :class:`ToolkitWrapper` to use for molecule-to-InChIKey conversion

        Returns
        --------
        inchi_key: str
            The InChIKey representation of the molecule.

        Raises
        -------
        InvalidToolkitError
             If an invalid object is passed as the toolkit_registry parameter
        """

        if isinstance(toolkit_registry, ToolkitRegistry):
            inchi_key = toolkit_registry.call('to_inchikey',
                                              self,
                                              fixed_hydrogens=fixed_hydrogens)
        elif isinstance(toolkit_registry, ToolkitWrapper):
            toolkit = toolkit_registry
            inchi_key = toolkit.to_inchikey(self,
                                            fixed_hydrogens=fixed_hydrogens)
        else:
            raise InvalidToolkitError(
                'Invalid toolkit_registry passed to to_inchikey. Expected ToolkitRegistry or ToolkitWrapper. Got  {}'
                .format(type(toolkit_registry)))

        return inchi_key

    @staticmethod
    def from_smiles(smiles,
                    hydrogens_are_explicit=False,
                    toolkit_registry=GLOBAL_TOOLKIT_REGISTRY,
                    allow_undefined_stereo=False):
        """
        Construct a Molecule from a SMILES representation

        Parameters
        ----------
        smiles : str
            The SMILES representation of the molecule.
        hydrogens_are_explicit : bool, default = False
            If False, the cheminformatics toolkit will perform hydrogen addition
        toolkit_registry : openforcefield.utils.toolkits.ToolkitRegistry or openforcefield.utils.toolkits.ToolkitWrapper, optional, default=None
            :class:`ToolkitRegistry` or :class:`ToolkitWrapper` to use for SMILES-to-molecule conversion
        allow_undefined_stereo : bool, default=False
            Whether to accept SMILES with undefined stereochemistry. If False,
            an exception will be raised if a SMILES with undefined stereochemistry
            is passed into this function.

        Returns
        -------
        molecule : openforcefield.topology.Molecule

        Examples
        --------

        >>> molecule = Molecule.from_smiles('Cc1ccccc1')

        """
        if isinstance(toolkit_registry, ToolkitRegistry):
            molecule = toolkit_registry.call('from_smiles',
                                             smiles,
                                             hydrogens_are_explicit=hydrogens_are_explicit,
                                             allow_undefined_stereo=allow_undefined_stereo)
        elif isinstance(toolkit_registry, ToolkitWrapper):
            toolkit = toolkit_registry
            molecule = toolkit.from_smiles(smiles,
                                           hydrogens_are_explicit=hydrogens_are_explicit,
                                           allow_undefined_stereo=allow_undefined_stereo
                                           )
        else:
            raise Exception(
                'Invalid toolkit_registry passed to from_smiles. Expected ToolkitRegistry or ToolkitWrapper. Got  {}'
                .format(type(toolkit_registry)))

        return molecule

    @staticmethod
    def are_isomorphic(
            mol1, mol2, return_atom_map=False,
            aromatic_matching=True,
            formal_charge_matching=True,
            bond_order_matching=True,
            atom_stereochemistry_matching=True,
            bond_stereochemistry_matching=True
    ):
        """
        Determines whether the two molecules are isomorphic by comparing their graph representations and the chosen
        node/edge attributes. Minimally connections and atomic_number are checked.

        If nx.Graphs() are given they must at least have atomic_number attributes on nodes.
        other optional attributes for nodes are: is_aromatic, formal_charge and stereochemistry.
        optional attributes for edges are: is_aromatic, bond_order and stereochemistry.

        .. warning :: This API is experimental and subject to change.

        Parameters
        ----------
        mol1 : an openforcefield.topology.molecule.FrozenMolecule or TopologyMolecule or nx.Graph()
        mol2 : an openforcefield.topology.molecule.FrozenMolecule or TopologyMolecule or nx.Graph()
            The molecule to test for isomorphism.

        return_atom_map: bool, default=False, optional
            will return an optional dict containing the atomic mapping.

        aromatic_matching: bool, default=True, optional
            compare the aromatic attributes of bonds and atoms.

        formal_charge_matching: bool, default=True, optional
            compare the formal charges attributes of the atoms.

        bond_order_matching: bool, deafult=True, optional
            compare the bond order on attributes of the bonds.

        atom_stereochemistry_matching : bool, default=True, optional
            If ``False``, atoms' stereochemistry is ignored for the
            purpose of determining equality.

        bond_stereochemistry_matching : bool, default=True, optional
            If ``False``, bonds' stereochemistry is ignored for the
            purpose of determining equality.

        Returns
        -------
        molecules_are_isomorphic : bool

        atom_map : default=None, Optional,
            [Dict[int,int]] ordered by mol1 indexing {mol1_index: mol2_index}
            If molecules are not isomorphic given input arguments, will return None instead of dict.
        """

        # Do a quick hill formula check first
        if Molecule.to_hill_formula(mol1) != Molecule.to_hill_formula(mol2):
            return False, None

        # Build the user defined matching functions
        def node_match_func(x, y):
            # always match by atleast atomic number
            is_equal = (x['atomic_number'] == y['atomic_number'])
            if aromatic_matching:
                is_equal &= (x['is_aromatic'] == y['is_aromatic'])
            if formal_charge_matching:
                is_equal &= (x['formal_charge'] == y['formal_charge'])
            if atom_stereochemistry_matching:
                is_equal &= (x['stereochemistry'] == y['stereochemistry'])
            return is_equal

        # check if we want to do any bond matching if not the function is None
        if aromatic_matching or bond_order_matching or bond_stereochemistry_matching:
            def edge_match_func(x, y):
                # We don't need to check the exact bond order (which is 1 or 2)
                # if the bond is aromatic. This way we avoid missing a match only
                # if the alternate bond orders 1 and 2 are assigned differently.
                if aromatic_matching and bond_order_matching:
                    is_equal = (x['is_aromatic'] == y['is_aromatic']) or (x['bond_order'] == y['bond_order'])
                elif aromatic_matching:
                    is_equal = (x['is_aromatic'] == y['is_aromatic'])
                elif bond_order_matching:
                    is_equal = (x['bond_order'] == y['bond_order'])
                else:
                    is_equal = None
                if bond_stereochemistry_matching:
                    if is_equal is None:
                        is_equal = (x['stereochemistry'] == y['stereochemistry'])
                    else:
                        is_equal &= (x['stereochemistry'] == y['stereochemistry'])

                return is_equal
        else:
            edge_match_func = None

        # Here we should work out what data type we have, also deal with lists?
        def to_networkx(data):
            """For the given data type, return the networkx graph"""
            from openforcefield.topology import TopologyMolecule

            if isinstance(data, FrozenMolecule):
                # Molecule class instance
                return data.to_networkx()
            elif isinstance(data, TopologyMolecule):
                # TopologyMolecule class instance
                return data.reference_molecule.to_networkx()
            elif isinstance(data, nx.Graph):
                return data

            else:
                raise NotImplementedError(f'The input type {type(data)} is not supported,'
                                          f'please supply an openforcefield.topology.molecule.Molecule,'
                                          f'openforcefield.topology.topology.TopologyMolecule or networkx representaion '
                                          f'of the molecule.')

        mol1_netx = to_networkx(mol1)
        mol2_netx = to_networkx(mol2)
        isomorphic = nx.is_isomorphic(mol1_netx,
                                      mol2_netx,
                                      node_match=node_match_func,
                                      edge_match=edge_match_func)

        if isomorphic and return_atom_map:
            # now generate the sorted mapping between the molecules
            GM = GraphMatcher(
                mol1_netx,
                mol2_netx,
                node_match=node_match_func,
                edge_match=edge_match_func)
            for mapping in GM.isomorphisms_iter():
                topology_atom_map = mapping
                break

            # reorder the mapping by keys
            sorted_mapping = {}
            for key in sorted(topology_atom_map.keys()):
                sorted_mapping[key] = topology_atom_map[key]

            return isomorphic, sorted_mapping

        else:
            return isomorphic, None

    def is_isomorphic_with(self, other, **kwargs):
        """
        Check if the molecule is isomorphic with the other molecule which can be an openforcefield.topology.Molecule,
        or TopologyMolecule or nx.Graph(). Full matching is done using the options described bellow.

        .. warning :: This API is experimental and subject to change.

        Parameters
        ----------
        other: openforcefield.topology.Molecule or TopologyMolecule or nx.Graph()

        return_atom_map: bool, default=False, optional
            will return an optional dict containing the atomic mapping.

        aromatic_matching: bool, default=True, optional
        compare the aromatic attributes of bonds and atoms.

        formal_charge_matching: bool, default=True, optional
        compare the formal charges attributes of the atoms.

        bond_order_matching: bool, deafult=True, optional
        compare the bond order on attributes of the bonds.

        atom_stereochemistry_matching : bool, default=True, optional
            If ``False``, atoms' stereochemistry is ignored for the
            purpose of determining equality.

        bond_stereochemistry_matching : bool, default=True, optional
            If ``False``, bonds' stereochemistry is ignored for the
            purpose of determining equality.

        Returns
        -------
        isomorphic : bool
        """

        return Molecule.are_isomorphic(self, other, return_atom_map=False,
                                       aromatic_matching=kwargs.get('aromatic_matching', True),
                                       formal_charge_matching=kwargs.get('formal_charge_matching', True),
                                       bond_order_matching=kwargs.get('bond_order_matching', True),
                                       atom_stereochemistry_matching=kwargs.get('atom_stereochemistry_matching', True),
                                       bond_stereochemistry_matching=kwargs.get('bond_stereochemistry_matching', True))[0]

    def generate_conformers(self,
                            toolkit_registry=GLOBAL_TOOLKIT_REGISTRY,
                            n_conformers=10,
                            clear_existing=True):
        """
        Generate conformers for this molecule using an underlying toolkit

        Parameters
        ----------
        toolkit_registry : openforcefield.utils.toolkits.ToolkitRegistry or openforcefield.utils.toolkits.ToolkitWrapper, optional, default=None
            :class:`ToolkitRegistry` or :class:`ToolkitWrapper` to use for SMILES-to-molecule conversion
        n_conformers : int, default=1
            The maximum number of conformers to produce
        clear_existing : bool, default=True
            Whether to overwrite existing conformers for the molecule

        Examples
        --------

        >>> molecule = Molecule.from_smiles('CCCCCC')
        >>> molecule.generate_conformers()

        Raises
        ------
        InvalidToolkitError
            If an invalid object is passed as the toolkit_registry parameter

        """
        if isinstance(toolkit_registry, ToolkitRegistry):
            return toolkit_registry.call('generate_conformers', self, n_conformers=n_conformers,
                                         clear_existing=clear_existing)
        elif isinstance(toolkit_registry, ToolkitWrapper):
            toolkit = toolkit_registry
            return toolkit.generate_conformers(self, n_conformers=n_conformers, clear_existing=clear_existing)
        else:
            raise InvalidToolkitError(
                'Invalid toolkit_registry passed to generate_conformers. Expected ToolkitRegistry or ToolkitWrapper. Got  {}'
                .format(type(toolkit_registry)))

    def compute_partial_charges_am1bcc(self, toolkit_registry=GLOBAL_TOOLKIT_REGISTRY):
        """
        Calculate partial atomic charges for this molecule using AM1-BCC run by an underlying toolkit

        Parameters
        ----------
        toolkit_registry : openforcefield.utils.toolkits.ToolkitRegistry or openforcefield.utils.toolkits.ToolkitWrapper, optional, default=None
            :class:`ToolkitRegistry` or :class:`ToolkitWrapper` to use for the calculation

        Examples
        --------

        >>> molecule = Molecule.from_smiles('CCCCCC')
        >>> molecule.generate_conformers()
        >>> molecule.compute_partial_charges_am1bcc()

        Raises
        ------
        InvalidToolkitError
            If an invalid object is passed as the toolkit_registry parameter

        """
        if isinstance(toolkit_registry, ToolkitRegistry):
            charges = toolkit_registry.call(
                      'compute_partial_charges_am1bcc',
                      self
            )
        elif isinstance(toolkit_registry, ToolkitWrapper):
            toolkit = toolkit_registry
            charges = toolkit.compute_partial_charges_am1bcc(self)
        else:
            raise InvalidToolkitError(
                'Invalid toolkit_registry passed to compute_partial_charges_am1bcc. Expected ToolkitRegistry or ToolkitWrapper. Got  {}'
                .format(type(toolkit_registry)))
        self.partial_charges = charges

    def compute_partial_charges(self,
                                #quantum_chemical_method='AM1-BCC',
                                #partial_charge_method='None',
                                toolkit_registry=GLOBAL_TOOLKIT_REGISTRY):
        """
        **Warning! Not Implemented!**
        Calculate partial atomic charges for this molecule using an underlying toolkit

        Parameters
        ----------
        quantum_chemical_method : string, default='AM1-BCC'
            The quantum chemical method to use for partial charge calculation.
        partial_charge_method : string, default='None'
            The partial charge calculation method to use for partial charge calculation.
        toolkit_registry : openforcefield.utils.toolkits.ToolkitRegistry or openforcefield.utils.toolkits.ToolkitWrapper, optional, default=None
            :class:`ToolkitRegistry` or :class:`ToolkitWrapper` to use for SMILES-to-molecule conversion

        Examples
        --------

        >>> molecule = Molecule.from_smiles('CCCCCC')
        >>> molecule.generate_conformers()

        Raises
        ------
        InvalidToolkitError
            If an invalid object is passed as the toolkit_registry parameter

        """
        raise NotImplementedError
        # TODO: Implement this in a way that's compliant with SMIRNOFF's <ChargeIncrementModel> tag when the spec gets finalized
        # if isinstance(toolkit_registry, ToolkitRegistry):
        #     charges = toolkit_registry.call(
        #               'compute_partial_charges_am1bcc',
        #               self,
        #     )
        # elif isinstance(toolkit_registry, ToolkitWrapper):
        #     toolkit = toolkit_registry
        #     charges = toolkit.compute_partial_charges_am1bcc(
        #         self,
        #         #quantum_chemical_method=quantum_chemical_method,
        #         #partial_charge_method=partial_charge_method
        #     )
        # else:
        #     raise InvalidToolkitError(
        #         'Invalid toolkit_registry passed to compute_partial_charges_am1bcc. Expected ToolkitRegistry or ToolkitWrapper. Got  {}'
        #         .format(type(toolkit_registry)))

    def assign_fractional_bond_orders(self,
                                      bond_order_model=None,
                                      toolkit_registry=GLOBAL_TOOLKIT_REGISTRY,
                                      use_conformers=None):
        """
        Update and store list of bond orders this molecule. Bond orders are stored on each
        bond, in the `bond.fractional_bond_order` attribute.

        .. warning :: This API is experimental and subject to change.

        Parameters
        ----------
        toolkit_registry : openforcefield.utils.toolkits.ToolkitRegistry or openforcefield.utils.toolkits.ToolkitWrapper, optional, default=None
            :class:`ToolkitRegistry` or :class:`ToolkitWrapper` to use for SMILES-to-molecule conversion
        bond_order_model : string, optional. Default=None
            The bond order model to use for fractional bond order calculation. If None, "am1-wiberg" will be used.
        use_conformers : iterable of simtk.unit.Quantity(np.array) with shape (n_atoms, 3) and dimension of distance, optional, default=None
            The conformers to use for fractional bond order calculation. If None, an appropriate number
            of conformers will be generated by an available ToolkitWrapper.

        Examples
        --------

        >>> molecule = Molecule.from_smiles('CCCCCC')
        >>> molecule.assign_fractional_bond_orders()

        Raises
        ------
        InvalidToolkitError
            If an invalid object is passed as the toolkit_registry parameter

        """
        if isinstance(toolkit_registry, ToolkitRegistry):
            return toolkit_registry.call(
                'assign_fractional_bond_orders',
                self,
                bond_order_model=bond_order_model,
                use_conformers=use_conformers)
        elif isinstance(toolkit_registry, ToolkitWrapper):
            toolkit = toolkit_registry
            return toolkit.assign_fractional_bond_orders(
                self,
                bond_order_model=bond_order_model,
                use_conformers=use_conformers)
        else:
            raise Exception(
                f'Invalid toolkit_registry passed to assign_fractional_bond_orders. '
                f'Expected ToolkitRegistry or ToolkitWrapper. Got {type(toolkit_registry)}.')


    def _invalidate_cached_properties(self):
        """
        Indicate that the chemical entity has been altered.
        """
        #if hasattr(self, '_cached_properties'):
        #    delattr(self, '_cached_properties')
        self._conformers = None
        self._partial_charges = None
        self._propers = None
        self._impropers = None

        self._cached_smiles = None
        # TODO: Clear fractional bond orders

    def to_networkx(self):
        """Generate a NetworkX undirected graph from the Molecule.

        Nodes are Atoms labeled with particle indices and atomic elements (via the ``element`` node atrribute).
        Edges denote chemical bonds between Atoms.
        Virtual sites are not included, since they lack a concept of chemical connectivity.

        .. todo ::

           * Do we need a ``from_networkx()`` method? If so, what would the Graph be required to provide?
           * Should edges be labeled with discrete bond types in some aromaticity model?
           * Should edges be labeled with fractional bond order if a method is specified?
           * Should we add other per-atom and per-bond properties (e.g. partial charges) if present?
           * Can this encode bond/atom chirality?


        Returns
        -------
        graph : networkx.Graph
            The resulting graph, with nodes (atoms) labeled with atom indices, elements, stereochemistry and aromaticity
            flags and bonds with two atom indices, bond order, stereochemistry, and aromaticity flags

        Examples
        --------
        Retrieve the bond graph for imatinib (OpenEye toolkit required)

        >>> molecule = Molecule.from_iupac('imatinib')
        >>> nxgraph = molecule.to_networkx()

        """
        import networkx as nx
        G = nx.Graph()
        for atom in self.atoms:
            G.add_node(
                atom.molecule_atom_index, atomic_number=atom.atomic_number, is_aromatic=atom.is_aromatic,
                stereochemistry=atom.stereochemistry, formal_charge=atom.formal_charge)
            #G.add_node(atom.molecule_atom_index, attr_dict={'atomic_number': atom.atomic_number})
        for bond in self.bonds:
            G.add_edge(
                bond.atom1_index, bond.atom2_index, bond_order=bond.bond_order, is_aromatic=bond.is_aromatic,
                stereochemistry=bond.stereochemistry)
            #G.add_edge(bond.atom1_index, bond.atom2_index, attr_dict={'order':bond.bond_order})

        return G

    def find_rotatable_bonds(self, ignore_functional_groups=None, toolkit_registry=GLOBAL_TOOLKIT_REGISTRY):
        """
        Find all bonds classed as rotatable ignoring any matched to the ``ignore_functional_groups`` list.

        Parameters
        ----------
        ignore_functional_groups: optional, List[str], default=None,
            A list of bond SMARTS patterns to be ignored when finding rotatable bonds.

        toolkit_registry: openforcefield.utils.toolkits.ToolkitRegistry or openforcefield.utils.toolkits.ToolkitWrapper, optional, default=None
            :class:`ToolkitRegistry` or :class:`ToolkitWrapper` to use for SMARTS matching

        Returns
        -------
        bonds: List[openforcefield.topology.molecule.Bond]
            The list of openforcefield.topology.molecule.Bond instances which are rotatable.
        """

        # general rotatable bond smarts taken from RDKit
        # https://github.com/rdkit/rdkit/blob/1bf6ef3d65f5c7b06b56862b3fb9116a3839b229/rdkit/Chem/Lipinski.py#L47%3E
        rotatable_bond_smarts = '[!$(*#*)&!D1:1]-&!@[!$(*#*)&!D1:2]'

        # get all of the general matches
        general_matches = self.chemical_environment_matches(query=rotatable_bond_smarts,
                                                            toolkit_registry=toolkit_registry)

        # this will give all forwards and backwards matches, so condense them down with this function
        def condense_matches(matches):
            condensed_matches = set()
            for m in matches:
                condensed_matches.add(tuple(sorted(m)))
            return condensed_matches

        general_bonds = condense_matches(general_matches)

        # now refine the list using the ignore groups
        if ignore_functional_groups is not None:
            matches_to_ignore = set()

            # make ignore_functional_groups an iterable object
            if isinstance(ignore_functional_groups, str):
                ignore_functional_groups = [ignore_functional_groups]
            else:
                try:
                    iter(ignore_functional_groups)
                except TypeError:
                    ignore_functional_groups = [ignore_functional_groups]

            # find the functional groups to remove
            for functional_group in ignore_functional_groups:
                # note I run the searches through this function so they have to be SMIRKS?
                ignore_matches = self.chemical_environment_matches(query=functional_group,
                                                                   toolkit_registry=toolkit_registry)
                ignore_matches = condense_matches(ignore_matches)
                # add the new matches to the matches to ignore
                matches_to_ignore.update(ignore_matches)

            # now remove all the matches
            for match in matches_to_ignore:
                try:
                    general_bonds.remove(match)
                # if the key is not in the list, the ignore pattern was not valid
                except KeyError:
                    continue

        # gather a list of bond instances to return
        rotatable_bonds = [self.get_bond_between(*bond) for bond in general_bonds]
        return rotatable_bonds

    def _add_atom(self,
                  atomic_number,
                  formal_charge,
                  is_aromatic,
                  stereochemistry=None,
                  name=None):
        """
        Add an atom

        Parameters
        ----------
        atomic_number : int
            Atomic number of the atom
        formal_charge : int
            Formal charge of the atom
        is_aromatic : bool
            If True, atom is aromatic; if False, not aromatic
        stereochemistry : str, optional, default=None
            Either 'R' or 'S' for specified stereochemistry, or None if stereochemistry is irrelevant
        name : str, optional, default=None
            An optional name for the atom

        Returns
        -------
        index : int
            The index of the atom in the molecule

        Examples
        --------

        Define a methane molecule

        >>> molecule = Molecule()
        >>> molecule.name = 'methane'
        >>> C = molecule.add_atom(6, 0, False)
        >>> H1 = molecule.add_atom(1, 0, False)
        >>> H2 = molecule.add_atom(1, 0, False)
        >>> H3 = molecule.add_atom(1, 0, False)
        >>> H4 = molecule.add_atom(1, 0, False)
        >>> bond_idx = molecule.add_bond(C, H1, False, 1)
        >>> bond_idx = molecule.add_bond(C, H2, False, 1)
        >>> bond_idx = molecule.add_bond(C, H3, False, 1)
        >>> bond_idx = molecule.add_bond(C, H4, False, 1)

        """
        # Create an atom
        atom = Atom(
            atomic_number,
            formal_charge,
            is_aromatic,
            stereochemistry=stereochemistry,
            name=name,
            molecule=self)
        self._atoms.append(atom)
        #self._particles.append(atom)
        self._invalidate_cached_properties()
        return self._atoms.index(atom)

    def _add_bond_charge_virtual_site(self, atoms, distance, **kwargs):
        """
        Create a bond charge-type virtual site, in which the location of the charge is specified by the position of two
        atoms. This supports placement of a virtual site S along a vector between two specified atoms, e.g. to allow
        for a sigma hole for halogens or similar contexts. With positive values of the distance, the virtual site lies
        outside the first indexed atom.

        Parameters
        ----------
        atoms : list of openforcefield.topology.molecule.Atom objects of shape [N]
            The atoms defining the virtual site's position
        distance : float

        weights : list of floats of shape [N] or None, optional, default=None
            weights[index] is the weight of particles[index] contributing to the position of the virtual site. Default
            is None
        charge_increments : list of floats of shape [N], optional, default=None
            The amount of charge to remove from the VirtualSite's atoms and put in the VirtualSite. Indexing in this
            list should match the ordering in the atoms list. Default is None.
        epsilon : float
            Epsilon term for VdW properties of virtual site. Default is None.
        sigma : float, default=None
            Sigma term for VdW properties of virtual site. Default is None.
        rmin_half : float
            Rmin_half term for VdW properties of virtual site. Default is None.
        name : string or None, default=None
            The name of this virtual site. Default is None.

        Returns
        -------
        index : int
            The index of the newly-added virtual site in the molecule
        """
        # Check if function was passed list of atoms or atom indices
        if all([isinstance(atom, int) for atom in atoms]):
            atom_list = [self.atoms[atom_index] for atom_index in atoms]
        elif all([isinstance(atom, Atom) for atom in atoms]):
            atom_list = atoms
        else:
            raise Exception(
                'Invalid inputs to molecule._add_bond_charge_virtual_site.'
                ' Expected ints or Atoms. Received types {} '.format(
                    [type(i) for i in atoms]))
        # TODO: Check to make sure bond does not already exist
        vsite = BondChargeVirtualSite(atom_list, distance, **kwargs)
        self._virtual_sites.append(vsite)
        self._invalidate_cached_properties()
        return self._virtual_sites.index(vsite)

    def _add_monovalent_lone_pair_virtual_site(self, atoms, distance,
                                               out_of_plane_angle,
                                               in_plane_angle, **kwargs):
        """
        Create a bond charge-type virtual site, in which the location of the charge is specified by the position of
        three atoms.

        TODO : Do "weights" have any meaning here?

        Parameters
        ----------
        atoms : list of three openforcefield.topology.molecule.Atom objects
            The three atoms defining the virtual site's position
        distance : float

        out_of_plane_angle : float

        in_plane_angle : float

        epsilon : float
            Epsilon term for VdW properties of virtual site. Default is None.
        sigma : float, default=None
            Sigma term for VdW properties of virtual site. Default is None.
        rmin_half : float
            Rmin_half term for VdW properties of virtual site. Default is None.
        name : string or None, default=None
            The name of this virtual site. Default is None.

        Returns
        -------
        index : int
            The index of the newly-added virtual site in the molecule
        """
        # Check if function was passed list of atoms or atom indices
        if all([isinstance(atom, int) for atom in atoms]):
            atom_list = [self.atoms[atom_index] for atom_index in atoms]
        elif all([isinstance(atom, Atom) for atom in atoms]):
            atom_list = atoms
        else:
            raise Exception(
                'Invalid inputs to molecule._add_monovalent_lone_pair_virtual_site. Expected ints or Atoms.'
                ' Received types {} '.format([type(i) for i in atoms]))
        # TODO: Check to make sure bond does not already exist
        vsite = MonovalentLonePairVirtualSite(
            atom_list, distance, out_of_plane_angle, in_plane_angle, **kwargs)
        self._virtual_sites.append(vsite)
        self._invalidate_cached_properties()
        return self._virtual_sites.index(vsite)

    def _add_divalent_lone_pair_virtual_site(self, atoms, distance,
                                             out_of_plane_angle,
                                             in_plane_angle, **kwargs):
        """
        Create a divalent lone pair-type virtual site, in which the location of the charge is specified by the position
        of three atoms.

        TODO : Do "weights" have any meaning here?

        Parameters
        ----------
        atoms : list of 3 openforcefield.topology.molecule.Atom objects
            The three atoms defining the virtual site's position
        distance : float

        out_of_plane_angle : float

        in_plane_angle : float

        epsilon : float
            Epsilon term for VdW properties of virtual site. Default is None.
        sigma : float, default=None
            Sigma term for VdW properties of virtual site. Default is None.
        rmin_half : float
            Rmin_half term for VdW properties of virtual site. Default is None.
        name : string or None, default=None
            The name of this virtual site. Default is None.

        Returns
        -------
        index : int
            The index of the newly-added virtual site in the molecule
        """
        # Check if function was passed list of atoms or atom indices
        if all([isinstance(atom, int) for atom in atoms]):
            atom_list = [self.atoms[atom_index] for atom_index in atoms]
        elif all([isinstance(atom, Atom) for atom in atoms]):
            atom_list = atoms
        else:
            raise Exception(
                'Invalid inputs to molecule._add_divalent_lone_pair_virtual_site. Expected ints or Atoms. '
                'Received types {} '.format([type(i) for i in atoms]))
        # TODO: Check to make sure bond does not already exist
        vsite = DivalentLonePairVirtualSite(
            atom_list, distance, out_of_plane_angle, in_plane_angle, **kwargs)
        self._virtual_sites.append(vsite)
        self._invalidate_cached_properties()
        return self._virtual_sites.index(vsite)

    def _add_trivalent_lone_pair_virtual_site(self, atoms, distance,
                                              out_of_plane_angle,
                                              in_plane_angle, **kwargs):
        """
        Create a trivalent lone pair-type virtual site, in which the location of the charge is specified by the position
         of four atoms.

        TODO : Do "weights" have any meaning here?

        Parameters
        ----------
        atoms : list of 4 openforcefield.topology.molecule.Atom objects or atom indices
            The three atoms defining the virtual site's position
        distance : float

        out_of_plane_angle : float

        in_plane_angle : float

        epsilon : float
            Epsilon term for VdW properties of virtual site. Default is None.
        sigma : float, default=None
            Sigma term for VdW properties of virtual site. Default is None.
        rmin_half : float
            Rmin_half term for VdW properties of virtual site. Default is None.
        name : string or None, default=None
            The name of this virtual site. Default is None.
        """
        # Check if function was passed list of atoms or atom indices
        if all([isinstance(atom, int) for atom in atoms]):
            atom_list = [self.atoms[atom_index] for atom_index in atoms]
        elif all([isinstance(atom, Atom) for atom in atoms]):
            atom_list = atoms
        else:
            raise Exception(
                'Invalid inputs to molecule._add_trivalent_lone_pair_virtual_site. Expected ints or Atoms. Received types {} '
                .format([type(i) for i in atoms]))
        vsite = TrivalentLonePairVirtualSite(
            atom_list, distance, out_of_plane_angle, in_plane_angle, **kwargs)
        self._virtual_sites.append(vsite)
        self._invalidate_cached_properties()
        return self._virtual_sites.index(vsite)

    def _add_bond(self,
                  atom1,
                  atom2,
                  bond_order,
                  is_aromatic,
                  stereochemistry=None,
                  fractional_bond_order=None):
        """
        Add a bond between two specified atom indices

        Parameters
        ----------
        atom1 : int or openforcefield.topology.molecule.Atom
            Index of first atom or first atom
        atom2_index : int or openforcefield.topology.molecule.Atom
            Index of second atom or second atom
        bond_order : int
            Integral bond order of Kekulized form
        is_aromatic : bool
            True if this bond is aromatic, False otherwise
        stereochemistry : str, optional, default=None
            Either 'E' or 'Z' for specified stereochemistry, or None if stereochemistry is irrelevant
        fractional_bond_order : float, optional, default=None
            The fractional (eg. Wiberg) bond order
        Returns
        -------
        index : int
            The index of the bond in the molecule

        """
        if isinstance(atom1, int) and isinstance(atom2, int):
            atom1_atom = self.atoms[atom1]
            atom2_atom = self.atoms[atom2]
        elif isinstance(atom1, Atom) and isinstance(atom2, Atom):
            atom1_atom = atom1
            atom2_atom = atom2
        else:
            raise Exception(
                'Invalid inputs to molecule._add_bond. Expected ints or Atoms. '
                'Received {} (type {}) and {} (type {}) '.format(
                    atom1, type(atom1), atom2, type(atom2)))
        # TODO: Check to make sure bond does not already exist
        if atom1_atom.is_bonded_to(atom2_atom):
            raise Exception('Bond already exists between {} and {}'.format(
                atom1_atom, atom2_atom))
        bond = Bond(
            atom1_atom,
            atom2_atom,
            bond_order,
            is_aromatic,
            stereochemistry=stereochemistry,
            fractional_bond_order=fractional_bond_order)
        self._bonds.append(bond)
        self._invalidate_cached_properties()
        # TODO: This is a bad way to get bond index
        return self._bonds.index(bond)

    def _add_conformer(self, coordinates):
        """
        Add a conformation of the molecule

        Parameters
        ----------
        coordinates: simtk.unit.Quantity(np.array) with shape (n_atoms, 3) and dimension of distance
            Coordinates of the new conformer, with the first dimension of the array corresponding to the atom index in
            the Molecule's indexing system.

        Returns
        -------
        index: int
            The index of this conformer
        """
        new_conf = unit.Quantity(
            np.zeros((self.n_atoms, 3), np.float), unit.angstrom)
        if not (new_conf.shape == coordinates.shape):
            raise Exception(
                "molecule.add_conformer given input of the wrong shape: "
                "Given {}, expected {}".format(coordinates.shape,
                                               new_conf.shape))

        try:
            new_conf[:] = coordinates
        except AttributeError as e:
            print(e)
            raise Exception(
                'Coordinates passed to Molecule._add_conformer without units. Ensure that coordinates are '
                'of type simtk.units.Quantity')

        if self._conformers is None:
            #TODO should we checking that the exact same conformer is not in the list already?
            self._conformers = []
        self._conformers.append(new_conf)
        return len(self._conformers)

    @property
    def partial_charges(self):
        """
        Returns the partial charges (if present) on the molecule.

        Returns
        -------
        partial_charges : a simtk.unit.Quantity - wrapped numpy array [1 x n_atoms] or None
            The partial charges on this Molecule's atoms. Returns None if no charges have been specified.
        """
        return self._partial_charges

    @partial_charges.setter
    def partial_charges(self, charges):
        """
        Set the atomic partial charges for this molecule.

        Parameters
        ----------
        charges : a simtk.unit.Quantity - wrapped numpy array [1 x n_atoms]
            The partial charges to assign to the molecule. Must be in units compatible with simtk.unit.elementary_charge
        """
        assert hasattr(charges, 'unit')
        assert unit.elementary_charge.is_compatible(charges.unit)
        assert charges.shape == (self.n_atoms, )

        charges_ec = charges.in_units_of(unit.elementary_charge)
        self._partial_charges = charges_ec

    @property
    def n_particles(self):
        """
        The number of Particle objects, which corresponds to how many positions must be used.
        """
        return len(self._atoms) + len(self._virtual_sites)

    @property
    def n_atoms(self):
        """
        The number of Atom objects.
        """
        return len(self._atoms)

    @property
    def n_virtual_sites(self):
        """
        The number of VirtualSite objects.
        """
        return sum([1 for virtual_site in self.virtual_sites])

    @property
    def n_bonds(self):
        """
        The number of Bond objects.
        """
        return sum([1 for bond in self.bonds])

    @property
    def n_angles(self):
        """int: number of angles in the Molecule."""
        self._construct_angles()
        return len(self._angles)

    @property
    def n_propers(self):
        """int: number of proper torsions in the Molecule."""
        self._construct_torsions()
        return len(self._propers)

    @property
    def n_impropers(self):
        """int: number of improper torsions in the Molecule."""
        self._construct_torsions()
        return len(self._impropers)

    @property
    def particles(self):
        """
        Iterate over all Particle objects.
        """
        # TODO: Re-implement this when we see how it interfaces with Topology
        return self._atoms + self._virtual_sites

    @property
    def atoms(self):
        """
        Iterate over all Atom objects.
        """
        return self._atoms

    @property
    def conformers(self):
        """
        Returns the list of conformers for this molecule. This returns a list of simtk.unit.Quantity-wrapped numpy
        arrays, of shape (3 x n_atoms) and with dimensions of distance. The return value is the actual list of
        conformers, and changes to the contents affect the original FrozenMolecule.

        """
        return self._conformers

    @property
    def n_conformers(self):
        """
        Returns the number of conformers for this molecule.
        """
        if self._conformers is None:
            return 0
        return len(self._conformers)

    @property
    def virtual_sites(self):
        """
        Iterate over all VirtualSite objects.
        """
        return self._virtual_sites

    @property
    def bonds(self):
        """
        Iterate over all Bond objects.
        """
        return self._bonds

    @property
    def angles(self):
        """
        Get an iterator over all i-j-k angles.
        """
        self._construct_angles()
        return self._angles

    @property
    def torsions(self):
        """
        Get an iterator over all i-j-k-l torsions.
        Note that i-j-k-i torsions (cycles) are excluded.

        Returns
        -------
        torsions : iterable of 4-Atom tuples
        """
        self._construct_torsions()
        return self._torsions

    @property
    def propers(self):
        """
        Iterate over all proper torsions in the molecule

        .. todo::

           * Do we need to return a ``Torsion`` object that collects information about fractional bond orders?
        """
        self._construct_torsions()
        return self._propers

    @property
    def impropers(self):
        """
        Iterate over all proper torsions in the molecule

        .. todo::

           * Do we need to return a ``Torsion`` object that collects information about fractional bond orders?
        """
        self._construct_torsions()
        return self._impropers

    @property
    def total_charge(self):
        """
        Return the total charge on the molecule
        """
        return sum([atom.formal_charge for atom in self.atoms])

    @property
    def name(self):
        """
        The name (or title) of the molecule
        """
        return self._name

    @name.setter
    def name(self, other):
        """
        Set the name of this molecule
        """
        if other is None:
            self._name = ''
        elif type(other) is str:
            self._name = other
        else:
            raise Exception("Molecule name must be a string")

    @property
    def properties(self):
        """
        The properties dictionary of the molecule
        """
        return self._properties

    @property
    def hill_formula(self):
        """
        Get the Hill formula of the molecule
        """
        return Molecule.to_hill_formula(self)

    @staticmethod
    def to_hill_formula(molecule):
        """
        Generate the Hill formula from either a FrozenMolecule, TopologyMolecule or
        nx.Graph() of the molecule

        Parameters
        -----------
        molecule : FrozenMolecule, TopologyMolecule or nx.Graph()

        Returns
        ----------
        formula : the Hill formula of the molecule

        Raises
        -----------
        NotImplementedError : if the molecule is not of one of the specified types.
        """

        from openforcefield.topology import TopologyMolecule

        # check for networkx then assuming we have a Molecule or TopologyMolecule instance just try and
        # extract the info. Note we do not type check the TopologyMolecule due to cyclic dependencies
        if isinstance(molecule, nx.Graph):
            atom_nums = list(dict(molecule.nodes(data='atomic_number', default=1)).values())

        elif isinstance(molecule, TopologyMolecule):
            atom_nums = [atom.atomic_number for atom in molecule.atoms]

        elif isinstance(molecule, FrozenMolecule):
            atom_nums = [atom.atomic_number for atom in molecule.atoms]

        else:
            raise NotImplementedError(f'The input type {type(molecule)} is not supported,'
                                      f'please supply an openforcefield.topology.molecule.Molecule,'
                                      f'openforcefield.topology.topology.TopologyMolecule or networkx representaion '
                                      f'of the molecule.')

        # make a correct hill formula representation following this guide
        # https://en.wikipedia.org/wiki/Chemical_formula#Hill_system

        # create the counter dictionary using chemical symbols
        atom_symbol_counts = Counter(Element.getByAtomicNumber(atom_num).symbol for atom_num in atom_nums)

        formula = []
        # Check for C and H first, to make a correct hill formula
        for el in ['C', 'H']:
            if el in atom_symbol_counts:
                count = atom_symbol_counts.pop(el)
                formula.append(el)
                if count > 1:
                    formula.append(str(count))

        # now get the rest of the elements in alphabetical ordering
        for el in sorted(atom_symbol_counts.keys()):
            count = atom_symbol_counts.pop(el)
            formula.append(el)
            if count > 1:
                formula.append(str(count))

        return "".join(formula)

    def chemical_environment_matches(self,
                                     query,
                                     toolkit_registry=GLOBAL_TOOLKIT_REGISTRY):
        """Retrieve all matches for a given chemical environment query.

        Parameters
        ----------
        query : str or ChemicalEnvironment
            SMARTS string (with one or more tagged atoms) or ``ChemicalEnvironment`` query
            Query will internally be resolved to SMIRKS using ``query.asSMIRKS()`` if it has an ``.asSMIRKS`` method.
        toolkit_registry : openforcefield.utils.toolkits.ToolkitRegistry or openforcefield.utils.toolkits.ToolkitWrapper, optional, default=GLOBAL_TOOLKIT_REGISTRY
            :class:`ToolkitRegistry` or :class:`ToolkitWrapper` to use for chemical environment matches


        Returns
        -------
        matches : list of atom index tuples
            A list of tuples, containing the indices of the matching atoms.

        Examples
        --------
        Retrieve all the carbon-carbon bond matches in a molecule

        >>> molecule = Molecule.from_iupac('imatinib')
        >>> matches = molecule.chemical_environment_matches('[#6X3:1]~[#6X3:2]')

        .. todo ::

           * Do we want to generalize ``query`` to allow other kinds of queries, such as mdtraj DSL, pymol selections, atom index slices, etc?
             We could call it ``topology.matches(query)`` instead of ``chemical_environment_matches``

        """
        # Resolve to SMIRKS if needed
        # TODO: Update this to use updated ChemicalEnvironment API
        if hasattr(query, 'asSMIRKS'):
            smirks = query.asSMIRKS()
        elif type(query) == str:
            smirks = query
        else:
            raise ValueError(
                "'query' must be either a string or a ChemicalEnvironment")

        # Use specified cheminformatics toolkit to determine matches with specified aromaticity model
        # TODO: Simplify this by requiring a toolkit registry for the molecule?
        # TODO: Do we have to pass along an aromaticity model?
        if isinstance(toolkit_registry, ToolkitRegistry):
            matches = toolkit_registry.call('find_smarts_matches', self,
                                            smirks)
        elif isinstance(toolkit_registry, ToolkitWrapper):
            matches = toolkit_registry.find_smarts_matches(self, smirks)
        else:
            raise ValueError(
                "'toolkit_registry' must be either a ToolkitRegistry or a ToolkitWrapper"
            )

        return matches

    # TODO: Move OE-dependent parts of this to toolkits.py
    @classmethod
    @OpenEyeToolkitWrapper.requires_toolkit()
    def from_iupac(cls, iupac_name, **kwargs):
        """Generate a molecule from IUPAC or common name

        Parameters
        ----------
        iupac_name : str
            IUPAC name of molecule to be generated
        allow_undefined_stereo : bool, default=False
            If false, raises an exception if molecule contains undefined stereochemistry.

        Returns
        -------
        molecule : Molecule
            The resulting molecule with position

        .. note :: This method requires the OpenEye toolkit to be installed.

        Examples
        --------

        Create a molecule from a common name

        >>> molecule = Molecule.from_iupac('4-[(4-methylpiperazin-1-yl)methyl]-N-(4-methyl-3-{[4-(pyridin-3-yl)pyrimidin-2-yl]amino}phenyl)benzamide')

        Create a molecule from a common name

        >>> molecule = Molecule.from_iupac('imatinib')

        """
        from openeye import oechem, oeiupac
        oemol = oechem.OEMol()
        oeiupac.OEParseIUPACName(oemol, iupac_name)
        oechem.OETriposAtomNames(oemol)
        result = oechem.OEAddExplicitHydrogens(oemol)
        if result == False:
            raise Exception(
                "Addition of explicit hydrogens failed in from_iupac")
        molecule = cls.from_openeye(oemol, **kwargs)
        return molecule

    # TODO: Move OE-dependent parts of this to toolkits.py
    @OpenEyeToolkitWrapper.requires_toolkit()
    def to_iupac(self):
        """Generate IUPAC name from Molecule

        Returns
        -------
        iupac_name : str
            IUPAC name of the molecule

        .. note :: This method requires the OpenEye toolkit to be installed.

        Examples
        --------

        >>> from openforcefield.utils import get_data_file_path
        >>> sdf_filepath = get_data_file_path('molecules/ethanol.sdf')
        >>> molecule = Molecule(sdf_filepath)
        >>> iupac_name = molecule.to_iupac()

        """
        from openeye import oeiupac
        return oeiupac.OECreateIUPACName(self.to_openeye())

    @staticmethod
    def from_topology(topology):
        """Return a Molecule representation of an openforcefield Topology containing a single Molecule object.

        Parameters
        ----------
        topology : openforcefield.topology.Topology
            The :class:`Topology` object containing a single :class:`Molecule` object.
            Note that OpenMM and MDTraj ``Topology`` objects are not supported.

        Returns
        -------
        molecule : openforcefield.topology.Molecule
            The Molecule object in the topology

        Raises
        ------
        ValueError
            If the topology does not contain exactly one molecule.

        Examples
        --------

        Create a molecule from a Topology object that contains exactly one molecule

        >>> molecule = Molecule.from_topology(topology)  # doctest: +SKIP

        """
        # TODO: Ensure we are dealing with an openforcefield Topology object
        if topology.n_topology_molecules != 1:
            raise ValueError('Topology must contain exactly one molecule')
        molecule = [i for i in topology.reference_molecules][0]
        return Molecule(molecule)

    def to_topology(self):
        """
        Return an openforcefield Topology representation containing one copy of this molecule

        Returns
        -------
        topology : openforcefield.topology.Topology
            A Topology representation of this molecule

        Examples
        --------

        >>> molecule = Molecule.from_iupac('imatinib')
        >>> topology = molecule.to_topology()

        """
        from openforcefield.topology import Topology
        return Topology.from_molecules(self)

    @staticmethod
    def from_file(file_path,
                  file_format=None,
                  toolkit_registry=GLOBAL_TOOLKIT_REGISTRY,
                  allow_undefined_stereo=False):
        """
        Create one or more molecules from a file

        .. todo::

           * Extend this to also include some form of .offmol Open Force Field Molecule format?
           * Generalize this to also include file-like objects?

        Parameters
        ----------
        file_path : str or file-like object
            The path to the file or file-like object to stream one or more molecules from.
        file_format : str, optional, default=None
            Format specifier, usually file suffix (eg. 'MOL2', 'SMI')
            Note that not all toolkits support all formats. Check ToolkitWrapper.toolkit_file_read_formats for your
            loaded toolkits for details.
        toolkit_registry : openforcefield.utils.toolkits.ToolkitRegistry or openforcefield.utils.toolkits.ToolkitWrapper,
        optional, default=GLOBAL_TOOLKIT_REGISTRY
            :class:`ToolkitRegistry` or :class:`ToolkitWrapper` to use for file loading. If a Toolkit is passed, only
            the highest-precedence toolkit is used
        allow_undefined_stereo : bool, default=False
            If false, raises an exception if oemol contains undefined stereochemistry.

        Returns
        -------
        molecules : Molecule or list of Molecules
            If there is a single molecule in the file, a Molecule is returned;
            otherwise, a list of Molecule objects is returned.

        Examples
        --------
        >>> from openforcefield.tests.utils import get_monomer_mol2_file_path
        >>> mol2_file_path = get_monomer_mol2_file_path('cyclohexane')
        >>> molecule = Molecule.from_file(mol2_file_path)

        """

        if file_format is None:
            if not (isinstance(file_path, str)):
                raise Exception(
                    "If providing a file-like object for reading molecules, the format must be specified"
                )
            # Assume that files ending in ".gz" should use their second-to-last suffix for compatibility check
            # TODO: Will all cheminformatics packages be OK with gzipped files?
            if file_path[-3:] == '.gz':
                file_format = file_path.split('.')[-2]
            else:
                file_format = file_path.split('.')[-1]
        file_format = file_format.upper()

        # Determine which toolkit to use (highest priority that's compatible with input type)
        if isinstance(toolkit_registry, ToolkitRegistry):
            # TODO: Encapsulate this logic into ToolkitRegistry.call()?
            toolkit = None
            supported_read_formats = {}
            for query_toolkit in toolkit_registry.registered_toolkits:
                if file_format in query_toolkit.toolkit_file_read_formats:
                    toolkit = query_toolkit
                    break
                supported_read_formats[
                    query_toolkit.
                    toolkit_name] = query_toolkit.toolkit_file_read_formats
            if toolkit is None:
                msg = f"No toolkits in registry can read file {file_path} (format {file_format}). Supported " \
                      f"formats in the provided ToolkitRegistry are {supported_read_formats}. "
                # Per issue #407, not allowing RDKit to read mol2 has confused a lot of people. Here we add text
                # to the error message that will hopefully reduce this confusion.
                if file_format == 'MOL2' and RDKitToolkitWrapper.is_available():
                    msg += f"RDKit does not fully support input of molecules from mol2 format unless they " \
                           f"have Corina atom types, and this is not common in the simulation community. For this " \
                           f"reason, the Open Force Field Toolkit does not use " \
                           f"RDKit to read .mol2. Consider reading from SDF instead. If you would like to attempt " \
                           f"to use RDKit to read mol2 anyway, you can load the molecule of interest into an RDKit " \
                           f"molecule and use openforcefield.topology.Molecule.from_rdkit, but we do not recommend this."
                elif file_format == 'PDB' and RDKitToolkitWrapper.is_available():
                    msg += "RDKit can not safely read PDBs on their own. Information about bond order and aromaticity " \
                           "is likely to be lost. PDBs can be used along with a valid smiles string with RDKit using " \
                           "the constructor Molecule.from_pdb_and_smiles(file_path, smiles)"
                raise NotImplementedError(msg)

        elif isinstance(toolkit_registry, ToolkitWrapper):
            # TODO: Encapsulate this logic in ToolkitWrapper?
            toolkit = toolkit_registry
            if file_format not in toolkit.toolkit_file_read_formats:
                msg = f"Toolkit {toolkit.toolkit_name} can not read file {file_path} (format {file_format}). Supported " \
                      f"formats for this toolkit are {toolkit.toolkit_file_read_formats}."
                if toolkit.toolkit_name == 'The RDKit' and file_format == 'PDB':
                    msg += "RDKit can however read PDBs with a valid smiles string using the " \
                           "Molecule.from_pdb_and_smiles(file_path, smiles) constructor"
                raise NotImplementedError(msg)
        else:
            raise ValueError(
                "'toolkit_registry' must be either a ToolkitRegistry or a ToolkitWrapper"
            )

        mols = list()

        if isinstance(file_path, str):
            mols = toolkit.from_file(
                file_path,
                file_format=file_format,
                allow_undefined_stereo=allow_undefined_stereo)
        elif hasattr(file_path, 'read'):
            file_obj = file_path
            mols = toolkit.from_file_obj(
                file_obj,
                file_format=file_format,
                allow_undefined_stereo=allow_undefined_stereo)

        if len(mols) == 0:
            raise Exception(
                'Unable to read molecule from file: {}'.format(file_path))
        elif len(mols) == 1:
            return mols[0]

        return mols

    def to_file(self,
                file_path,
                file_format,
                toolkit_registry=GLOBAL_TOOLKIT_REGISTRY):
        """Write the current molecule to a file or file-like object

        Parameters
        ----------
        file_path : str or file-like object
            A file-like object or the path to the file to be written.
        file_format : str
            Format specifier, one of ['MOL2', 'MOL2H', 'SDF', 'PDB', 'SMI', 'CAN', 'TDT']
            Note that not all toolkits support all formats
        toolkit_registry : openforcefield.utils.toolkits.ToolkitRegistry or openforcefield.utils.toolkits.ToolkitWrapper,
        optional, default=GLOBAL_TOOLKIT_REGISTRY
            :class:`ToolkitRegistry` or :class:`ToolkitWrapper` to use for file writing. If a Toolkit is passed, only
            the highest-precedence toolkit is used

        Raises
        ------
        ValueError
            If the requested file_format is not supported by one of the installed cheminformatics toolkits

        Examples
        --------

        >>> molecule = Molecule.from_iupac('imatinib')
        >>> molecule.to_file('imatinib.mol2', file_format='mol2')  # doctest: +SKIP
        >>> molecule.to_file('imatinib.sdf', file_format='sdf')  # doctest: +SKIP
        >>> molecule.to_file('imatinib.pdb', file_format='pdb')  # doctest: +SKIP

        """

        if isinstance(toolkit_registry, ToolkitRegistry):
            pass
        elif isinstance(toolkit_registry, ToolkitWrapper):
            toolkit = toolkit_registry
            toolkit_registry = ToolkitRegistry(toolkit_precedence=[])
            toolkit_registry.add_toolkit(toolkit)
        else:
            raise ValueError(
                "'toolkit_registry' must be either a ToolkitRegistry or a ToolkitWrapper"
            )

        file_format = file_format.upper()

        # Take the first toolkit that can write the desired output format
        toolkit = None
        for query_toolkit in toolkit_registry.registered_toolkits:
            if file_format in query_toolkit.toolkit_file_write_formats:
                toolkit = query_toolkit
                break

        # Raise an exception if no toolkit was found to provide the requested file_format
        if toolkit is None:
            supported_formats = {}
            for toolkit in toolkit_registry.registered_toolkits:
                supported_formats[
                    toolkit.toolkit_name] = toolkit.toolkit_file_write_formats
            raise ValueError(
                'The requested file format ({}) is not available from any of the installed toolkits '
                '(supported formats: {})'.format(file_format,
                                                 supported_formats))

        # Write file
        if type(file_path) == str:
            # Open file for writing
            toolkit.to_file(self, file_path, file_format)
        else:
            toolkit.to_file_obj(self, file_path, file_format)

    @staticmethod
    @RDKitToolkitWrapper.requires_toolkit()
    def from_rdkit(rdmol, allow_undefined_stereo=False):
        """
        Create a Molecule from an RDKit molecule.

        Requires the RDKit to be installed.

        Parameters
        ----------
        rdmol : rkit.RDMol
            An RDKit molecule
        allow_undefined_stereo : bool, default=False
            If false, raises an exception if oemol contains undefined stereochemistry.

        Returns
        -------
        molecule : openforcefield.Molecule
            An openforcefield molecule

        Examples
        --------

        Create a molecule from an RDKit molecule

        >>> from rdkit import Chem
        >>> from openforcefield.tests.utils import get_data_file_path
        >>> rdmol = Chem.MolFromMolFile(get_data_file_path('systems/monomers/ethanol.sdf'))
        >>> molecule = Molecule.from_rdkit(rdmol)

        """
        toolkit = RDKitToolkitWrapper()
        molecule = toolkit.from_rdkit(
            rdmol, allow_undefined_stereo=allow_undefined_stereo)
        return molecule

    @RDKitToolkitWrapper.requires_toolkit()
    def to_rdkit(self, aromaticity_model=DEFAULT_AROMATICITY_MODEL):
        """
        Create an RDKit molecule

        Requires the RDKit to be installed.

        Parameters
        ----------
        aromaticity_model : str, optional, default=DEFAULT_AROMATICITY_MODEL
            The aromaticity model to use

        Returns
        -------
        rdmol : rkit.RDMol
            An RDKit molecule

        Examples
        --------

        Convert a molecule to RDKit

        >>> from openforcefield.utils import get_data_file_path
        >>> sdf_filepath = get_data_file_path('molecules/ethanol.sdf')
        >>> molecule = Molecule(sdf_filepath)
        >>> rdmol = molecule.to_rdkit()

        """
        toolkit = RDKitToolkitWrapper()
        return toolkit.to_rdkit(self, aromaticity_model=aromaticity_model)

    @staticmethod
    @OpenEyeToolkitWrapper.requires_toolkit()
    def from_openeye(oemol, allow_undefined_stereo=False):
        """
        Create a Molecule from an OpenEye molecule.

        Requires the OpenEye toolkit to be installed.

        Parameters
        ----------
        oemol : openeye.oechem.OEMol
            An OpenEye molecule
        allow_undefined_stereo : bool, default=False
            If false, raises an exception if oemol contains undefined stereochemistry.

        Returns
        -------
        molecule : openforcefield.topology.Molecule
            An openforcefield molecule

        Examples
        --------

        Create a Molecule from an OpenEye OEMol

        >>> from openeye import oechem
        >>> from openforcefield.tests.utils import get_data_file_path
        >>> ifs = oechem.oemolistream(get_data_file_path('systems/monomers/ethanol.mol2'))
        >>> oemols = list(ifs.GetOEGraphMols())
        >>> molecule = Molecule.from_openeye(oemols[0])

        """
        toolkit = OpenEyeToolkitWrapper()
        molecule = toolkit.from_openeye(
            oemol, allow_undefined_stereo=allow_undefined_stereo)
        return molecule

    def to_qcschema(self, multiplicity=1, conformer=0):
        """
        Generate the qschema input format used to submit jobs to archive
        or run qcengine calculations locally, the molecule is placed in canonical order first.
        spec can be found here <https://molssi-qc-schema.readthedocs.io/en/latest/index.html>

        .. warning :: This API is experimental and subject to change.

        Parameters
        ----------
        multiplicity : int, default=1,
            The multiplicity of the molecule required for qcschema

        conformer : int, default=0,
            The index of the conformer that should be used for qcschema

        Returns
        ---------
        qcelemental.models.Molecule :
            A validated qcschema

        Example
        -------

        Create and validate a qcelemental input

        >>> import qcelemental as qcel
        >>> mol = Molecule.from_smiles('CC')
        >>> mol.generate_conformers(n_conformers=1)
        >>> qcschema = mol.to_qcschema()

        Raises
        --------
        ImportError : if qcelemental is not installed; the qcschema can not be validated.

        InvalidConformerError : if there is no conformer found at the given index.
        """

        try:
            import qcelemental as qcel
        except ImportError:
            raise ImportError('Please install QCElemental via conda install -c conda-forge qcelemental '
                              'to validate the schema')

        # get a canonical ordered version of the molecule
        canonical_mol = self.canonical_order_atoms()

        # get/ check the geometry
        try:
            geometry = canonical_mol.conformers[conformer].in_units_of(unit.bohr)
        except (IndexError, TypeError):
            raise InvalidConformerError('The molecule must have a conformation to produce a valid qcschema; '
                                        f'no conformer was found at index {conformer}.')

        # Gather the required qschema data
        charge = sum([atom.formal_charge for atom in canonical_mol.atoms])
        connectivity = [(bond.atom1_index, bond.atom2_index, bond.bond_order) for bond in canonical_mol.bonds]
        symbols = [Element.getByAtomicNumber(atom.atomic_number).symbol for atom in canonical_mol.atoms]

        schema_dict = {'symbols': symbols, 'geometry': geometry, 'connectivity': connectivity,
                       'molecular_charge': charge, 'molecular_multiplicity': multiplicity}

        return qcel.models.Molecule.from_data(schema_dict, validate=True)

    @classmethod
    def from_mapped_smiles(cls, mapped_smiles, toolkit_registry=GLOBAL_TOOLKIT_REGISTRY, allow_undefined_stereo=False):
        """
        Create an openforcefield.topology.molecule.Molecule from a mapped SMILES made with cmiles.
        The molecule will be in the order of the indexing in the mapped smiles string.

        .. warning :: This API is experimental and subject to change.

        Parameters
        ----------
        mapped_smiles: str,
            A CMILES-style mapped smiles string with explicit hydrogens.

        toolkit_registry : openforcefield.utils.toolkits.ToolkitRegistry or openforcefield.utils.toolkits.ToolkitWrapper, optional, default=None
            :class:`ToolkitRegistry` or :class:`ToolkitWrapper` to use for SMILES-to-molecule conversion

        allow_undefined_stereo : bool, default=False
            If false, raises an exception if oemol contains undefined stereochemistry.

        Returns
        ----------
        offmol : openforcefield.topology.molecule.Molecule
            An openforcefiled molecule instance.

        Raises
        --------
        SmilesParsingError : if the given SMILES had no indexing picked up by the toolkits.
        """

        # create the molecule from the smiles and check we have the right number of indexes
        # in the mapped SMILES
        offmol = cls.from_smiles(mapped_smiles, hydrogens_are_explicit=True, toolkit_registry=toolkit_registry,
                                 allow_undefined_stereo=allow_undefined_stereo)

        # check we found some mapping and remove it as we do not want to expose atom maps
        try:
            mapping = offmol._properties.pop('atom_map')
        except KeyError:
            raise SmilesParsingError('The given SMILES has no indexing, please generate a valid explicit hydrogen '
                                     'mapped SMILES using cmiles.')

        if len(mapping) != offmol.n_atoms:
            raise SmilesParsingError('The mapped smiles does not contain enough indexes to remap the molecule.')

        # remap the molecule using the atom map found in the smiles
        # the order is mapping = Dict[current_index: new_index]
        # first renumber the mapping dict indexed from 0, currently from 1 as 0 indicates no mapping in toolkits
        adjusted_mapping = dict((current, new - 1) for current, new in mapping.items())

        return offmol.remap(adjusted_mapping, current_to_new=True)

    @classmethod
    def from_qcschema(cls, qca_record, client=None, toolkit_registry=GLOBAL_TOOLKIT_REGISTRY, allow_undefined_stereo=False):
        """
        Create a Molecule from  a QCArchive entry based on the cmiles information.

        If we also have a client instance/address we can go and attach the starting geometry.

        Parameters
        ----------
        qca_record : dict,
            A QCArchive dict with json encoding or record instance

        client : optional, default=None,
            A qcportal.FractalClient instance so we can pull the initial molecule geometry.

        toolkit_registry : openforcefield.utils.toolkits.ToolkitRegistry or openforcefield.utils.toolkits.ToolkitWrapper, optional, default=None
            :class:`ToolkitRegistry` or :class:`ToolkitWrapper` to use for SMILES-to-molecule conversion

        allow_undefined_stereo : bool, default=False
            If false, raises an exception if oemol contains undefined stereochemistry.

        Returns
        -------
        molecule : openforcefield.topology.Molecule
            An openforcefield molecule instance.

        Raises
        -------
        AttributeError : if the record dict can not be made from a record instance.
            if a client is passed, because the client could not retrive the initial molecule.

        KeyError : if the dict does not contain the canonical_isomeric_explicit_hydrogen_mapped_smiles.

        InvalidConformerError : silent error, if the conformer could not be attached.
        """

        # We can accept the Dataset entry record or the dict with JSON encoding
        # lets get it all in the dict rep
        if not isinstance(qca_record, dict):
            try:
                qca_record = qca_record.dict(encoding='json')
            except AttributeError:
                raise AttributeError('The object passed could not be converted to a dict with json encoding')

        try:
            mapped_smiles = qca_record['attributes']['canonical_isomeric_explicit_hydrogen_mapped_smiles']
        except KeyError:
            raise KeyError('The record must contain the hydrogen mapped smiles to be safley made from the archive.')

        # make a new molecule that has been reordered to match the cmiles mapping
        offmol = cls.from_mapped_smiles(mapped_smiles, toolkit_registry=toolkit_registry,
                                        allow_undefined_stereo=allow_undefined_stereo)

        if client is not None:
            # try and find the initial molecule conformations and attach them
            # collect the input molecules
            try:
                input_mols = client.query_molecules(id=qca_record['initial_molecules'])
            except KeyError:
                # this must be an optimisation record
                input_mols = client.query_molecules(id=qca_record['initial_molecule'])
            except AttributeError:
                raise AttributeError('The provided client can not query molecules, make sure it is an instance of'
                                     'qcportal.client.FractalClient() with the correct address.')
            initial_ids = {}
            # now for each molecule convert and attach the input geometry
            for molecule in input_mols:
                geometry = unit.Quantity(np.array(molecule.geometry, np.float), unit.bohr)
                try:
                    offmol.add_conformer(geometry.in_units_of(unit.angstrom))
                    initial_ids[molecule.id] = offmol.n_conformers - 1
                except InvalidConformerError:
                    print('Invalid conformer for this molecule, the geometry could not be attached.')
            # attach a dict that has the initial molecule ids and the number of the conformer it is stored in
            offmol._properties['initial_molecules'] = initial_ids

        return offmol

    @classmethod
    @RDKitToolkitWrapper.requires_toolkit()
    def from_pdb_and_smiles(cls, file_path, smiles, allow_undefined_stereo=False):
        """
        Create a Molecule from a pdb file and a SMILES string using RDKit.

        Requires RDKit to be installed.

        .. warning :: This API is experimental and subject to change.

        The molecule is created and sanitised based on the SMILES string, we then find a mapping
        between this molecule and one from the PDB based only on atomic number and connections.
        The SMILES molecule is then reindex to match the PDB, the conformer is attached and the
        molecule returned.

        Parameters
        ----------
        file_path: str
            PDB file path
        smiles : str
            a valid smiles string for the pdb, used for seterochemistry and bond order

        allow_undefined_stereo : bool, default=False
            If false, raises an exception if oemol contains undefined stereochemistry.

        Returns
        --------
        molecule : openforcefield.Molecule
            An OFFMol instance with ordering the same as used in the PDB file.

        Raises
        ------
        InvalidConformerError : if the SMILES and PDB molecules are not isomorphic.
        """

        toolkit = RDKitToolkitWrapper()
        return toolkit.from_pdb_and_smiles(file_path, smiles, allow_undefined_stereo)

    def canonical_order_atoms(self, toolkit_registry=GLOBAL_TOOLKIT_REGISTRY):
        """
        Canonical order the atoms in a copy of the molecule using a toolkit, returns a new copy.

        .. warning :: This API is experimental and subject to change.

        Parameters
        ----------
        hydrogens_last: bool, default True
            If the canonical ordering should rank the hydrogens last.

        toolkit_registry : openforcefield.utils.toolkits.ToolkitRegistry or openforcefield.utils.toolkits.ToolkitWrapper, optional, default=None
            :class:`ToolkitRegistry` or :class:`ToolkitWrapper` to use for SMILES-to-molecule conversion

         Returns
        -------
        molecule : openforcefield.topology.Molecule
            An new openforcefield-style molecule with atoms in the canonical order.
        """

        if isinstance(toolkit_registry, ToolkitRegistry):
            return toolkit_registry.call('canonical_order_atoms',
                                         self)
        elif isinstance(toolkit_registry, ToolkitWrapper):
            toolkit = toolkit_registry
            return toolkit.canonical_order_atoms(self)
        else:
            raise Exception(
                'Invalid toolkit_registry passed to from_smiles. Expected ToolkitRegistry or ToolkitWrapper. Got  {}'
                .format(type(toolkit_registry)))

    def remap(self, mapping_dict, current_to_new=True):
        """
        Remap all of the indexes in the molecule to match the given mapping dict

        .. warning :: This API is experimental and subject to change.

        Parameters
        ----------
        mapping_dict : dict,
            A dictionary of the mapping between in the indexes, this should start from 0.
        current_to_new : bool, default=True
            The dict is {current_index: new_index} if True else {new_index: current_index}

        Returns
        -------
        new_molecule :  openforcefield.topology.molecule.Molecule
            An openforcefield.Molecule instance with all attributes transferred, in the PDB order.
        """

        if self.n_virtual_sites != 0:
            raise NotImplementedError('We can not remap virtual sites yet!')

        # make sure the size of the mapping matches the current molecule
        if len(mapping_dict) != self.n_atoms:
            raise ValueError(f'The number of mapping indices({len(mapping_dict)}) does not match the number of'
                             f'atoms in this molecule({self.n_atoms})')

        # make two mapping dicts we need new to old for atoms
        # and old to new for bonds
        if current_to_new:
            cur_to_new = mapping_dict
            new_to_cur = dict(zip(mapping_dict.values(), mapping_dict.keys()))
        else:
            new_to_cur = mapping_dict
            cur_to_new = dict(zip(mapping_dict.values(), mapping_dict.keys()))

        new_molecule = Molecule()
        new_molecule.name = self.name

        try:
            # add the atoms list
            for i in range(self.n_atoms):
                # get the old atom info
                old_atom = self._atoms[new_to_cur[i]]
                new_molecule.add_atom(**old_atom.to_dict())
        # this is the first time we access the mapping; catch an index error here corresponding to mapping that starts
        # from 0 or higher
        except (KeyError, IndexError):
            raise IndexError(f'The mapping supplied is missing a relation corresponding to atom({i})')

        # add the bonds but with atom indexes in a sorted ascending order
        for bond in self._bonds:
            atoms = sorted([cur_to_new[bond.atom1_index], cur_to_new[bond.atom2_index]])
            bond_dict = bond.to_dict()
            bond_dict['atom1'] = atoms[0]
            bond_dict['atom2'] = atoms[1]
            new_molecule.add_bond(**bond_dict)

        # we can now resort the bonds
        sorted_bonds = sorted(new_molecule.bonds, key=operator.attrgetter('atom1_index', 'atom2_index'))
        new_molecule._bonds = sorted_bonds

        # remap the charges
        new_charges = np.zeros(self.n_atoms)
        for i in range(self.n_atoms):
            new_charges[i] = self.partial_charges[new_to_cur[i]].value_in_unit(unit.elementary_charge)
        new_molecule.partial_charges = new_charges * unit.elementary_charge

        # remap the conformers there can be more than one
        if self.conformers is not None:
            for conformer in self.conformers:
                new_conformer = np.zeros((self.n_atoms, 3))
                for i in range(self.n_atoms):
                    new_conformer[i] = conformer[new_to_cur[i]].value_in_unit(unit.angstrom)
                new_molecule.add_conformer(new_conformer * unit.angstrom)

        # move any properties across
        new_molecule._properties = self._properties

        return new_molecule

    @OpenEyeToolkitWrapper.requires_toolkit()
    def to_openeye(self, aromaticity_model=DEFAULT_AROMATICITY_MODEL):
        """
        Create an OpenEye molecule

        Requires the OpenEye toolkit to be installed.

        .. todo ::

           * Use stored conformer positions instead of an argument.
           * Should the aromaticity model be specified in some other way?

        Parameters
        ----------
        aromaticity_model : str, optional, default=DEFAULT_AROMATICITY_MODEL
            The aromaticity model to use

        Returns
        -------
        oemol : openeye.oechem.OEMol
            An OpenEye molecule

        Examples
        --------

        Create an OpenEye molecule from a Molecule

        >>> molecule = Molecule.from_smiles('CC')
        >>> oemol = molecule.to_openeye()

        """
        toolkit = OpenEyeToolkitWrapper()
        return toolkit.to_openeye(self, aromaticity_model=aromaticity_model)

    def _construct_angles(self):
        """
        Get an iterator over all i-j-k angles.
        """
        # TODO: Build Angle objects instead of tuple of atoms.
        if not hasattr(self, '_angles'):
            self._construct_bonded_atoms_list()
            self._angles = set()
            for atom1 in self._atoms:
                for atom2 in self._bondedAtoms[atom1]:
                    for atom3 in self._bondedAtoms[atom2]:
                        if atom1 == atom3:
                            continue
                        # TODO: Encapsulate this logic into an Angle class.
                        if atom1.molecule_atom_index < atom3.molecule_atom_index:
                            self._angles.add((atom1, atom2, atom3))
                        else:
                            self._angles.add((atom3, atom2, atom1))

    def _construct_torsions(self):
        """
        Construct sets containing the atoms improper and proper torsions
        """
        # TODO: Build Proper/ImproperTorsion objects instead of tuple of atoms.
        if not hasattr(self, '_torsions'):
            self._construct_bonded_atoms_list()

            #self._torsions = set()
            self._propers = set()
            self._impropers = set()
            for atom1 in self._atoms:
                for atom2 in self._bondedAtoms[atom1]:
                    for atom3 in self._bondedAtoms[atom2]:
                        if atom1 == atom3:
                            continue
                        for atom4 in self._bondedAtoms[atom3]:
                            if atom4 == atom2:
                                continue
                            # Exclude i-j-k-i
                            if atom1 == atom4:
                                continue

                            if atom1.molecule_atom_index < atom4.molecule_atom_index:
                                torsion = (atom1, atom2, atom3, atom4)
                            else:
                                torsion = (atom4, atom3, atom2, atom1)

                            self._propers.add(torsion)

                        for atom3i in self._bondedAtoms[atom2]:
                            if atom3i == atom3:
                                continue
                            if atom3i == atom1:
                                continue

                            improper = (atom1, atom2, atom3, atom3i)
                            self._impropers.add(improper)

            self._torsions = self._propers | self._impropers
        #return iter(self._torsions)

    def _construct_bonded_atoms_list(self):
        """
        Construct list of all atoms each atom is bonded to.

        """
        # TODO: Add this to cached_properties
        if not hasattr(self, '_bondedAtoms'):
            #self._atoms = [ atom for atom in self.atoms() ]
            self._bondedAtoms = dict()
            for atom in self._atoms:
                self._bondedAtoms[atom] = set()
            for bond in self._bonds:
                atom1 = self.atoms[bond.atom1_index]
                atom2 = self.atoms[bond.atom2_index]
                self._bondedAtoms[atom1].add(atom2)
                self._bondedAtoms[atom2].add(atom1)

    def _is_bonded(self, atom_index_1, atom_index_2):
        """Return True if atoms are bonded, False if not.

        Parameters
        ----------
        atom_index_1 : int
        atom_index_2 : int
            Atom indices

        Returns
        -------
        is_bonded : bool
            True if atoms are bonded, False otherwise


        """
        self._construct_bonded_atoms_list()
        atom1 = self._atoms[atom_index_1]
        atom2 = self._atoms[atom_index_2]
        return atom2 in self._bondedAtoms[atom1]

    def get_bond_between(self, i, j):
        """Returns the bond between two atoms

        Parameters
        ----------
        i, j : int or Atom
            Atoms or atom indices to check

        Returns
        -------
        bond : Bond
            The bond between i and j.

        """
        if isinstance(i, int) and isinstance(j, int):
            atom_i = self._atoms[i]
            atom_j = self._atoms[j]
        elif isinstance(i, Atom) and isinstance(j, Atom):
            atom_i = i
            atom_j = j
        else:
            raise TypeError(
                "Invalid input passed to is_bonded(). Expected ints or Atoms, "
                "got {} and {}".format(i, j))

        for bond in atom_i.bonds:

            for atom in bond.atoms:

                if atom == atom_i:
                    continue

                if atom == atom_j:
                    return bond

        from openforcefield.topology import NotBondedError
        raise NotBondedError('No bond between atom {} and {}'.format(i, j))


class Molecule(FrozenMolecule):
    """
    Mutable chemical representation of a molecule, such as a small molecule or biopolymer.

    .. todo :: What other API calls would be useful for supporting biopolymers as small molecules? Perhaps iterating over chains and residues?

    Examples
    --------

    Create a molecule from an sdf file

    >>> from openforcefield.utils import get_data_file_path
    >>> sdf_filepath = get_data_file_path('molecules/ethanol.sdf')
    >>> molecule = Molecule(sdf_filepath)

    Convert to OpenEye OEMol object

    >>> oemol = molecule.to_openeye()

    Create a molecule from an OpenEye molecule

    >>> molecule = Molecule.from_openeye(oemol)

    Convert to RDKit Mol object

    >>> rdmol = molecule.to_rdkit()

    Create a molecule from an RDKit molecule

    >>> molecule = Molecule.from_rdkit(rdmol)

    Create a molecule from IUPAC name (requires the OpenEye toolkit)

    >>> molecule = Molecule.from_iupac('imatinib')

    Create a molecule from SMILES

    >>> molecule = Molecule.from_smiles('Cc1ccccc1')

    .. warning :: This API is experimental and subject to change.

    """

    def __init__(self, *args, **kwargs):
        """
        Create a new Molecule object

        Parameters
        ----------
        other : optional, default=None
            If specified, attempt to construct a copy of the Molecule from the specified object.
            This can be any one of the following:

            * a :class:`Molecule` object
            * a file that can be used to construct a :class:`Molecule` object
            * an ``openeye.oechem.OEMol``
            * an ``rdkit.Chem.rdchem.Mol``
            * a serialized :class:`Molecule` object

        Examples
        --------

        Create an empty molecule:

        >>> empty_molecule = Molecule()

        Create a molecule from a file that can be used to construct a molecule,
        using either a filename or file-like object:

        >>> from openforcefield.utils import get_data_file_path
        >>> sdf_filepath = get_data_file_path('molecules/ethanol.sdf')
        >>> molecule = Molecule(sdf_filepath)
        >>> molecule = Molecule(open(sdf_filepath, 'r'), file_format='sdf')

        >>> import gzip
        >>> mol2_gz_filepath = get_data_file_path('molecules/toluene.mol2.gz')
        >>> molecule = Molecule(gzip.GzipFile(mol2_gz_filepath, 'r'), file_format='mol2')

        Create a molecule from another molecule:

        >>> molecule_copy = Molecule(molecule)

        Convert to OpenEye OEMol object

        >>> oemol = molecule.to_openeye()

        Create a molecule from an OpenEye molecule:

        >>> molecule = Molecule(oemol)

        Convert to RDKit Mol object

        >>> rdmol = molecule.to_rdkit()

        Create a molecule from an RDKit molecule:

        >>> molecule = Molecule(rdmol)

        Create a molecule from a serialized molecule object:

        >>> serialized_molecule = molecule.__getstate__()
        >>> molecule_copy = Molecule(serialized_molecule)

        .. todo ::

           * If a filename or file-like object is specified but the file contains more than one molecule, what is the
           proper behavior? Read just the first molecule, or raise an exception if more than one molecule is found?

           * Should we also support SMILES strings or IUPAC names for ``other``?

        """
        #super(self, Molecule).__init__(*args, **kwargs)
        super(Molecule, self).__init__(*args, **kwargs)

    # TODO: Change this to add_atom(Atom) to improve encapsulation and extensibility?
    def add_atom(self,
                 atomic_number,
                 formal_charge,
                 is_aromatic,
                 stereochemistry=None,
                 name=None):
        """
        Add an atom

        Parameters
        ----------
        atomic_number : int
            Atomic number of the atom
        formal_charge : int
            Formal charge of the atom
        is_aromatic : bool
            If True, atom is aromatic; if False, not aromatic
        stereochemistry : str, optional, default=None
            Either 'R' or 'S' for specified stereochemistry, or None if stereochemistry is irrelevant
        name : str, optional, default=None
            An optional name for the atom

        Returns
        -------
        index : int
            The index of the atom in the molecule

        Examples
        --------

        Define a methane molecule

        >>> molecule = Molecule()
        >>> molecule.name = 'methane'
        >>> C = molecule.add_atom(6, 0, False)
        >>> H1 = molecule.add_atom(1, 0, False)
        >>> H2 = molecule.add_atom(1, 0, False)
        >>> H3 = molecule.add_atom(1, 0, False)
        >>> H4 = molecule.add_atom(1, 0, False)
        >>> bond_idx = molecule.add_bond(C, H1, False, 1)
        >>> bond_idx = molecule.add_bond(C, H2, False, 1)
        >>> bond_idx = molecule.add_bond(C, H3, False, 1)
        >>> bond_idx = molecule.add_bond(C, H4, False, 1)

        """
        atom_index = self._add_atom(
            atomic_number,
            formal_charge,
            is_aromatic,
            stereochemistry=stereochemistry,
            name=name)
        return atom_index

    def add_bond_charge_virtual_site(self,
                                     atoms,
                                     distance,
                                     charge_increments=None,
                                     weights=None,
                                     epsilon=None,
                                     sigma=None,
                                     rmin_half=None,
                                     name=''):
        """
        Create a bond charge-type virtual site, in which the location of the charge is specified by the position of two atoms. This supports placement of a virtual site S along a vector between two specified atoms, e.g. to allow for a sigma hole for halogens or similar contexts. With positive values of the distance, the virtual site lies outside the first indexed atom.
        Parameters
        ----------
        atoms : list of openforcefield.topology.molecule.Atom objects or ints of shape [N
            The atoms defining the virtual site's position or their indices
        distance : float

        weights : list of floats of shape [N] or None, optional, default=None
            weights[index] is the weight of particles[index] contributing to the position of the virtual site. Default is None
        charge_increments : list of floats of shape [N], optional, default=None
            The amount of charge to remove from the VirtualSite's atoms and put in the VirtualSite. Indexing in this list should match the ordering in the atoms list. Default is None.
        epsilon : float
            Epsilon term for VdW properties of virtual site. Default is None.
        sigma : float, default=None
            Sigma term for VdW properties of virtual site. Default is None.
        rmin_half : float
            Rmin_half term for VdW properties of virtual site. Default is None.
        name : string or None, default=''
            The name of this virtual site. Default is ''.

        Returns
        -------
        index : int
            The index of the newly-added virtual site in the molecule

        """

        vsite_index = self._add_bond_charge_virtual_site(
            atoms,
            distance,
            weights=weights,
            charge_increments=charge_increments,
            epsilon=epsilon,
            sigma=sigma,
            rmin_half=rmin_half,
            name=name)
        return vsite_index

    def add_monovalent_lone_pair_virtual_site(self, atoms, distance,
                                              out_of_plane_angle,
                                              in_plane_angle, **kwargs):
        """
        Create a bond charge-type virtual site, in which the location of the charge is specified by the position of three atoms.

        TODO : Do "weights" have any meaning here?

        Parameters
        ----------
        atoms : list of three openforcefield.topology.molecule.Atom objects or ints
            The three atoms defining the virtual site's position or their molecule atom indices
        distance : float

        out_of_plane_angle : float

        in_plane_angle : float

        epsilon : float
            Epsilon term for VdW properties of virtual site. Default is None.
        sigma : float, default=None
            Sigma term for VdW properties of virtual site. Default is None.
        rmin_half : float
            Rmin_half term for VdW properties of virtual site. Default is None.
        name : string or None, default=''
            The name of this virtual site. Default is ''.

        Returns
        -------
        index : int
            The index of the newly-added virtual site in the molecule


        """

        #vsite_index = self._add_monovalent_lone_pair_virtual_site(self, atoms, distance, out_of_plane_angle, in_plane_angle, charge_increments=charge_increments, weights=weights, epsilon=epsilon, sigma=sigma, rmin_half=rmin_half, name=name)
        vsite_index = self._add_monovalent_lone_pair_virtual_site(
            atoms, distance, out_of_plane_angle, in_plane_angle, **kwargs)
        return vsite_index

    #def add_divalent_lone_pair_virtual_site(self, atoms, distance, out_of_plane_angle, in_plane_angle, charge_increments=None, weights=None, epsilon=None, sigma=None, rmin_half=None, name=None):
    def add_divalent_lone_pair_virtual_site(self, atoms, distance,
                                            out_of_plane_angle, in_plane_angle,
                                            **kwargs):
        """
        Create a divalent lone pair-type virtual site, in which the location of the charge is specified by the position of three atoms.

        TODO : Do "weights" have any meaning here?

        Parameters
        ----------
        atoms : list of 3 openforcefield.topology.molecule.Atom objects or ints
            The three atoms defining the virtual site's position or their molecule atom indices
        distance : float

        out_of_plane_angle : float

        in_plane_angle : float

        epsilon : float
            Epsilon term for VdW properties of virtual site. Default is None.
        sigma : float, default=None
            Sigma term for VdW properties of virtual site. Default is None.
        rmin_half : float
            Rmin_half term for VdW properties of virtual site. Default is None.
        name : string or None, default=''
            The name of this virtual site. Default is ''.

        Returns
        -------
        index : int
            The index of the newly-added virtual site in the molecule

        """
        #vsite_index = self._add_divalent_lone_pair_virtual_site(self, atoms, distance, out_of_plane_angle, in_plane_angle, charge_increments=charge_increments, weights=weights, epsilon=epsilon, sigma=sigma, rmin_half=rmin_half, name=name)
        vsite_index = self._add_divalent_lone_pair_virtual_site(
            atoms, distance, out_of_plane_angle, in_plane_angle, **kwargs)
        return vsite_index

    def add_trivalent_lone_pair_virtual_site(self, atoms, distance,
                                             out_of_plane_angle,
                                             in_plane_angle, **kwargs):
        """
        Create a trivalent lone pair-type virtual site, in which the location of the charge is specified by the position of four atoms.

        TODO : Do "weights" have any meaning here?

        Parameters
        ----------
        atoms : list of 4 openforcefield.topology.molecule.Atom objects or ints
            The three atoms defining the virtual site's position or their molecule atom indices
        distance : float

        out_of_plane_angle : float

        in_plane_angle : float

        epsilon : float
            Epsilon term for VdW properties of virtual site. Default is None.
        sigma : float, default=None
            Sigma term for VdW properties of virtual site. Default is None.
        rmin_half : float
            Rmin_half term for VdW properties of virtual site. Default is None.
        name : string or None, default=''
            The name of this virtual site. Default is ''.

        Returns
        -------
        index : int
            The index of the newly-added virtual site in the molecule

        """
        vsite_index = self._add_trivalent_lone_pair_virtual_site(
            atoms, distance, out_of_plane_angle, in_plane_angle, **kwargs)
        return vsite_index

    def add_bond(self,
                 atom1,
                 atom2,
                 bond_order,
                 is_aromatic,
                 stereochemistry=None,
                 fractional_bond_order=None):
        """
        Add a bond between two specified atom indices


        Parameters
        ----------
        atom1 : int or openforcefield.topology.molecule.Atom
            Index of first atom
        atom2 : int or openforcefield.topology.molecule.Atom
            Index of second atom
        bond_order : int
            Integral bond order of Kekulized form
        is_aromatic : bool
            True if this bond is aromatic, False otherwise
        stereochemistry : str, optional, default=None
            Either 'E' or 'Z' for specified stereochemistry, or None if stereochemistry is irrelevant
        fractional_bond_order : float, optional, default=None
            The fractional (eg. Wiberg) bond order

        Returns
        -------
        index: int
            Index of the bond in this molecule

"""
        bond_index = self._add_bond(
            atom1,
            atom2,
            bond_order,
            is_aromatic,
            stereochemistry=stereochemistry,
            fractional_bond_order=fractional_bond_order)
        return bond_index

    def add_conformer(self, coordinates):
        """
        Add a conformation of the molecule

        Parameters
        ----------
        coordinates: simtk.unit.Quantity(np.array) with shape (n_atoms, 3) and dimension of distance
            Coordinates of the new conformer, with the first dimension of the array corresponding to the atom index in
            the Molecule's indexing system.

        Returns
        -------
        index: int
            The index of this conformer
        """

        # TODO how can be check that a set of coords and no connections
        #   is a conformation that does not change connectivity?

        return self._add_conformer(coordinates)


class InvalidConformerError(Exception):
    """
    This error is raised when the conformer added to the molecule
    has a different connectivity to that already defined.
    or anyother conformer related issues.
    """
    pass


class SmilesParsingError(Exception):
    """
    This error is rasied when parsing a smiles string results in an error.
    """
    pass<|MERGE_RESOLUTION|>--- conflicted
+++ resolved
@@ -1834,17 +1834,13 @@
 
         Parameters
         ----------
-<<<<<<< HEAD
         isomeric: bool optional, default= True
             return an isometric smiles, requires all stereochemistry to be defined
         explicit_hydrogens: bool optional, default=True
             return a smiles string containing all hydrogens explicitly
         mapped: bool optional, default=False
             return a explicit hydrogen mapped smiles
-        toolkit_registry : openforcefield.utils.toolkits.ToolRegistry or openforcefield.utils.toolkits.ToolkitWrapper, optional, default=None
-=======
         toolkit_registry : openforcefield.utils.toolkits.ToolkitRegistry or openforcefield.utils.toolkits.ToolkitWrapper, optional, default=None
->>>>>>> 0f7fd72d
             :class:`ToolkitRegistry` or :class:`ToolkitWrapper` to use for SMILES conversion
 
         Returns
