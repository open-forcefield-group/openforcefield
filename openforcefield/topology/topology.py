#!/usr/bin/env python

# =============================================================================================
# MODULE DOCSTRING
# =============================================================================================
"""
Class definitions to represent a molecular system and its chemical components

.. todo::

   * Create MoleculeImage, ParticleImage, AtomImage, VirtualSiteImage here. (Or ``MoleculeInstance``?)
   * Create ``MoleculeGraph`` to represent fozen set of atom elements and bonds that can used as a key for compression
   * Add hierarchical way of traversing Topology (chains, residues)
   * Make all classes hashable and serializable.
   * JSON/BSON representations of objects?
   * Use `attrs <http://www.attrs.org/>`_ for object setter boilerplate?

"""

# =============================================================================================
# GLOBAL IMPORTS
# =============================================================================================

import itertools
from collections import OrderedDict
from collections.abc import MutableMapping

from simtk import unit
from simtk.openmm import app

from openforcefield.typing.chemistry import ChemicalEnvironment
from openforcefield.utils import MessageException
from openforcefield.utils.serialization import Serializable
from openforcefield.utils.toolkits import (
<<<<<<< HEAD
    ALLOWED_AROMATICITY_MODELS, ALLOWED_CHARGE_MODELS,
    ALLOWED_FRACTIONAL_BOND_ORDER_MODELS, DEFAULT_AROMATICITY_MODEL,
    GLOBAL_TOOLKIT_REGISTRY)
=======
    ALLOWED_AROMATICITY_MODELS,
    ALLOWED_CHARGE_MODELS,
    ALLOWED_FRACTIONAL_BOND_ORDER_MODELS,
    DEFAULT_AROMATICITY_MODEL,
    GLOBAL_TOOLKIT_REGISTRY,
)
>>>>>>> ed139c5e

# =============================================================================================
# Exceptions
# =============================================================================================


class DuplicateUniqueMoleculeError(MessageException):
    """
    Exception for when the user provides indistinguishable unique molecules when trying to identify atoms from a PDB
    """

    pass


class NotBondedError(MessageException):
    """
    Exception for when a function requires a bond between two atoms, but none is present
    """

    pass


# =============================================================================================
# PRIVATE SUBROUTINES
# =============================================================================================


class _TransformedDict(MutableMapping):
    """A dictionary that transform and sort keys.

    The function __keytransform__ can be inherited to apply an arbitrary
    key-altering function before accessing the keys.

    The function __sortfunc__ can be inherited to specify a particular
    order over which to iterate over the dictionary.

    """

    def __init__(self, *args, **kwargs):
        self.store = OrderedDict()
        self.update(dict(*args, **kwargs))  # use the free update to set keys

    def __getitem__(self, key):
        return self.store[self.__keytransform__(key)]

    def __setitem__(self, key, value):
        self.store[self.__keytransform__(key)] = value

    def __delitem__(self, key):
        del self.store[self.__keytransform__(key)]

    def __iter__(self):
        return iter(sorted(self.store, key=self.__sortfunc__))

    def __len__(self):
        return len(self.store)

    def __keytransform__(self, key):
        return key

    @staticmethod
    def __sortfunc__(key):
        return key


# TODO: Encapsulate this atom ordering logic directly into Atom/Bond/Angle/Torsion classes?
class ValenceDict(_TransformedDict):
    """Enforce uniqueness in atom indices."""

    @staticmethod
    def key_transform(key):
        """Reverse tuple if first element is larger than last element."""
        # Ensure key is a tuple.
        key = tuple(key)
        assert len(key) > 0 and len(key) < 5, "Valence keys must be 2 or 3 atoms"
        # Reverse the key if the first element is bigger than the last.
        if key[0] > key[-1]:
            key = tuple(reversed(key))
        return key

<<<<<<< HEAD
    @staticmethod
    def index_of(key, possible=None):
        assert len(key) < 4
        refkey = __class__.key_transform(key)
        if len(key) == 2:
            permutations = OrderedDict(
                {(refkey[0], refkey[1]): 0, (refkey[1], refkey[0]): 1}
            )
        elif len(key) == 3:
            permutations = OrderedDict(
                {
                    (refkey[0], refkey[1], refkey[2]): 0,
                    (refkey[2], refkey[1], refkey[0]): 1,
                }
            )
        else:
            # For a proper, only forward/backward make sense
            permutations = OrderedDict(
                {
                    (refkey[0], refkey[1], refkey[2], refkey[3]): 0,
                    (refkey[3], refkey[1], refkey[2], refkey[0]): 1,
                }
            )
        if not possible is None:
            i = 0
            assert all([p in permutations for p in possible]), (
                "Possible permutations " + str(possible) + " is impossible!"
            )
            for k in permutations:
                if all([x == y for x, y in zip(key, k)]):
                    return i
                if k in possible:
                    i += 1
        else:
            return permutations[key]

    def __keytransform__(self, key):
        return __class__.key_transform(key)

=======
>>>>>>> ed139c5e

class SortedDict(_TransformedDict):
    """Enforce uniqueness of atom index tuples, without any restrictions on atom reordering."""

    def __keytransform__(self, key):
        """Sort tuple from lowest to highest."""
        # Ensure key is a tuple.
        key = tuple(sorted(key))
        # Reverse the key if the first element is bigger than the last.
        return key


class ImproperDict(_TransformedDict):
    """Symmetrize improper torsions."""

    @staticmethod
    def key_transform(key):
        """Reorder tuple in numerical order except for element[1] which is the central atom; it retains its position."""
        # Ensure key is a tuple
        key = tuple(key)
        assert len(key) == 4, "Improper keys must be 4 atoms"
        # Retrieve connected atoms
        connectedatoms = [key[0], key[2], key[3]]
        # Sort connected atoms
        connectedatoms.sort()
        # Re-store connected atoms
        key = tuple([connectedatoms[0], key[1], connectedatoms[1], connectedatoms[2]])
        return key

    @staticmethod
    def index_of(key, possible=None):
        assert len(key) == 4
        refkey = __class__.key_transform(key)
        permutations = OrderedDict(
            {
                (refkey[0], refkey[1], refkey[2], refkey[3]): 0,
                (refkey[0], refkey[1], refkey[3], refkey[2]): 1,
                (refkey[2], refkey[1], refkey[0], refkey[3]): 2,
                (refkey[2], refkey[1], refkey[3], refkey[0]): 3,
                (refkey[3], refkey[1], refkey[0], refkey[2]): 4,
                (refkey[3], refkey[1], refkey[2], refkey[0]): 5,
            }
        )
        if not possible is None:
            assert all(
                [p in permutations for p in possible]
            ), "Possible permuation is impossible!"
            i = 0
            for k in permutations:
                if all([x == y for x, y in zip(key, k)]):
                    return i
                if k in possible:
                    i += 1
        else:
            return permutations[key]

<<<<<<< HEAD
    def __keytransform__(self, key):
        return __class__.key_transform(key)


=======
>>>>>>> ed139c5e
# =============================================================================================
# TOPOLOGY OBJECTS
# =============================================================================================

# =============================================================================================
# TopologyAtom
# =============================================================================================


class TopologyAtom(Serializable):
    """
    A TopologyAtom is a lightweight data structure that represents a single openforcefield.topology.molecule.Atom in
    a Topology. A TopologyAtom consists of two references -- One to its fully detailed "atom", an
    openforcefield.topology.molecule.Atom, and another to its parent "topology_molecule", which occupies a spot in
    the parent Topology's TopologyMolecule list.

    As some systems can be very large, there is no always-existing representation of a TopologyAtom. They are created on
    demand as the user requests them.

    .. warning :: This API is experimental and subject to change.

    """

    def __init__(self, atom, topology_molecule):
        """
        Create a new TopologyAtom.

        Parameters
        ----------
        atom : An openforcefield.topology.molecule.Atom
            The reference atom
        topology_molecule : An openforcefield.topology.TopologyMolecule
            The TopologyMolecule that this TopologyAtom belongs to
        """
        # TODO: Type checks
        self._atom = atom
        self._topology_molecule = topology_molecule

    @property
    def atom(self):
        """
        Get the reference Atom for this TopologyAtom.

        Returns
        -------
        an openforcefield.topology.molecule.Atom
        """
        return self._atom

    @property
    def atomic_number(self):
        """
        Get the atomic number of this atom

        Returns
        -------
        int
        """
        return self._atom.atomic_number

    @property
    def topology_molecule(self):
        """
        Get the TopologyMolecule that this TopologyAtom belongs to.

        Returns
        -------
        openforcefield.topology.TopologyMolecule
        """
        return self._topology_molecule

    @property
    def molecule(self):
        """
        Get the reference Molecule that this TopologyAtom belongs to.

        Returns
        -------
        openforcefield.topology.molecule.Molecule
        """
        return self._topology_molecule.molecule

    @property
    def topology_atom_index(self):
        """
        Get the index of this atom in its parent Topology.

        Returns
        -------
        int
            The index of this atom in its parent topology.
        """
        mapped_molecule_atom_index = self._topology_molecule._ref_to_top_index[
            self._atom.molecule_atom_index
        ]
        return (
            self._topology_molecule.atom_start_topology_index
            + mapped_molecule_atom_index
        )

    @property
    def topology_particle_index(self):
        """
        Get the index of this particle in its parent Topology.

        Returns
        -------
        int
            The index of this atom in its parent topology.
        """
        # This assumes that the particles in a topology are listed with all atoms from all TopologyMolecules
        # first, followed by all VirtualSites from all TopologyMolecules second
        return self.topology_atom_index

    @property
    def topology_bonds(self):
        """
        Get the TopologyBonds connected to this TopologyAtom.

        Returns
        -------
        iterator of openforcefield.topology.TopologyBonds
        """

        for bond in self._atom.bonds:
            reference_mol_bond_index = bond.molecule_bond_index
            yield self._topology_molecule.bond(reference_mol_bond_index)

    def __eq__(self, other):
        return (self._atom == other._atom) and (
            self._topology_molecule == other._topology_molecule
        )

    def __repr__(self):
        return "TopologyAtom {} with reference atom {} and parent TopologyMolecule {}".format(
            self.topology_atom_index, self._atom, self._topology_molecule
        )

    def to_dict(self):
        """Convert to dictionary representation."""
        # Implement abstract method Serializable.to_dict()
        raise NotImplementedError()  # TODO

    @classmethod
    def from_dict(cls, d):
        """Static constructor from dictionary representation."""
        # Implement abstract method Serializable.to_dict()
        raise NotImplementedError()  # TODO

    # @property
    # def bonds(self):
    #    """
    #    Get the Bonds connected to this TopologyAtom.
    #
    #    Returns
    #    -------
    #    iterator of openforcefield.topology.molecule.Bonds
    #    """
    #    for bond in self._atom.bonds:
    #        yield bond

    # TODO: Add all atom properties here? Or just make people use TopologyAtom.atom for that?


# =============================================================================================
# TopologyBond
# =============================================================================================


class TopologyBond(Serializable):
    """
    A TopologyBond is a lightweight data structure that represents a single openforcefield.topology.molecule.Bond in
    a Topology. A TopologyBond consists of two references -- One to its fully detailed "bond", an
    openforcefield.topology.molecule.Bond, and another to its parent "topology_molecule", which occupies a spot in
    the parent Topology's TopologyMolecule list.

    As some systems can be very large, there is no always-existing representation of a TopologyBond. They are created on
    demand as the user requests them.

    .. warning :: This API is experimental and subject to change.

    """

    def __init__(self, bond, topology_molecule):
        """

        Parameters
        ----------
        bond : An openforcefield.topology.molecule.Bond
            The reference bond.
        topology_molecule : An openforcefield.topology.TopologyMolecule
            The TopologyMolecule that this TopologyBond belongs to.
        """
        # TODO: Type checks
        self._bond = bond
        self._topology_molecule = topology_molecule

    @property
    def bond(self):
        """
        Get the reference Bond for this TopologyBond.

        Returns
        -------
        an openforcefield.topology.molecule.Bond
        """
        return self._bond

    @property
    def topology_molecule(self):
        """
        Get the TopologyMolecule that this TopologyBond belongs to.

        Returns
        -------
        openforcefield.topology.TopologyMolecule
        """
        return self._topology_molecule

    @property
    def topology_bond_index(self):
        """
        Get the index of this bond in its parent Topology.

        Returns
        -------
        int
            The index of this bond in its parent topology.
        """
        return (
            self._topology_molecule.bond_start_topology_index
            + self._bond.molecule_bond_index
        )

    @property
    def molecule(self):
        """
        Get the reference Molecule that this TopologyBond belongs to.

        Returns
        -------
        openforcefield.topology.molecule.Molecule
        """
        return self._topology_molecule.molecule

    @property
    def bond_order(self):
        """
        Get the order of this TopologyBond.

        Returns
        -------
        int : bond order
        """
        return self._bond.bond_order

    @property
    def atoms(self):
        """
        Get the TopologyAtoms connected to this TopologyBond.

        Returns
        -------
        iterator of openforcefield.topology.TopologyAtom
        """
        for ref_atom in self._bond.atoms:
            yield TopologyAtom(ref_atom, self._topology_molecule)

    def to_dict(self):
        """Convert to dictionary representation."""
        # Implement abstract method Serializable.to_dict()
        raise NotImplementedError()  # TODO

    @classmethod
    def from_dict(cls, d):
        """Static constructor from dictionary representation."""
        # Implement abstract method Serializable.to_dict()
        raise NotImplementedError()  # TODO


# =============================================================================================
# TopologyVirtualSite
# =============================================================================================


class TopologyVirtualSite(Serializable):
    """
    A TopologyVirtualSite is a lightweight data structure that represents a single
    openforcefield.topology.molecule.VirtualSite in a Topology. A TopologyVirtualSite consists of two references --
    One to its fully detailed "VirtualSite", an openforcefield.topology.molecule.VirtualSite, and another to its parent
    "topology_molecule", which occupies a spot in the parent Topology's TopologyMolecule list.

    As some systems can be very large, there is no always-existing representation of a TopologyVirtualSite. They are
    created on demand as the user requests them.

    .. warning :: This API is experimental and subject to change.

    """

    def __init__(self, virtual_site, topology_molecule):
        """

        Parameters
        ----------
        virtual_site : An openforcefield.topology.molecule.VirtualSite
            The reference virtual site
        topology_molecule : An openforcefield.topology.TopologyMolecule
            The TopologyMolecule that this TopologyVirtualSite belongs to
        """
        # TODO: Type checks
        self._virtual_site = virtual_site
        self._topology_molecule = topology_molecule
        self._topology_virtual_particle_start_index = None

    def invalidate_cached_data(self):
        self._topology_virtual_particle_start_index = None

    def atom(self, index):
        """
        Get the atom at a specific index in this TopologyVirtualSite

        Parameters
        ----------
        index : int
            The index of the atom in the reference VirtualSite to retrieve

        Returns
        -------
        TopologyAtom

        """
        return TopologyAtom(self._virtual_site.atoms[index], self.topology_molecule)

    @property
    def atoms(self):
        """
        Get the TopologyAtoms involved in this TopologyVirtualSite.

        Returns
        -------
        iterator of openforcefield.topology.TopologyAtom
        """
        for ref_atom in self._virtual_site.atoms:
            yield TopologyAtom(ref_atom, self._topology_molecule)

    @property
    def virtual_site(self):
        """
        Get the reference VirtualSite for this TopologyVirtualSite.

        Returns
        -------
        an openforcefield.topology.molecule.VirtualSite
        """
        return self._virtual_site

    @property
    def topology_molecule(self):
        """
        Get the TopologyMolecule that this TopologyVirtualSite belongs to.

        Returns
        -------
        openforcefield.topology.TopologyMolecule
        """
        return self._topology_molecule

    @property
    def topology_virtual_site_index(self):
        """
        Get the index of this virtual site in its parent Topology.

        Returns
        -------
        int
            The index of this virtual site in its parent topology.
        """
        return (
            self._topology_molecule.virtual_site_start_topology_index
            + self._virtual_site.molecule_virtual_site_index
        )

    @property
    def n_particles(self):
        """
        Get the number of particles represented by this VirtualSite

        Returns
        -------
        int : The number of particles
        """
        return self._virtual_site.n_particles

    @property
    def topology_virtual_particle_start_index(self):
        """
        Get the index of the first virtual site particle in its parent Topology.

        Returns
        -------
        int
            The index of this particle in its parent topology.
        """
        # This assumes that the particles in a topology are listed with all atoms from all TopologyMolecules
        # first, followed by all VirtualSites from all TopologyMolecules second

        # need to iterate through all previous

        # If the cached value is not available, generate it
        # breakpoint()
        if self._topology_virtual_particle_start_index is None:
            virtual_particle_start_topology_index = (
                self.topology_molecule.topology.n_topology_atoms
            )
            for (
                topology_molecule
            ) in self._topology_molecule._topology.topology_molecules:
                for tvsite in topology_molecule.virtual_sites:
                    if self == tvsite:
                        break
                    virtual_particle_start_topology_index += tvsite.n_particles
                if self._topology_molecule == topology_molecule:
                    break
                # else:
                #     virtual_particle_start_topology_index += tvsite.n_particles
                #     virtual_particle_start_topology_index += topology_molecule.n_particles
            self._topology_virtual_particle_start_index = (
                virtual_particle_start_topology_index
            )
        # Return cached value
        # print(self._topology_virtual_particle_start_index)
        return self._topology_virtual_particle_start_index

        return (
            self._topology_molecule.topology.n_topology_atoms
            + self.topology_virtual_site_index
        )
        # return self._topology_molecule.particle_start_topology_index + self._virtual_site.molecule_particle_index

    @property
    def particles(self):
        """
        Get an iterator to the reference particles that this TopologyVirtualSite
        contains.

        Returns
        -------
        iterator of TopologyVirtualParticles
        """

        for vptl in self.virtual_site.particles:
            yield TopologyVirtualParticle(
                self._virtual_site, vptl, self._topology_molecule
            )

    @property
    def molecule(self):
        """
        Get the reference Molecule that this TopologyVirtualSite belongs to.

        Returns
        -------
        openforcefield.topology.molecule.Molecule
        """
        return self._topology_molecule.molecule

    @property
    def type(self):
        """
        Get the type of this virtual site

        Returns
        -------
        str : The class name of this virtual site
        """
        return self._virtual_site.type

    def __eq__(self, other):
        return (self._virtual_site == other._virtual_site) and (
            self._topology_molecule == other._topology_molecule
        )

    def to_dict(self):
        """Convert to dictionary representation."""
        # Implement abstract method Serializable.to_dict()
        raise NotImplementedError()  # TODO

    @classmethod
    def from_dict(cls, d):
        """Static constructor from dictionary representation."""
        # Implement abstract method Serializable.to_dict()
        raise NotImplementedError()  # TODO


# =============================================================================================
# TopologyVirtualParticle
# =============================================================================================


class TopologyVirtualParticle(TopologyVirtualSite):
    def __init__(self, virtual_site, virtual_particle, topology_molecule):
        self._virtual_site = virtual_site
        self._virtual_particle = virtual_particle
        self._topology_molecule = topology_molecule

    @property
    def topology_particle_index(self):
        """
        Get the index of this particle in its parent Topology.

        Returns
        -------
        idx : int
            The index of this particle in its parent topology.
        """
        # This assumes that the particles in a topology are listed with all atoms from all TopologyMolecules
        # first, followed by all VirtualSites from all TopologyMolecules second
        orientation_key = self._virtual_particle.orientation
        offset = 0
        # vsite is a topology vsite, which has a regular vsite
        for i, ornt in enumerate(self._virtual_site._virtual_site.orientations):
            if ornt == orientation_key:
                offset = i
                break

        return offset + self._virtual_site.topology_virtual_particle_start_index


# =============================================================================================
# TopologyMolecule
# =============================================================================================


class TopologyMolecule:
    """
    TopologyMolecules are built to be an efficient way to store large numbers of copies of the same molecule for
    parameterization and system preparation.

    .. warning :: This API is experimental and subject to change.

    """

    def __init__(
        self, reference_molecule, topology, local_topology_to_reference_index=None
    ):
        """
        Create a new TopologyMolecule.

        Parameters
        ----------
        reference_molecule : an openforcefield.topology.molecule.Molecule
            The reference molecule, with details like formal charges, partial charges, bond orders, partial bond orders,
            and atomic symbols.
        topology : an openforcefield.topology.Topology
            The topology that this TopologyMolecule belongs to
        local_topology_to_reference_index : dict, optional, default=None
            Dictionary of {TopologyMolecule_atom_index : Molecule_atom_index} for the TopologyMolecule that will be built
        """
        # TODO: Type checks
        self._reference_molecule = reference_molecule
        self._topology = topology
        if local_topology_to_reference_index is None:
            local_topology_to_reference_index = dict(
                [(i, i) for i in range(reference_molecule.n_atoms)]
            )
        self._top_to_ref_index = local_topology_to_reference_index
        self._ref_to_top_index = dict(
            (k, j) for j, k in local_topology_to_reference_index.items()
        )

        # Initialize cached data
        self._atom_start_topology_index = None
        self._particle_start_topology_index = None
        self._bond_start_topology_index = None
        self._virtual_site_start_topology_index = None
<<<<<<< HEAD
        self._virtual_particle_start_topology_index = None
=======
>>>>>>> ed139c5e

    def _invalidate_cached_data(self):
        """Unset all cached data, in response to an appropriate change"""
        self._atom_start_topology_index = None
        self._particle_start_topology_index = None
        self._bond_start_topology_index = None
        self._virtual_site_start_topology_index = None
<<<<<<< HEAD
        self._virtual_particle_start_topology_index = None
        for vsite in self.virtual_sites:
            vsite.invalidate_cached_data()
=======
>>>>>>> ed139c5e

    @property
    def topology(self):
        """
        Get the topology that this TopologyMolecule belongs to

        Returns
        -------
        an openforcefield.topology.Topology
        """
        return self._topology

    @property
    def reference_molecule(self):
        """
        Get the reference molecule for this TopologyMolecule

        Returns
        -------
        an openforcefield.topology.molecule.Molecule
        """
        return self._reference_molecule

    @property
    def n_atoms(self):
        """
        The number of atoms in this topology.

        Returns
        -------
        int
        """
        return self._reference_molecule.n_atoms

    def atom(self, index):
        """
        Get the TopologyAtom with a given topology atom index in this TopologyMolecule.

        Parameters
        ----------
        index : int
            Index of the TopologyAtom within this TopologyMolecule to retrieve

        Returns
        -------
        an openforcefield.topology.TopologyAtom
        """
        ref_mol_atom_index = self._top_to_ref_index[index]
        return TopologyAtom(self._reference_molecule.atoms[ref_mol_atom_index], self)

    @property
    def atoms(self):
        """
        Return an iterator of all the TopologyAtoms in this TopologyMolecule

        Returns
        -------
        an iterator of openforcefield.topology.TopologyAtoms
        """
        iterate_order = list(self._top_to_ref_index.items())
        # Sort by topology index
        iterate_order.sort(key=lambda x: x[0])
        for top_index, ref_index in iterate_order:
            # self._reference_molecule.atoms:
            yield TopologyAtom(self._reference_molecule.atoms[ref_index], self)

    @property
    def atom_start_topology_index(self):
        """
        Get the topology index of the first atom in this TopologyMolecule

        """
        # If cached value is not available, generate it.
        if self._atom_start_topology_index is None:
            atom_start_topology_index = 0
            for topology_molecule in self._topology.topology_molecules:
                if self == topology_molecule:
                    self._atom_start_topology_index = atom_start_topology_index
                    break
                atom_start_topology_index += topology_molecule.n_atoms

        # Return cached value
        return self._atom_start_topology_index

    @property
    def virtual_particle_start_topology_index(self):
        """
        Get the topology index of the first virtual particle in this TopologyMolecule

        """
        # If cached value is not available, generate it.
        if self._virtual_particle_start_topology_index is None:
            virtual_particle_start_topology_index = self.topology.n_atoms
            for topology_molecule in self._topology.topology_molecules:
                if self == topology_molecule:
                    self._particle_start_topology_index = particle_start_topology_index
                    break
                offset = sum(
                    [vsite.n_particles for vsite in topology_molecule.virtual_sites]
                )
                particle_start_topology_index += offset
            self._virtual_particle_start_topology_index = particle_start_topology_index
        # Return cached value
        return self._virtual_particle_start_topology_index

    def bond(self, index):
        """
        Get the TopologyBond with a given reference molecule index in this TopologyMolecule

        Parameters
        ----------
        index : int
            Index of the TopologyBond within this TopologyMolecule to retrieve

        Returns
        -------
        an openforcefield.topology.TopologyBond
        """
        return TopologyBond(self.reference_molecule.bonds[index], self)

    @property
    def bonds(self):
        """
        Return an iterator of all the TopologyBonds in this TopologyMolecule

        Returns
        -------
        an iterator of openforcefield.topology.TopologyBonds
        """
        for bond in self._reference_molecule.bonds:
            yield TopologyBond(bond, self)

    @property
    def n_bonds(self):
        """Get the number of bonds in this TopologyMolecule

        Returns
        -------
        int : number of bonds
        """
        return self._reference_molecule.n_bonds

    @property
    def bond_start_topology_index(self):
        """Get the topology index of the first bond in this TopologyMolecule"""
        # If cached value is not available, generate it.
        if self._bond_start_topology_index is None:
            bond_start_topology_index = 0
            for topology_molecule in self._topology.topology_molecules:
                if self == topology_molecule:
                    self._bond_start_topology_index = bond_start_topology_index
                    break
                bond_start_topology_index += topology_molecule.n_bonds

        # Return cached value
        return self._bond_start_topology_index

    def particle(self, index):
        """
        Get the TopologyParticle with a given reference molecule index in this TopologyMolecule

        Parameters
        ----------
        index : int
            Index of the TopologyParticle within this TopologyMolecule to retrieve

        Returns
        -------
        an openforcefield.topology.TopologyParticle
        """
        return TopologyParticle(self.reference_molecule.particles[index], self)

    @property
    def particles(self):
        """
        Return an iterator of all the TopologyParticles in this TopologyMolecules

        Returns
        -------
        an iterator of openforcefield.topology.TopologyParticle
        """
        # Note: This assumes that particles are all Atoms (in topology map order), and then virtualsites
        yield_order = list(self._top_to_ref_index.items())
        # Sort by topology atom index
        yield_order.sort(key=lambda x: x[0])
        for top_atom_index, ref_mol_atom_index in yield_order:
            ref_atom = self._reference_molecule.atoms[ref_mol_atom_index]
            yield TopologyAtom(ref_atom, self)

        # TODO: Add ordering scheme here
        for vsite in self.reference_molecule.virtual_sites:
            tvsite = TopologyVirtualSite(vsite, self)
            for vptl in vsite.particles:
                yield TopologyVirtualParticle(tvsite, vptl, self)

    @property
    def n_particles(self):
        """Get the number of particles in this TopologyMolecule

        Returns
        -------
        int : The number of particles
        """
        return self._reference_molecule.n_particles

    def virtual_site(self, index):
        """
        Get the TopologyVirtualSite with a given reference molecule index in this TopologyMolecule

        Parameters
        ----------
        index : int
            Index of the TopologyVirtualSite within this TopologyMolecule to retrieve

        Returns
        -------
        an openforcefield.topology.TopologyVirtualSite
        """
        return TopologyVirtualSite(self.reference_molecule.virtual_sites[index], self)

    @property
    def virtual_sites(self):
        """
        Return an iterator of all the TopologyVirtualSites in this TopologyMolecules

        Returns
        -------
        an iterator of openforcefield.topology.TopologyVirtualSite
        """
        for vsite in self._reference_molecule.virtual_sites:
            yield TopologyVirtualSite(vsite, self)

    @property
    def n_virtual_sites(self):
        """Get the number of virtual sites in this TopologyMolecule

        Returns
        -------
        int
        """
        return self._reference_molecule.n_virtual_sites

    @property
    def angles(self):
        """Iterable of Tuple[TopologyAtom]: iterator over the angles in this Topology."""
        return self._convert_to_topology_atom_tuples(self._reference_molecule.angles)

    @property
    def n_angles(self):
        """int: number of angles in this Topology."""
        return self._reference_molecule.n_angles

    @property
    def propers(self):
        """Iterable of Tuple[TopologyAtom]: iterator over the proper torsions in this Topology."""
        return self._convert_to_topology_atom_tuples(self._reference_molecule.propers)

    @property
    def n_propers(self):
        """int: number of proper torsions in this Topology."""
        return self._reference_molecule.n_propers

    @property
    def impropers(self):
        """Iterable of Tuple[TopologyAtom]: iterator over the improper torsions in this Topology."""
        return self._convert_to_topology_atom_tuples(self._reference_molecule.impropers)

    @property
    def n_impropers(self):
        """int: number of proper torsions in this Topology."""
        return self._reference_molecule.n_impropers

    @property
    def virtual_site_start_topology_index(self):
        """Get the topology index of the first virtual site in this TopologyMolecule"""
        # If the cached value is not available, generate it
        if self._virtual_site_start_topology_index is None:
            virtual_site_start_topology_index = 0
            for topology_molecule in self._topology.topology_molecules:
                if self == topology_molecule:
                    self._virtual_site_start_topology_index = (
                        virtual_site_start_topology_index
                    )
                virtual_site_start_topology_index += topology_molecule.n_virtual_sites
        # Return cached value
        return self._virtual_site_start_topology_index

    def to_dict(self):
        """Convert to dictionary representation."""
        # Implement abstract method Serializable.to_dict()
        raise NotImplementedError()  # TODO

    @classmethod
    def from_dict(cls, d):
        """Static constructor from dictionary representation."""
        # Implement abstract method Serializable.to_dict()
        raise NotImplementedError()  # TODO

    def _convert_to_topology_atom_tuples(self, molecule_atom_tuples):
        for atom_tuple in molecule_atom_tuples:
            mol_atom_indices = (a.molecule_atom_index for a in atom_tuple)
            top_mol_atom_indices = (
                self._ref_to_top_index[mol_idx] for mol_idx in mol_atom_indices
            )
            yield tuple(self.atom(i) for i in top_mol_atom_indices)


# TODO: pick back up figuring out how we want TopologyMolecules to know their starting TopologyParticle indices

# =============================================================================================
# Topology
# =============================================================================================

# TODO: Revise documentation and remove chains


class Topology(Serializable):
    """
    A Topology is a chemical representation of a system containing one or more molecules appearing in a specified order.

    As of the 0.7.0 release, the Topology particle indexing system puts all atoms before all virtualsites.
    This ensures that atoms keep the same Topology particle index value, even if the Topology
    is modified during system creation by the addition of virtual sites.

    .. warning :: This API is experimental and subject to change.

    Examples
    --------

    Import some utilities

    >>> from simtk.openmm import app
    >>> from openforcefield.tests.utils import get_data_file_path, get_packmol_pdb_file_path
    >>> pdb_filepath = get_packmol_pdb_file_path('cyclohexane_ethanol_0.4_0.6')
    >>> monomer_names = ('cyclohexane', 'ethanol')

    Create a Topology object from a PDB file and sdf files defining the molecular contents

    >>> from openforcefield.topology import Molecule, Topology
    >>> pdbfile = app.PDBFile(pdb_filepath)
    >>> sdf_filepaths = [get_data_file_path(f'systems/monomers/{name}.sdf') for name in monomer_names]
    >>> unique_molecules = [Molecule.from_file(sdf_filepath) for sdf_filepath in sdf_filepaths]
    >>> topology = Topology.from_openmm(pdbfile.topology, unique_molecules=unique_molecules)

    Create a Topology object from a PDB file and IUPAC names of the molecular contents

    >>> pdbfile = app.PDBFile(pdb_filepath)
    >>> unique_molecules = [Molecule.from_iupac(name) for name in monomer_names]
    >>> topology = Topology.from_openmm(pdbfile.topology, unique_molecules=unique_molecules)

    Create an empty Topology object and add a few copies of a single benzene molecule

    >>> topology = Topology()
    >>> molecule = Molecule.from_iupac('benzene')
    >>> molecule_topology_indices = [topology.add_molecule(molecule) for index in range(10)]

    """

    def __init__(self, other=None):
        """
        Create a new Topology.

        Parameters
        ----------
        other : optional, default=None
            If specified, attempt to construct a copy of the Topology from the specified object.
            This might be a Topology object, or a file that can be used to construct a Topology object
            or serialized Topology object.

        """
        from openforcefield.topology.molecule import FrozenMolecule

        # Assign cheminformatics models
        model = DEFAULT_AROMATICITY_MODEL
        self._aromaticity_model = model
        # self._fractional_bond_order_model = DEFAULT_FRACTIONAL_BOND_ORDER_MODEL
        # self._charge_model = DEFAULT_CHARGE_MODEL

        # Initialize storage
        self._initialize()

        # TODO: Try to construct Topology copy from `other` if specified
        if isinstance(other, Topology):
            self.copy_initializer(other)
        elif isinstance(other, FrozenMolecule):
            self.from_molecules([other])
        elif isinstance(other, OrderedDict):
            self._initialize_from_dict(other)

    def _initialize(self):
        """
        Initializes a blank Topology.
        """
        self._aromaticity_model = DEFAULT_AROMATICITY_MODEL
        self._constrained_atom_pairs = dict()
        self._box_vectors = None
        # self._is_periodic = False
        # self._reference_molecule_dicts = set()
        # TODO: Look into weakref and what it does. Having multiple topologies might cause a memory leak.
        self._reference_molecule_to_topology_molecules = OrderedDict()
        self._topology_molecules = list()

    @property
    def reference_molecules(self):
        """
        Get an iterator of reference molecules in this Topology.

        Returns
        -------
        iterable of openforcefield.topology.Molecule
        """
        for ref_mol in self._reference_molecule_to_topology_molecules.keys():
            yield ref_mol

    @classmethod
    def from_molecules(cls, molecules):
        """
        Create a new Topology object containing one copy of each of the specified molecule(s).

        Parameters
        ----------
        molecules : Molecule or iterable of Molecules
            One or more molecules to be added to the Topology

        Returns
        -------
        topology : Topology
            The Topology created from the specified molecule(s)
        """
        # Ensure that we are working with an iterable
        try:
            iter(molecules)
        except TypeError as te:
            # Make iterable object
            molecules = [molecules]

        # Create Topology and populate it with specified molecules
        topology = cls()
        for molecule in molecules:
            topology.add_molecule(molecule)

        return topology

    def assert_bonded(self, atom1, atom2):
        """
        Raise an exception if the specified atoms are not bonded in the topology.

        Parameters
        ----------
        atom1, atom2 : openforcefield.topology.Atom or int
            The atoms or atom topology indices to check to ensure they are bonded

        """
        if (type(atom1) is int) and (type(atom2) is int):
            atom1 = self.atom(atom1)
            atom2 = self.atom(atom2)

        # else:
        if not (self.is_bonded(atom1, atom2)):
            # TODO: Raise more specific exception.
            raise Exception(
                "Atoms {} and {} are not bonded in topology".format(atom1, atom2)
            )

    @property
    def aromaticity_model(self):
        """
        Get the aromaticity model applied to all molecules in the topology.

        Returns
        -------
        aromaticity_model : str
            Aromaticity model in use.
        """
        return self._aromaticity_model

    @aromaticity_model.setter
    def aromaticity_model(self, aromaticity_model):
        """
        Set the aromaticity model applied to all molecules in the topology.

        Parameters
        ----------
        aromaticity_model : str
            Aromaticity model to use. One of: ['OEAroModel_MDL']
        """

        if not aromaticity_model in ALLOWED_AROMATICITY_MODELS:
            msg = "Aromaticity model must be one of {}; specified '{}'".format(
                ALLOWED_AROMATICITY_MODELS, aromaticity_model
            )
            raise ValueError(msg)
        self._aromaticity_model = aromaticity_model

    @property
    def box_vectors(self):
        """Return the box vectors of the topology, if specified
        Returns
        -------
        box_vectors : simtk.unit.Quantity wrapped numpy array
            The unit-wrapped box vectors of this topology
        """
        return self._box_vectors

    @box_vectors.setter
    def box_vectors(self, box_vectors):
        """
        Sets the box vectors to be used for this topology.

        Parameters
        ----------
        box_vectors : simtk.unit.Quantity wrapped numpy array
            The unit-wrapped box vectors

        """
        if box_vectors is None:
            self._box_vectors = None
            return
        if not hasattr(box_vectors, "unit"):
            raise ValueError("Given unitless box vectors")
        if not (unit.angstrom.is_compatible(box_vectors.unit)):
            raise ValueError(
                "Attempting to set box vectors in units that are incompatible with simtk.unit.Angstrom"
            )

        if hasattr(box_vectors, "shape"):
            assert box_vectors.shape == (3,)
        else:
            assert len(box_vectors) == 3
        self._box_vectors = box_vectors

    @property
    def charge_model(self):
        """
        Get the partial charge model applied to all molecules in the topology.

        Returns
        -------
        charge_model : str
            Charge model used for all molecules in the Topology.

        """
        return self._charge_model

    @charge_model.setter
    def charge_model(self, charge_model):
        """
        Set the partial charge model used for all molecules in the topology.

        Parameters
        ----------
        charge_model : str
            Charge model to use for all molecules in the Topology.
            Allowed values: ['AM1-BCC']
            * ``AM1-BCC``: Canonical AM1-BCC scheme
        """
        if not charge_model in ALLOWED_CHARGE_MODELS:
            raise ValueError(
                "Charge model must be one of {}; specified '{}'".format(
                    ALLOWED_CHARGE_MODELS, charge_model
                )
            )
        self._charge_model = charge_model

    @property
    def constrained_atom_pairs(self):
        """Returns the constrained atom pairs of the Topology

        Returns
        -------
        constrained_atom_pairs : dict
             dictionary of the form d[(atom1_topology_index, atom2_topology_index)] = distance (float)
        """
        return self._constrained_atom_pairs

    @property
    def fractional_bond_order_model(self):
        """
        Get the fractional bond order model for the Topology.

        Returns
        -------
        fractional_bond_order_model : str
            Fractional bond order model in use.

        """
        return self._fractional_bond_order_model

    @fractional_bond_order_model.setter
    def fractional_bond_order_model(self, fractional_bond_order_model):
        """
        Set the fractional bond order model applied to all molecules in the topology.

        Parameters
        ----------
        fractional_bond_order_model : str
            Fractional bond order model to use. One of: ['Wiberg']

        """
        if not fractional_bond_order_model in ALLOWED_FRACTIONAL_BOND_ORDER_MODELS:
            raise ValueError(
                "Fractional bond order model must be one of {}; specified '{}'".format(
                    ALLOWED_FRACTIONAL_BOND_ORDER_MODELS, fractional_bond_order_model
                )
            )
        self._fractional_bond_order_model = fractional_bond_order_model

    @property
    def n_reference_molecules(self):
        """
        Returns the number of reference (unique) molecules in in this Topology.

        Returns
        -------
        n_reference_molecules : int
        """
        count = 0
        for i in self.reference_molecules:
            count += 1
        return count

    @property
    def n_topology_molecules(self):
        """
        Returns the number of topology molecules in in this Topology.

        Returns
        -------
        n_topology_molecules : int
        """
        return len(self._topology_molecules)

    @property
    def topology_molecules(self):
        """Returns an iterator over all the TopologyMolecules in this Topology

        Returns
        -------
        topology_molecules : Iterable of TopologyMolecule
        """
        return self._topology_molecules

    @property
    def n_topology_atoms(self):
        """
        Returns the number of topology atoms in in this Topology.

        Returns
        -------
        n_topology_atoms : int
        """
        n_atoms = 0
        for reference_molecule in self.reference_molecules:
            n_atoms_per_topology_molecule = reference_molecule.n_atoms
            n_instances_of_topology_molecule = len(
                self._reference_molecule_to_topology_molecules[reference_molecule]
            )
            n_atoms += n_atoms_per_topology_molecule * n_instances_of_topology_molecule
        return n_atoms

    @property
    def topology_atoms(self):
        """Returns an iterator over the atoms in this Topology. These will be in ascending order of topology index (Note
        that this is not necessarily the same as the reference molecule index)

        Returns
        -------
        topology_atoms : Iterable of TopologyAtom
        """
        for topology_molecule in self._topology_molecules:
            for atom in topology_molecule.atoms:
                yield atom

    @property
    def n_topology_bonds(self):
        """
        Returns the number of TopologyBonds in in this Topology.

        Returns
        -------
        n_bonds : int
        """
        n_bonds = 0
        for reference_molecule in self.reference_molecules:
            n_bonds_per_topology_molecule = reference_molecule.n_bonds
            n_instances_of_topology_molecule = len(
                self._reference_molecule_to_topology_molecules[reference_molecule]
            )
            n_bonds += n_bonds_per_topology_molecule * n_instances_of_topology_molecule
        return n_bonds

    @property
    def topology_bonds(self):
        """Returns an iterator over the bonds in this Topology

        Returns
        -------
        topology_bonds : Iterable of TopologyBond
        """
        for topology_molecule in self._topology_molecules:
            for bond in topology_molecule.bonds:
                yield bond

    @property
    def n_topology_particles(self):
        """
        Returns the number of topology particles (TopologyAtoms and TopologyVirtualSites) in in this Topology.

        Returns
        -------
        n_topology_particles : int
        """
        n_particles = 0
        for reference_molecule in self.reference_molecules:
            n_particles_per_topology_molecule = reference_molecule.n_particles
            n_instances_of_topology_molecule = len(
                self._reference_molecule_to_topology_molecules[reference_molecule]
            )
            n_particles += (
                n_particles_per_topology_molecule * n_instances_of_topology_molecule
            )
        return n_particles

    @property
    def topology_particles(self):
        """Returns an iterator over the particles (TopologyAtoms and TopologyVirtualSites) in this Topology. The
        TopologyAtoms will be in order of ascending Topology index (Note that this may differ from the
        order of atoms in the reference molecule index).

        Returns
        --------
        topology_particles : Iterable of TopologyAtom and TopologyVirtualSite
        """
        for topology_molecule in self._topology_molecules:
            for atom in topology_molecule.atoms:
                yield atom
        for topology_molecule in self._topology_molecules:
            for vs in topology_molecule.virtual_sites:
<<<<<<< HEAD
                for vp in vs.particles:
                    yield vp
=======
                yield vs
>>>>>>> ed139c5e

    @property
    def n_topology_virtual_sites(self):
        """
        Returns the number of TopologyVirtualSites in in this Topology.

        Returns
        -------
        n_virtual_sites : iterable of TopologyVirtualSites
        """
        n_virtual_sites = 0
        for reference_molecule in self.reference_molecules:
            n_virtual_sites_per_topology_molecule = reference_molecule.n_virtual_sites
            n_instances_of_topology_molecule = len(
                self._reference_molecule_to_topology_molecules[reference_molecule]
            )
            n_virtual_sites += (
                n_virtual_sites_per_topology_molecule * n_instances_of_topology_molecule
            )
        return n_virtual_sites

    @property
    def topology_virtual_sites(self):
        """Get an iterator over the virtual sites in this Topology

        Returns
        -------
        topology_virtual_sites : Iterable of TopologyVirtualSite
        """
        for topology_molecule in self._topology_molecules:
            for virtual_site in topology_molecule.virtual_sites:
                yield virtual_site

    @property
    def n_angles(self):
        """int: number of angles in this Topology."""
        return sum(mol.n_angles for mol in self._topology_molecules)

    @property
    def angles(self):
        """Iterable of Tuple[TopologyAtom]: iterator over the angles in this Topology."""
        for topology_molecule in self._topology_molecules:
            for angle in topology_molecule.angles:
                yield angle

    @property
    def n_propers(self):
        """int: number of proper torsions in this Topology."""
        return sum(mol.n_propers for mol in self._topology_molecules)

    @property
    def propers(self):
        """Iterable of Tuple[TopologyAtom]: iterator over the proper torsions in this Topology."""
        for topology_molecule in self._topology_molecules:
            for proper in topology_molecule.propers:
                yield proper

    @property
    def n_impropers(self):
        """int: number of improper torsions in this Topology."""
        return sum(mol.n_impropers for mol in self._topology_molecules)

    @property
    def impropers(self):
        """Iterable of Tuple[TopologyAtom]: iterator over the improper torsions in this Topology."""
        for topology_molecule in self._topology_molecules:
            for improper in topology_molecule.impropers:
                yield improper

    class _ChemicalEnvironmentMatch:
        """Represents the match of a given chemical environment query, storing
        both the matched topology atom indices and the indices of the corresponding
        reference molecule atoms, as well as a reference to the reference molecule.
        """

        @property
        def reference_atom_indices(self):
            """tuple of int: The indices of the corresponding reference molecule atoms."""
            return self._reference_atom_indices

        @property
        def reference_molecule(self):
            """topology.molecule.Molecule: The corresponding reference molecule."""
            return self._reference_molecule

        @property
        def topology_atom_indices(self):
            """tuple of int: The matched topology atom indices."""
            return self._topology_atom_indices

        def __init__(
            self, reference_atom_indices, reference_molecule, topology_atom_indices
        ):
            """Constructs a new _ChemicalEnvironmentMatch object

            Parameters
            ----------
            reference_atom_indices: tuple of int
                The indices of the corresponding reference molecule atoms.
            reference_molecule: topology.molecule.Molecule
                The corresponding reference molecule.
            topology_atom_indices: tuple of int
                The matched topology atom indices.
            """

            assert len(reference_atom_indices) == len(topology_atom_indices)

            self._reference_atom_indices = reference_atom_indices
            self._reference_molecule = reference_molecule

            self._topology_atom_indices = topology_atom_indices

    def chemical_environment_matches(
        self, query, aromaticity_model="MDL", toolkit_registry=GLOBAL_TOOLKIT_REGISTRY
    ):
        """
        Retrieve all matches for a given chemical environment query.

        TODO:
        * Do we want to generalize this to other kinds of queries too, like mdtraj DSL, pymol selections, atom index slices, etc?
          We could just call it topology.matches(query)

        Parameters
        ----------
        query : str or ChemicalEnvironment
            SMARTS string (with one or more tagged atoms) or ``ChemicalEnvironment`` query
            Query will internally be resolved to SMARTS using ``query.as_smarts()`` if it has an ``.as_smarts`` method.
        aromaticity_model : str
            Override the default aromaticity model for this topology and use the specified aromaticity model instead.
            Allowed values: ['MDL']

        Returns
        -------
        matches : list of Topology._ChemicalEnvironmentMatch
            A list of tuples, containing the topology indices of the matching atoms.

        """

        # Render the query to a SMARTS string
        if type(query) is str:
            smarts = query
        elif type(query) is ChemicalEnvironment:
            smarts = query.as_smarts()
        else:
            raise ValueError(
                f"Don't know how to convert query '{query}' into SMARTS string"
            )

        # Perform matching on each unique molecule, unrolling the matches to all matching copies
        # of that molecule in the Topology object.
        matches = list()

        for ref_mol in self.reference_molecules:

            # Find all atomsets that match this definition in the reference molecule
            # This will automatically attempt to match chemically identical atoms in
            # a canonical order within the Topology
            ref_mol_matches = ref_mol.chemical_environment_matches(
                smarts, toolkit_registry=toolkit_registry
            )

            if len(ref_mol_matches) == 0:
                continue

            # Unroll corresponding atom indices over all instances of this molecule.
            for topology_molecule in self._reference_molecule_to_topology_molecules[
                ref_mol
            ]:

                # topology_molecule_start_index = topology_molecule.atom_start_topology_index

                # Loop over matches
                for reference_match in ref_mol_matches:

                    # Collect indices of matching TopologyAtoms.
                    topology_atom_indices = []
                    for reference_molecule_atom_index in reference_match:
                        reference_atom = topology_molecule.reference_molecule.atoms[
                            reference_molecule_atom_index
                        ]
                        topology_atom = TopologyAtom(reference_atom, topology_molecule)
                        topology_atom_indices.append(
                            topology_atom.topology_particle_index
                        )

                    environment_match = Topology._ChemicalEnvironmentMatch(
                        tuple(reference_match), ref_mol, tuple(topology_atom_indices)
                    )

                    matches.append(environment_match)
        return matches

    def to_dict(self):
        """Convert to dictionary representation."""
        # Implement abstract method Serializable.to_dict()
        raise NotImplementedError()  # TODO

    @classmethod
    def from_dict(cls, d):
        """Static constructor from dictionary representation."""
        # Implement abstract method Serializable.to_dict()
        raise NotImplementedError()  # TODO

    # TODO: Merge this into Molecule.from_networkx if/when we implement that.
    # TODO: can we now remove this as we have the ability to do this in the Molecule class?
    @staticmethod
    def _networkx_to_hill_formula(mol_graph):
        """
        Convert a networkX representation of a molecule to a molecule formula. Used in printing out
        informative error messages when a molecule from an openmm topology can't be matched.

        Parameters
        ----------
        mol_graph : a networkX graph
            The graph representation of a molecule

        Returns
        -------
        formula : str
            The molecular formula of the graph molecule
        """
        from simtk.openmm.app import Element

        # Make a flat list of all atomic numbers in the molecule
        atom_nums = []
        for idx in mol_graph.nodes:
            atom_nums.append(mol_graph.nodes[idx]["atomic_number"])

        # Count the number of instances of each atomic number
        at_num_to_counts = dict([(unq, atom_nums.count(unq)) for unq in atom_nums])

        symbol_to_counts = {}
        # Check for C and H first, to make a correct hill formula (remember dicts in python 3.6+ are ordered)
        if 6 in at_num_to_counts:
            symbol_to_counts["C"] = at_num_to_counts[6]
            del at_num_to_counts[6]

        if 1 in at_num_to_counts:
            symbol_to_counts["H"] = at_num_to_counts[1]
            del at_num_to_counts[1]

        # Now count instances of all elements other than C and H, in order of ascending atomic number
        sorted_atom_nums = sorted(at_num_to_counts.keys())
        for atom_num in sorted_atom_nums:
            symbol_to_counts[
                Element.getByAtomicNumber(atom_num).symbol
            ] = at_num_to_counts[atom_num]

        # Finally format the formula as string
        formula = ""
        for ele, count in symbol_to_counts.items():
            formula += f"{ele}{count}"
        return formula

    @classmethod
    def from_openmm(cls, openmm_topology, unique_molecules=None):
        """
        Construct an openforcefield Topology object from an OpenMM Topology object.

        Parameters
        ----------
        openmm_topology : simtk.openmm.app.Topology
            An OpenMM Topology object
        unique_molecules : iterable of objects that can be used to construct unique Molecule objects
            All unique molecules must be provided, in any order, though multiple copies of each molecule are allowed.
            The atomic elements and bond connectivity will be used to match the reference molecules
            to molecule graphs appearing in the OpenMM ``Topology``. If bond orders are present in the
            OpenMM ``Topology``, these will be used in matching as well.
            If all bonds have bond orders assigned in ``mdtraj_topology``, these bond orders will be used to attempt to construct
            the list of unique Molecules if the ``unique_molecules`` argument is omitted.

        Returns
        -------
        topology : openforcefield.topology.Topology
            An openforcefield Topology object
        """
        import networkx as nx

        from openforcefield.topology.molecule import Molecule

        # Check to see if the openMM system has defined bond orders, by looping over all Bonds in the Topology.
        omm_has_bond_orders = True
        for omm_bond in openmm_topology.bonds():
            if omm_bond.order is None:
                omm_has_bond_orders = False

        # Convert all unique mols to graphs
        topology = cls()
        graph_to_unq_mol = {}
        for unq_mol in unique_molecules:
            unq_mol_graph = unq_mol.to_networkx()
            for existing_graph in graph_to_unq_mol.keys():
                if Molecule.are_isomorphic(
                    existing_graph,
                    unq_mol_graph,
                    return_atom_map=False,
                    aromatic_matching=False,
                    formal_charge_matching=False,
                    bond_order_matching=omm_has_bond_orders,
                    atom_stereochemistry_matching=False,
                    bond_stereochemistry_matching=False,
                )[0]:
                    msg = (
                        "Error: Two unique molecules have indistinguishable "
                        "graphs: {} and {}".format(
                            unq_mol, graph_to_unq_mol[existing_graph]
                        )
                    )
                    raise DuplicateUniqueMoleculeError(msg)
            graph_to_unq_mol[unq_mol_graph] = unq_mol

        # Convert all openMM mols to graphs
        omm_topology_G = nx.Graph()
        for atom in openmm_topology.atoms():
            omm_topology_G.add_node(
                atom.index, atomic_number=atom.element.atomic_number
            )
        for bond in openmm_topology.bonds():
            omm_topology_G.add_edge(
                bond.atom1.index, bond.atom2.index, bond_order=bond.order
            )

        # For each connected subgraph (molecule) in the topology, find its match in unique_molecules
        topology_molecules_to_add = list()
        for omm_mol_G in (
            omm_topology_G.subgraph(c).copy()
            for c in nx.connected_components(omm_topology_G)
        ):
            match_found = False
            for unq_mol_G in graph_to_unq_mol.keys():
                isomorphic, mapping = Molecule.are_isomorphic(
                    omm_mol_G,
                    unq_mol_G,
                    return_atom_map=True,
                    aromatic_matching=False,
                    formal_charge_matching=False,
                    bond_order_matching=omm_has_bond_orders,
                    atom_stereochemistry_matching=False,
                    bond_stereochemistry_matching=False,
                )
                if isomorphic:
                    # Take the first valid atom indexing map
                    first_topology_atom_index = min(mapping.keys())
                    topology_molecules_to_add.append(
                        (first_topology_atom_index, unq_mol_G, mapping.items())
                    )
                    match_found = True
                    break
            if match_found is False:
                hill_formula = Molecule.to_hill_formula(omm_mol_G)
                msg = f"No match found for molecule {hill_formula}. "
                probably_missing_conect = [
                    "C",
                    "H",
                    "O",
                    "N",
                    "P",
                    "S",
                    "F",
                    "Cl",
                    "Br",
                ]
                if hill_formula in probably_missing_conect:
                    msg += (
                        "This would be a very unusual molecule to try and parameterize, "
                        "and it is likely that the data source it was read from does not "
                        "contain connectivity information. If this molecule is coming from "
                        "PDB, please ensure that the file contains CONECT records. The PDB "
                        "format documentation (https://www.wwpdb.org/documentation/"
                        'file-format-content/format33/sect10.html) states "CONECT records '
                        "are mandatory for HET groups (excluding water) and for other bonds "
                        'not specified in the standard residue connectivity table."'
                    )
                raise ValueError(msg)

        # The connected_component_subgraph function above may have scrambled the molecule order, so sort molecules
        # by their first atom's topology index
        topology_molecules_to_add.sort(key=lambda x: x[0])
        for first_index, unq_mol_G, top_to_ref_index in topology_molecules_to_add:
            local_top_to_ref_index = dict(
                [
                    (top_index - first_index, ref_index)
                    for top_index, ref_index in top_to_ref_index
                ]
            )
            topology.add_molecule(
                graph_to_unq_mol[unq_mol_G],
                local_topology_to_reference_index=local_top_to_ref_index,
            )

        topology.box_vectors = openmm_topology.getPeriodicBoxVectors()
        # TODO: How can we preserve metadata from the openMM topology when creating the OFF topology?
        return topology

    def to_openmm(self, ensure_unique_atom_names=True):
        """
        Create an OpenMM Topology object.

        The OpenMM ``Topology`` object will have one residue per topology
        molecule. Currently, the number of chains depends on how many copies
        of the same molecule are in the ``Topology``. Molecules with more
        than 5 copies are all assigned to a single chain, otherwise one
        chain is created for each molecule. This behavior may change in
        the future.

        Parameters
        ----------
        openmm_topology : simtk.openmm.app.Topology
            An OpenMM Topology object
        ensure_unique_atom_names : bool, optional. Default=True
            Whether to check that the molecules in each molecule have
            unique atom names, and regenerate them if not. Note that this
            looks only at molecules, and does not guarantee uniqueness in
            the entire Topology.
        """
        from simtk.openmm.app import Aromatic, Double, Single
        from simtk.openmm.app import Topology as OMMTopology
        from simtk.openmm.app import Triple
        from simtk.openmm.app.element import Element as OMMElement

        omm_topology = OMMTopology()

        # Create unique atom names
        if ensure_unique_atom_names:
            for ref_mol in self.reference_molecules:
                if not ref_mol.has_unique_atom_names:
                    ref_mol.generate_unique_atom_names()

        # Keep track of which chains and residues have been added.
        mol_to_chains = {}
        mol_to_residues = {}

        # Go through atoms in OpenFF to preserve the order.
        omm_atoms = []
        # We need to iterate over the topology molecules if we want to
        # keep track of chains/residues as Atom.topology_molecule is
        # instantiated every time and can't be used as a key.
        for topology_molecule in self.topology_molecules:
            for atom in topology_molecule.atoms:
                reference_molecule = topology_molecule.reference_molecule
                n_molecules = len(
                    self._reference_molecule_to_topology_molecules[reference_molecule]
                )

                # Add 1 chain per molecule unless there are more than 5 copies,
                # in which case we add a single chain for all of them.
                if n_molecules <= 5:
                    # We associate a chain to each molecule.
                    key_molecule = topology_molecule
                else:
                    # We associate a chain to all the topology molecule.
                    key_molecule = reference_molecule

                # Create a new chain if it doesn't exit.
                try:
                    chain = mol_to_chains[key_molecule]
                except KeyError:
                    chain = omm_topology.addChain()
                    mol_to_chains[key_molecule] = chain

                # Add one molecule for each topology molecule.
                try:
                    residue = mol_to_residues[topology_molecule]
                except KeyError:
                    residue = omm_topology.addResidue(reference_molecule.name, chain)
                    mol_to_residues[topology_molecule] = residue

                # Add atom.
                element = OMMElement.getByAtomicNumber(atom.atomic_number)
                omm_atom = omm_topology.addAtom(atom.atom.name, element, residue)

                # Make sure that OpenFF and OpenMM Topology atoms have the same indices.
                assert atom.topology_atom_index == int(omm_atom.id) - 1
                omm_atoms.append(omm_atom)

        # Add all bonds.
        bond_types = {1: Single, 2: Double, 3: Triple}
        for bond in self.topology_bonds:
            atom1, atom2 = bond.atoms
            atom1_idx, atom2_idx = atom1.topology_atom_index, atom2.topology_atom_index
            bond_type = (
                Aromatic if bond.bond.is_aromatic else bond_types[bond.bond_order]
            )
            omm_topology.addBond(
                omm_atoms[atom1_idx],
                omm_atoms[atom2_idx],
                type=bond_type,
                order=bond.bond_order,
            )

        if self.box_vectors is not None:
            omm_topology.setPeriodicBoxVectors(self.box_vectors)
        return omm_topology

    @staticmethod
    def from_mdtraj(mdtraj_topology, unique_molecules=None):
        """
        Construct an openforcefield Topology object from an MDTraj Topology object.

        Parameters
        ----------
        mdtraj_topology : mdtraj.Topology
            An MDTraj Topology object
        unique_molecules : iterable of objects that can be used to construct unique Molecule objects
            All unique molecules mult be provided, in any order, though multiple copies of each molecule are allowed.
            The atomic elements and bond connectivity will be used to match the reference molecules
            to molecule graphs appearing in the MDTraj ``Topology``. If bond orders are present in the
            MDTraj ``Topology``, these will be used in matching as well.
            If all bonds have bond orders assigned in ``mdtraj_topology``, these bond orders will be used to attempt to construct
            the list of unique Molecules if the ``unique_molecules`` argument is omitted.

        Returns
        -------
        topology : openforcefield.Topology
            An openforcefield Topology object
        """
        return Topology.from_openmm(
            mdtraj_topology.to_openmm(), unique_molecules=unique_molecules
        )

    # TODO: Jeff prepended an underscore on this before 0.2.0 release to remove it from the API.
    #       Before exposing this, we should look carefully at the information that is preserved/lost during this
    #       conversion, and make it clear what would happen to this information in a round trip. For example,
    #       we should know what would happen to formal and partial bond orders and charges, stereochemistry, and
    #       multi-conformer information. It will be important to document these risks to users, as all of these
    #       factors could lead to unintended behavior during system parameterization.
    def _to_mdtraj(self):
        """
        Create an MDTraj Topology object.

        Returns
        ----------
        mdtraj_topology : mdtraj.Topology
            An MDTraj Topology object
        #"""
        import mdtraj as md

        return md.Topology.from_openmm(self.to_openmm())

    @staticmethod
    def from_parmed(parmed_structure, unique_molecules=None):
        """
        .. warning:: This functionality will be implemented in a future toolkit release.

        Construct an openforcefield Topology object from a ParmEd Structure object.

        Parameters
        ----------
        parmed_structure : parmed.Structure
            A ParmEd structure object
        unique_molecules : iterable of objects that can be used to construct unique Molecule objects
            All unique molecules mult be provided, in any order, though multiple copies of each molecule are allowed.
            The atomic elements and bond connectivity will be used to match the reference molecules
            to molecule graphs appearing in the structure's ``topology`` object. If bond orders are present in the
            structure's ``topology`` object, these will be used in matching as well.
            If all bonds have bond orders assigned in the structure's ``topology`` object,
            these bond orders will be used to attempt to construct
            the list of unique Molecules if the ``unique_molecules`` argument is omitted.

        Returns
        -------
        topology : openforcefield.Topology
            An openforcefield Topology object
        """
        import parmed

        # TODO: Implement functionality
        raise NotImplementedError

    def to_parmed(self):
        """

        .. warning:: This functionality will be implemented in a future toolkit release.

        Create a ParmEd Structure object.

        Returns
        ----------
        parmed_structure : parmed.Structure
            A ParmEd Structure objecft
        """
        import parmed

        # TODO: Implement functionality
        raise NotImplementedError

    # TODO: Jeff prepended an underscore on this before 0.2.0 release to remove it from the API.
    #       This function is deprecated and expects the OpenEye toolkit. We need to discuss what
    #       to do with this functionality in light of our move to the ToolkitWrapper architecture.
    #       Also, as written, this function implies several things about our toolkit's ability to
    #       handle biopolymers. We need to discuss how much of this functionality we will expose
    #       and how we can make our toolkit's current scope clear to users..
    @staticmethod
    def _from_openeye(oemol):
        """
        Create a Molecule from an OpenEye molecule.

        Requires the OpenEye toolkit to be installed.

        Parameters
        ----------
        oemol : openeye.oechem.OEMol
            An OpenEye molecule

        Returns
        -------
        molecule : openforcefield.Molecule
            An openforcefield molecule

        """
        # TODO: Convert this to cls.from_molecules(Molecule.from_openeye())?
        # OE Hierarchical molecule view
        hv = oechem.OEHierView(
            oemol,
            oechem.OEAssumption_BondedResidue
            + oechem.OEAssumption_ResPerceived
            + oechem.OEAssumption_PDBOrder,
        )

        # Create empty OpenMM Topology
        topology = app.Topology()
        # Dictionary used to map oe atoms to openmm atoms
        oe_atom_to_openmm_at = {}

        for chain in hv.GetChains():
            # TODO: Fail if hv contains more than one molecule.

            # Create empty OpenMM Chain
            openmm_chain = topology.addChain(chain.GetChainID())

            for frag in chain.GetFragments():

                for hres in frag.GetResidues():

                    # Get OE residue
                    oe_res = hres.GetOEResidue()
                    # Create OpenMM residue
                    openmm_res = topology.addResidue(oe_res.GetName(), openmm_chain)

                    for oe_at in hres.GetAtoms():
                        # Select atom element based on the atomic number
                        element = app.element.Element.getByAtomicNumber(
                            oe_at.GetAtomicNum()
                        )
                        # Add atom OpenMM atom to the topology
                        openmm_at = topology.addAtom(
                            oe_at.GetName(), element, openmm_res
                        )
                        openmm_at.index = oe_at.GetIdx()
                        # Add atom to the mapping dictionary
                        oe_atom_to_openmm_at[oe_at] = openmm_at

        if topology.getNumAtoms() != mol.NumAtoms():
            oechem.OEThrow.Error(
                "OpenMM topology and OEMol number of atoms mismatching: "
                "OpenMM = {} vs OEMol  = {}".format(
                    topology.getNumAtoms(), mol.NumAtoms()
                )
            )

        # Count the number of bonds in the openmm topology
        omm_bond_count = 0

        def IsAmideBond(oe_bond):
            # TODO: Can this be replaced by a SMARTS query?

            # This supporting function checks if the passed bond is an amide bond or not.
            # Our definition of amide bond C-N between a Carbon and a Nitrogen atom is:
            #          O
            #          ║
            #  CA or O-C-N-
            #            |

            # The amide bond C-N is a single bond
            if oe_bond.GetOrder() != 1:
                return False

            atomB = oe_bond.GetBgn()
            atomE = oe_bond.GetEnd()

            # The amide bond is made by Carbon and Nitrogen atoms
            if not (
                atomB.IsCarbon()
                and atomE.IsNitrogen()
                or (atomB.IsNitrogen() and atomE.IsCarbon())
            ):
                return False

            # Select Carbon and Nitrogen atoms
            if atomB.IsCarbon():
                C_atom = atomB
                N_atom = atomE
            else:
                C_atom = atomE
                N_atom = atomB

            # Carbon and Nitrogen atoms must have 3 neighbour atoms
            if not (C_atom.GetDegree() == 3 and N_atom.GetDegree() == 3):
                return False

            double_bonds = 0
            single_bonds = 0

            for bond in C_atom.GetBonds():
                # The C-O bond can be single or double.
                if (bond.GetBgn() == C_atom and bond.GetEnd().IsOxygen()) or (
                    bond.GetBgn().IsOxygen() and bond.GetEnd() == C_atom
                ):
                    if bond.GetOrder() == 2:
                        double_bonds += 1
                    if bond.GetOrder() == 1:
                        single_bonds += 1
                # The CA-C bond is single
                if (bond.GetBgn() == C_atom and bond.GetEnd().IsCarbon()) or (
                    bond.GetBgn().IsCarbon() and bond.GetEnd() == C_atom
                ):
                    if bond.GetOrder() == 1:
                        single_bonds += 1
            # Just one double and one single bonds are connected to C
            # In this case the bond is an amide bond
            if double_bonds == 1 and single_bonds == 1:
                return True
            else:
                return False

        # Creating bonds
        for oe_bond in mol.GetBonds():
            # Set the bond type
            if oe_bond.GetType() is not "":
                if oe_bond.GetType() in [
                    "Single",
                    "Double",
                    "Triple",
                    "Aromatic",
                    "Amide",
                ]:
                    off_bondtype = oe_bond.GetType()
                else:
                    off_bondtype = None
            else:
                if oe_bond.IsAromatic():
                    oe_bond.SetType("Aromatic")
                    off_bondtype = "Aromatic"
                elif oe_bond.GetOrder() == 2:
                    oe_bond.SetType("Double")
                    off_bondtype = "Double"
                elif oe_bond.GetOrder() == 3:
                    oe_bond.SetType("Triple")
                    off_bondtype = "Triple"
                elif IsAmideBond(oe_bond):
                    oe_bond.SetType("Amide")
                    off_bondtype = "Amide"
                elif oe_bond.GetOrder() == 1:
                    oe_bond.SetType("Single")
                    off_bondtype = "Single"
                else:
                    off_bondtype = None

            molecule.add_bond(
                oe_atom_to_openmm_at[oe_bond.GetBgn()],
                oe_atom_to_openmm_at[oe_bond.GetEnd()],
                type=off_bondtype,
                order=oe_bond.GetOrder(),
            )

        if molecule.n_bondsphe != mol.NumBonds():
            oechem.OEThrow.Error(
                "OpenMM topology and OEMol number of bonds mismatching: "
                "OpenMM = {} vs OEMol  = {}".format(omm_bond_count, mol.NumBonds())
            )

        dic = mol.GetCoords()
        positions = [Vec3(v[0], v[1], v[2]) for k, v in dic.items()] * unit.angstrom

        return topology, positions

    # TODO: Jeff prepended an underscore on this before 0.2.0 release to remove it from the API.
    #       This function is deprecated and expects the OpenEye toolkit. We need to discuss what
    #       to do with this functionality in light of our move to the ToolkitWrapper architecture.
    #       It also expects Topology to be organized by chain, which is not currently the case.
    #       Bringing this function back would require non-trivial engineering and testing, and we
    #       would want to discuss what "guarantee" of correctness it could offer.
    def _to_openeye(self, positions=None, aromaticity_model=DEFAULT_AROMATICITY_MODEL):
        """
        Create an OpenEye OEMol from the topology

        Requires the OpenEye toolkit to be installed.

        Returns
        -------
        oemol : openeye.oechem.OEMol
            An OpenEye molecule
        positions : simtk.unit.Quantity with shape [nparticles,3], optional, default=None
            Positions to use in constructing OEMol.
            If virtual sites are present in the Topology, these indices will be skipped.

        NOTE: This comes from https://github.com/oess/oeommtools/blob/master/oeommtools/utils.py

        """
        oe_mol = oechem.OEMol()

        # Python set used to identify atoms that are not in protein residues
        keep = set(proteinResidues).union(dnaResidues).union(rnaResidues)

        for chain in topology.chains():
            for res in chain.residues():
                # Create an OEResidue
                oe_res = oechem.OEResidue()
                # Set OEResidue name
                oe_res.SetName(res.name)
                # If the atom is not a protein atom then set its heteroatom
                # flag to True
                if res.name not in keep:
                    oe_res.SetFragmentNumber(chain.index + 1)
                    oe_res.SetHetAtom(True)
                # Set OEResidue Chain ID
                oe_res.SetChainID(chain.id)
                # res_idx = int(res.id) - chain.index * len(chain._residues)
                # Set OEResidue number
                oe_res.SetResidueNumber(int(res.id))

                for openmm_at in res.atoms():
                    # Create an OEAtom  based on the atomic number
                    oe_atom = oe_mol.NewAtom(openmm_at.element._atomic_number)
                    # Set atom name
                    oe_atom.SetName(openmm_at.name)
                    # Set Symbol
                    oe_atom.SetType(openmm_at.element.symbol)
                    # Set Atom index
                    oe_res.SetSerialNumber(openmm_at.index + 1)
                    # Commit the changes
                    oechem.OEAtomSetResidue(oe_atom, oe_res)
                    # Update the dictionary OpenMM to OE
                    openmm_atom_to_oe_atom[openmm_at] = oe_atom

        if self.n_atoms != oe_mol.NumAtoms():
            raise Exception(
                "OEMol has an unexpected number of atoms: "
                "Molecule has {} atoms, while OEMol has {} atoms".format(
                    topology.n_atom, oe_mol.NumAtoms()
                )
            )

        # Create bonds
        for off_bond in self.topology_bonds():
            oe_mol.NewBond(oe_atoms[bond.atom1], oe_atoms[bond.atom2], bond.bond_order)
            if off_bond.type:
                if off_bond.type == "Aromatic":
                    oe_atom0.SetAromatic(True)
                    oe_atom1.SetAromatic(True)
                    oe_bond.SetAromatic(True)
                    oe_bond.SetType("Aromatic")
                elif off_bond.type in ["Single", "Double", "Triple", "Amide"]:
                    oe_bond.SetType(omm_bond.type)
                else:
                    oe_bond.SetType("")

        if self.n_bonds != oe_mol.NumBonds():
            oechem.OEThrow.Erorr(
                "OEMol has an unexpected number of bonds:: "
                "Molecule has {} bonds, while OEMol has {} bonds".format(
                    self.n_bond, oe_mol.NumBonds()
                )
            )

        if positions is not None:
            # Set the OEMol positions
            particle_indices = [
                atom.particle_index for atom in self.topology_atoms
            ]  # get particle indices
            pos = positions[particle_indices].value_in_units_of(unit.angstrom)
            pos = list(itertools.chain.from_iterable(pos))
            oe_mol.SetCoords(pos)
            oechem.OESetDimensionFromCoords(oe_mol)

        return oe_mol

    def get_bond_between(self, i, j):
        """Returns the bond between two atoms

        Parameters
        ----------
        i, j : int or TopologyAtom
            Atoms or atom indices to check

        Returns
        -------
        bond : TopologyBond
            The bond between i and j.

        """
        if (type(i) is int) and (type(j) is int):
            atomi = self.atom(i)
            atomj = self.atom(j)
        elif (type(i) is TopologyAtom) and (type(j) is TopologyAtom):
            atomi = i
            atomj = j
        else:
            raise Exception(
                "Invalid input passed to is_bonded(). Expected ints or TopologyAtoms, "
                "got {} and {}".format(i, j)
            )

        for top_bond in atomi.topology_bonds:
            for top_atom in top_bond.atoms:
                if top_atom == atomi:
                    continue
                if top_atom == atomj:
                    return top_bond

        raise NotBondedError("No bond between atom {} and {}".format(i, j))

    def is_bonded(self, i, j):
        """Returns True if the two atoms are bonded

        Parameters
        ----------
        i, j : int or TopologyAtom
            Atoms or atom indices to check

        Returns
        -------
        is_bonded : bool
            True if atoms are bonded, False otherwise.

        """
        try:
            self.get_bond_between(i, j)
            return True
        except NotBondedError:
            return False

    def atom(self, atom_topology_index):
        """
        Get the TopologyAtom at a given Topology atom index.

        Parameters
        ----------
        atom_topology_index : int
             The index of the TopologyAtom in this Topology

        Returns
        -------
        An openforcefield.topology.TopologyAtom
        """
        assert type(atom_topology_index) is int
        assert 0 <= atom_topology_index < self.n_topology_atoms
        this_molecule_start_index = 0
        next_molecule_start_index = 0
        for topology_molecule in self._topology_molecules:
            next_molecule_start_index += topology_molecule.n_atoms
            if next_molecule_start_index > atom_topology_index:
                atom_molecule_index = atom_topology_index - this_molecule_start_index
                # NOTE: the index here should still be in the topology index order, NOT the reference molecule's
                return topology_molecule.atom(atom_molecule_index)
            this_molecule_start_index += topology_molecule.n_atoms

        # Potentially more computationally efficient lookup ( O(largest_molecule_natoms)? )
        # start_index_2_top_mol is an ordered dict of [starting_atom_index] --> [topology_molecule]
        # search_range = range(atom_topology_index - largest_molecule_natoms, atom_topology_index)
        # search_index = atom_topology_index
        # while not(search_index in start_index_2_top_mol.keys()): # Only efficient if start_index_2_top_mol.keys() is a set (constant time lookups)
        #     search_index -= 1
        # topology_molecule = start_index_2_top_mol(search_index)
        # atom_molecule_index = atom_topology_index - search_index
        # return topology_molecule.atom(atom_molecule_index)

    def virtual_site(self, vsite_topology_index):
        """
        Get the TopologyAtom at a given Topology atom index.

        Parameters
        ----------
        vsite_topology_index : int
             The index of the TopologyVirtualSite in this Topology

        Returns
        -------
        An openforcefield.topology.TopologyVirtualSite

        """
        assert type(vsite_topology_index) is int
        assert 0 <= vsite_topology_index < self.n_topology_virtual_sites
        this_molecule_start_index = 0
        next_molecule_start_index = 0
        for topology_molecule in self._topology_molecules:
            next_molecule_start_index += topology_molecule.n_virtual_sites
            if next_molecule_start_index > vsite_topology_index:
                vsite_molecule_index = vsite_topology_index - this_molecule_start_index
                return topology_molecule.virtual_site(vsite_molecule_index)
            this_molecule_start_index += topology_molecule.n_virtual_sites

    def bond(self, bond_topology_index):
        """
        Get the TopologyBond at a given Topology bond index.

        Parameters
        ----------
        bond_topology_index : int
             The index of the TopologyBond in this Topology

        Returns
        -------
        An openforcefield.topology.TopologyBond
        """
        assert type(bond_topology_index) is int
        assert 0 <= bond_topology_index < self.n_topology_bonds
        this_molecule_start_index = 0
        next_molecule_start_index = 0
        for topology_molecule in self._topology_molecules:
            next_molecule_start_index += topology_molecule.n_bonds
            if next_molecule_start_index > bond_topology_index:
                bond_molecule_index = bond_topology_index - this_molecule_start_index
                return topology_molecule.bond(bond_molecule_index)
            this_molecule_start_index += topology_molecule.n_bonds

    def add_particle(self, particle):
        """Add a Particle to the Topology.

        Parameters
        ----------
        particle : Particle
            The Particle to be added.
            The Topology will take ownership of the Particle.

        """
        pass

    def add_molecule(self, molecule, local_topology_to_reference_index=None):
        """Add a Molecule to the Topology. You can optionally request that the atoms be added to the Topology in
        a different order than they appear in the Molecule.

        Parameters
        ----------
        molecule : Molecule
            The Molecule to be added.
        local_topology_to_reference_index: dict, optional, default = None
            Dictionary of {TopologyMolecule_atom_index : Molecule_atom_index} for the TopologyMolecule that will be
            built. If None, this function will add the atoms to the Topology in the order that they appear in the
            reference molecule.

        Returns
        -------
        index : int
            The index of this molecule in the topology
        """
        from openforcefield.topology.molecule import FrozenMolecule, Molecule

        if local_topology_to_reference_index is None:
            local_topology_to_reference_index = dict(
                (i, i) for i in range(molecule.n_atoms)
            )

        mol_smiles = molecule.to_smiles()
        reference_molecule = None
        for potential_ref_mol in self._reference_molecule_to_topology_molecules.keys():
            if mol_smiles == potential_ref_mol.to_smiles():
                # If the molecule is already in the Topology.reference_molecules, add another reference to it in
                # Topology.molecules
                reference_molecule = potential_ref_mol

                # Graph-match this molecule to see if it's in the same order
                # Default settings use full matching
                _, atom_map = Molecule.are_isomorphic(
                    molecule, reference_molecule, return_atom_map=True
                )
                if atom_map is None:
                    raise Exception(1)
                new_mapping = {}
                for local_top_idx, ref_idx in local_topology_to_reference_index.items():
                    new_mapping[local_top_idx] = atom_map[ref_idx]
                local_topology_to_reference_index = new_mapping
                # raise Exception(local_topology_to_reference_index)
                break
        if reference_molecule is None:
            # If it's a new unique molecule, make and store an immutable copy of it
            reference_molecule = FrozenMolecule(molecule)
            self._reference_molecule_to_topology_molecules[reference_molecule] = list()

        topology_molecule = TopologyMolecule(
            reference_molecule, self, local_topology_to_reference_index
        )
        self._topology_molecules.append(topology_molecule)
        self._reference_molecule_to_topology_molecules[reference_molecule].append(
            self._topology_molecules[-1]
        )

        index = len(self._topology_molecules) - 1
        return index

    def add_constraint(self, iatom, jatom, distance=True):
        """
        Mark a pair of atoms as constrained.

        Constraints between atoms that are not bonded (e.g., rigid waters) are permissible.

        Parameters
        ----------
        iatom, jatom : Atom
            Atoms to mark as constrained
            These atoms may be bonded or not in the Topology
        distance : simtk.unit.Quantity, optional, default=True
            Constraint distance
            ``True`` if distance has yet to be determined
            ``False`` if constraint is to be removed

        """
        # Check that constraint hasn't already been specified.
        if (iatom, jatom) in self._constrained_atom_pairs:
            existing_distance = self._constrained_atom_pairs[(iatom, jatom)]
            if unit.is_quantity(existing_distance) and (distance is True):
                raise Exception(
                    f"Atoms ({iatom},{jatom}) already constrained with distance {existing_distance} but attempting to override with unspecified distance"
                )
            if (existing_distance is True) and (distance is True):
                raise Exception(
                    f"Atoms ({iatom},{jatom}) already constrained with unspecified distance but attempting to override with unspecified distance"
                )
            if distance is False:
                del self._constrained_atom_pairs[(iatom, jatom)]
                del self._constrained_atom_pairs[(jatom, iatom)]
                return

        self._constrained_atom_pairs[(iatom, jatom)] = distance
        self._constrained_atom_pairs[(jatom, iatom)] = distance

    def is_constrained(self, iatom, jatom):
        """
        Check if a pair of atoms are marked as constrained.

        Parameters
        ----------
        iatom, jatom : int
            Indices of atoms to mark as constrained.

        Returns
        -------
        distance : simtk.unit.Quantity or bool
            True if constrained but constraints have not yet been applied
            Distance if constraint has already been added to System

        """
        if (iatom, jatom) in self._constrained_atom_pairs:
            return self._constrained_atom_pairs[(iatom, jatom)]
        else:
            return False<|MERGE_RESOLUTION|>--- conflicted
+++ resolved
@@ -32,18 +32,12 @@
 from openforcefield.utils import MessageException
 from openforcefield.utils.serialization import Serializable
 from openforcefield.utils.toolkits import (
-<<<<<<< HEAD
-    ALLOWED_AROMATICITY_MODELS, ALLOWED_CHARGE_MODELS,
-    ALLOWED_FRACTIONAL_BOND_ORDER_MODELS, DEFAULT_AROMATICITY_MODEL,
-    GLOBAL_TOOLKIT_REGISTRY)
-=======
     ALLOWED_AROMATICITY_MODELS,
     ALLOWED_CHARGE_MODELS,
     ALLOWED_FRACTIONAL_BOND_ORDER_MODELS,
     DEFAULT_AROMATICITY_MODEL,
     GLOBAL_TOOLKIT_REGISTRY,
 )
->>>>>>> ed139c5e
 
 # =============================================================================================
 # Exceptions
@@ -124,7 +118,6 @@
             key = tuple(reversed(key))
         return key
 
-<<<<<<< HEAD
     @staticmethod
     def index_of(key, possible=None):
         assert len(key) < 4
@@ -164,8 +157,6 @@
     def __keytransform__(self, key):
         return __class__.key_transform(key)
 
-=======
->>>>>>> ed139c5e
 
 class SortedDict(_TransformedDict):
     """Enforce uniqueness of atom index tuples, without any restrictions on atom reordering."""
@@ -222,13 +213,10 @@
         else:
             return permutations[key]
 
-<<<<<<< HEAD
     def __keytransform__(self, key):
         return __class__.key_transform(key)
 
 
-=======
->>>>>>> ed139c5e
 # =============================================================================================
 # TOPOLOGY OBJECTS
 # =============================================================================================
@@ -804,10 +792,7 @@
         self._particle_start_topology_index = None
         self._bond_start_topology_index = None
         self._virtual_site_start_topology_index = None
-<<<<<<< HEAD
         self._virtual_particle_start_topology_index = None
-=======
->>>>>>> ed139c5e
 
     def _invalidate_cached_data(self):
         """Unset all cached data, in response to an appropriate change"""
@@ -815,12 +800,9 @@
         self._particle_start_topology_index = None
         self._bond_start_topology_index = None
         self._virtual_site_start_topology_index = None
-<<<<<<< HEAD
         self._virtual_particle_start_topology_index = None
         for vsite in self.virtual_sites:
             vsite.invalidate_cached_data()
-=======
->>>>>>> ed139c5e
 
     @property
     def topology(self):
@@ -1559,12 +1541,8 @@
                 yield atom
         for topology_molecule in self._topology_molecules:
             for vs in topology_molecule.virtual_sites:
-<<<<<<< HEAD
                 for vp in vs.particles:
                     yield vp
-=======
-                yield vs
->>>>>>> ed139c5e
 
     @property
     def n_topology_virtual_sites(self):
