#!/usr/bin/env python

# ======================================================================
# MODULE DOCSTRING
# ======================================================================

"""
Test classes and function in module openforcefield.typing.engines.smirnoff.parameters.

"""


# ======================================================================
# GLOBAL IMPORTS
# ======================================================================

import pytest
from numpy.testing import assert_almost_equal
from simtk import unit

from openforcefield.typing.engines.smirnoff import SMIRNOFFVersionError
from openforcefield.typing.engines.smirnoff.parameters import (
    BondHandler,
    ChargeIncrementModelHandler,
    DuplicateParameterError,
    GBSAHandler,
    ImproperTorsionHandler,
    IncompatibleParameterError,
    IndexedParameterAttribute,
    LibraryChargeHandler,
    ParameterAttribute,
    ParameterHandler,
    ParameterList,
    ParameterType,
    ProperTorsionHandler,
    SMIRNOFFSpecError,
    _ParameterAttributeHandler,
)
from openforcefield.utils import IncompatibleUnitError, detach_units
from openforcefield.utils.collections import ValidatedList

# ======================================================================
# Test ParameterAttribute descriptor
# ======================================================================


class TestParameterAttribute:
    """Test cases for the descriptor ParameterAttribute."""

    def test_default_value(self):
        """Default values are assigned correctly on initialization."""

        class MyParameter:
            attr_optional = ParameterAttribute(default=2)

        my_par = MyParameter()
        assert my_par.attr_optional == 2

    def test_none_default_value(self):
        """None is a valid default value for ParameterAttribute."""

        class MyParameter:
            attr_optional = ParameterAttribute(default=None)

        my_par = MyParameter()
        assert my_par.attr_optional is None

    def test_required_value(self):
        """AttributeError is raised if a required attribute is accessed before being initialized."""

        class MyParameter:
            attr_required = ParameterAttribute()

        my_par = MyParameter()
        with pytest.raises(AttributeError):
            my_par.attr_required

    def test_unit_validation(self):
        """ParameterAttributes attached to a unit are validated correctly."""

        class MyParameter:
            attr_unit = ParameterAttribute(
                unit=unit.kilocalories_per_mole / unit.angstrom ** 2
            )

        my_par = MyParameter()

        # TypeError is raised when setting a unit-less value.
        with pytest.raises(IncompatibleUnitError, match="should have units of"):
            my_par.attr_unit = 3.0
        # TypeError is raised when setting a value with incorrect units.
        with pytest.raises(IncompatibleUnitError, match="should have units of"):
            my_par.attr_unit = 3.0 * unit.kilocalories_per_mole

        # Otherwise the attribute is assigned correctly.
        value = 3.0 * unit.kilocalories_per_mole / unit.angstrom ** 2
        my_par.attr_unit = value
        assert my_par.attr_unit == value
        assert my_par.attr_unit.unit == value.unit

    def test_quantity_string_parsing(self):
        """ParameterAttributes attached to units convert strings into Quantity objects."""

        class MyParameter:
            attr_unit = ParameterAttribute(unit=unit.meter / unit.second ** 2)

        my_par = MyParameter()

        my_par.attr_unit = "3.0*meter/second**2"
        assert my_par.attr_unit == 3.0 * unit.meter / unit.second ** 2
        assert my_par.attr_unit.unit == unit.meter / unit.second ** 2

        # Assigning incorrect units still raises an error.
        with pytest.raises(IncompatibleUnitError, match="should have units of"):
            my_par.attr_unit = "3.0"
        with pytest.raises(IncompatibleUnitError, match="should have units of"):
            my_par.attr_unit = "3.0*meter/second"

    def test_custom_converter(self):
        """Custom converters of ParameterAttributes are executed correctly."""

        class MyParameter:
            attr_all_to_float = ParameterAttribute(converter=float)
            attr_int_to_float = ParameterAttribute()

            @attr_int_to_float.converter
            def attr_int_to_float(self, attr, value):
                """Convert only integers to float"""
                if isinstance(value, int):
                    return float(value)
                elif not isinstance(value, float):
                    raise TypeError()
                return value

        my_par = MyParameter()

        # Both strings and integers are converted to floats when casted with float().
        my_par.attr_all_to_float = "1.0"
        assert (
            isinstance(my_par.attr_all_to_float, float)
            and my_par.attr_all_to_float == 1.0
        )
        my_par.attr_all_to_float = 2
        assert (
            isinstance(my_par.attr_all_to_float, float)
            and my_par.attr_all_to_float == 2.0
        )

        # Only integers are converted with the custom converter function.
        with pytest.raises(TypeError):
            my_par.attr_int_to_float = "1.0"
        my_par.attr_int_to_float = 2
        assert (
            isinstance(my_par.attr_int_to_float, float)
            and my_par.attr_int_to_float == 2.0
        )

    def test_default_pass_validation(self):
        """The default value of ParameterAttribute is always allowed regardless of the validator/converter."""

        class MyParameter:
            attr = ParameterAttribute(
                default=None, unit=unit.angstrom, converter=unit.Quantity
            )

        my_par = MyParameter()
        my_par.attr = 3.0 * unit.nanometer
        my_par.attr = None
        assert my_par.attr is None

    def test_get_descriptor_object(self):
        """When the descriptor is called from the class, the ParameterAttribute descriptor is returned."""

        class MyParameter:
            attr = ParameterAttribute()

        assert isinstance(MyParameter.attr, ParameterAttribute)


class TestIndexedParameterAttribute:
    """Tests for the IndexedParameterAttribute descriptor."""

    def test_tuple_conversion(self):
        """IndexedParameterAttribute converts internally sequences to ValidatedList."""

        class MyParameter:
            attr_indexed = IndexedParameterAttribute()

        my_par = MyParameter()
        my_par.attr_indexed = [1, 2, 3]
        assert isinstance(my_par.attr_indexed, ValidatedList)

    def test_indexed_default(self):
        """IndexedParameterAttribute handles default values correctly."""

        class MyParameter:
            attr_indexed_optional = IndexedParameterAttribute(default=None)

        my_par = MyParameter()
        assert my_par.attr_indexed_optional is None

        # Assigning the default is allowed.
        my_par.attr_indexed_optional = None
        assert my_par.attr_indexed_optional is None

    def test_units_on_all_elements(self):
        """IndexedParameterAttribute validates every single element of the sequence."""

        class MyParameter:
            attr_indexed_unit = IndexedParameterAttribute(unit=unit.gram)

        my_par = MyParameter()

        # Strings are correctly converted.
        my_par.attr_indexed_unit = ["1.0*gram", 2 * unit.gram]
        assert my_par.attr_indexed_unit == [1.0 * unit.gram, 2 * unit.gram]

        # Incompatible units on a single elements are correctly caught.
        with pytest.raises(IncompatibleUnitError, match="should have units of"):
            my_par.attr_indexed_unit = [3.0, 2 * unit.gram]
        with pytest.raises(IncompatibleUnitError, match="should have units of"):
            my_par.attr_indexed_unit = [2 * unit.gram, 4.0 * unit.meter]

    def test_converter_on_all_elements(self):
        """IndexedParameterAttribute calls custom converters on every single element of the sequence."""

        class MyParameter:
            attr_indexed_converter = IndexedParameterAttribute(converter=float)

        my_par = MyParameter()

        my_par.attr_indexed_converter = [1, "2.0", "1e-3", 4.0]
        assert my_par.attr_indexed_converter == [1.0, 2.0, 1e-3, 4.0]

    def test_validate_new_elements(self):
        """New elements set in the list are correctly validated."""

        class MyParameter:
            attr_indexed = IndexedParameterAttribute(converter=int)

        my_par = MyParameter()
        my_par.attr_indexed = (1, 2, 3)

        # Modifying one or more elements of the list should validate them.
        my_par.attr_indexed[2] = "4"
        assert my_par.attr_indexed[2] == 4
        my_par.attr_indexed[0:3] = ["2", "3", 4]
        assert my_par.attr_indexed == [2, 3, 4]

        # Same for append().
        my_par.attr_indexed.append("5")
        assert my_par.attr_indexed[3] == 5

        # And extend.
        my_par.attr_indexed.extend([6, "7"])
        assert my_par.attr_indexed[5] == 7
        my_par.attr_indexed += ["8", 9]
        assert my_par.attr_indexed[6] == 8

        # And insert.
        my_par.attr_indexed.insert(5, "10")
        assert my_par.attr_indexed[5] == 10


class TestParameterAttributeHandler:
    """Test suite for the base class _ParameterAttributeHandler."""

    def test_access_get_set_single_indexed_attribute(self):
        """Single indexed attributes such as k1 can be accessed through normal attribute syntax."""

        class MyParameterType(_ParameterAttributeHandler):
            k = IndexedParameterAttribute()

        my_parameter = MyParameterType(k=[1, 2, 3])

        # Getting the attribute works.
        assert my_parameter.k1 == 1
        assert my_parameter.k2 == 2
        assert my_parameter.k3 == 3

        # So does setting it.
        my_parameter.k2 = 5
        assert my_parameter.k2 == 5
        assert my_parameter.k == [1, 5, 3]

        # Accessing k4 raises an index error.
        with pytest.raises(
            IndexError, match="'k4' is out of bound for indexed attribute 'k'"
        ):
            my_parameter.k4
        with pytest.raises(
            IndexError, match="'k4' is out of bound for indexed attribute 'k'"
        ):
            my_parameter.k4 = 2

        # For other attributes, the behavior is normal.
        with pytest.raises(AttributeError, match="has no attribute 'x'"):
            my_parameter.x
        # Monkey-patching.
        my_parameter.x = 3

    def test_mro_access_get_set_single_indexed_attribute(self):
        """Attribute access is forwarded correctly to the next MRO classes."""

        class MixIn:
            """Utility class to keep track of whether __get/setattr__ are called."""

            data = {}

            def __getattr__(self, item):
                self.getattr_flag = True
                try:
                    return self.data[item]
                except KeyError:
                    raise AttributeError()

            def __setattr__(self, key, value):
                self.data[key] = value
                super().__setattr__("setattr_flag", True)

            def assert_getattr(self):
                assert self.getattr_flag is True
                self.getattr_flag = False

            def assert_setattr(self):
                assert self.setattr_flag is True
                super().__setattr__("setattr_flag", False)

        class MyParameterType(_ParameterAttributeHandler, MixIn):
            k = IndexedParameterAttribute()

        my_parameter = MyParameterType(k=[1, 2, 3])

        # Non-existing parameters.
        my_parameter.a = 2
        my_parameter.assert_setattr()
        my_parameter.a1 = 4
        my_parameter.assert_setattr()

        my_parameter.a
        my_parameter.assert_getattr()
        my_parameter.a1
        my_parameter.assert_getattr()


# ======================================================================
# Test ParameterHandler
# ======================================================================


class TestParameterHandler:

    from simtk import unit

    length = 1 * unit.angstrom
    k = 10 * unit.kilocalorie_per_mole / unit.angstrom ** 2
<<<<<<< HEAD
=======

    def test_tagname(self):
        """Test the TAGNAME getter and default behavior"""
        ph = ParameterHandler(skip_version_check=True)
        assert ph.TAGNAME is None

        bh = BondHandler(skip_version_check=True)
        assert bh.TAGNAME == "Bonds"
>>>>>>> 1e113fed

    def test_add_parameter(self):
        """Test the behavior of add_parameter"""
        bh = BondHandler(skip_version_check=True)
        param1 = {
            "smirks": "[*:1]-[*:2]",
            "length": self.length,
            "k": self.k,
            "id": "b1",
        }
        param2 = {
            "smirks": "[*:1]=[*:2]",
            "length": self.length,
            "k": self.k,
            "id": "b2",
        }
        param3 = {
            "smirks": "[*:1]#[*:2]",
            "length": self.length,
            "k": self.k,
            "id": "b3",
        }

        bh.add_parameter(param1)
        bh.add_parameter(param2)
        bh.add_parameter(param3)

        assert [p.id for p in bh._parameters] == ["b1", "b2", "b3"]

        param_duplicate_smirks = {
            "smirks": param2["smirks"],
            "length": 2 * self.length,
            "k": 2 * self.k,
        }

        # Ensure a duplicate parameter cannot be added
        with pytest.raises(DuplicateParameterError):
            bh.add_parameter(param_duplicate_smirks)

        dict_to_add_by_smirks = {
            "smirks": "[#1:1]-[#6:2]",
            "length": self.length,
            "k": self.k,
            "id": "d1",
        }
        dict_to_add_by_index = {
            "smirks": "[#1:1]-[#8:2]",
            "length": self.length,
            "k": self.k,
            "id": "d2",
        }

        param_to_add_by_smirks = BondHandler.BondType(
            **{
                "smirks": "[#6:1]-[#6:2]",
                "length": self.length,
                "k": self.k,
                "id": "p1",
            }
        )
        param_to_add_by_index = BondHandler.BondType(
            **{
                "smirks": "[#6:1]=[#8:2]",
                "length": self.length,
                "k": self.k,
                "id": "p2",
            }
        )

        param_several_apart = {
            "smirks": "[#1:1]-[#7:2]",
            "length": self.length,
            "k": self.k,
            "id": "s0",
        }

        # The `before` parameter should come after the `after` parameter
        # in the parameter list; i.e. in this list of ['-', '=', '#'], it is
        # impossible to add a new parameter after '=' *and* before '-'
        with pytest.raises(ValueError):
            # Test invalid parameter order by SMIRKS
            bh.add_parameter(
                dict_to_add_by_smirks, after="[*:1]=[*:2]", before="[*:1]-[*:2]"
            )

        with pytest.raises(ValueError):
            # Test invalid parameter order by index
            bh.add_parameter(dict_to_add_by_index, after=1, before=0)

        # Add d1 before param b2
        bh.add_parameter(dict_to_add_by_smirks, before="[*:1]=[*:2]")

        assert [p.id for p in bh._parameters] == ["b1", "d1", "b2", "b3"]

        # Add d2 after index 2 (which is also param b2)
        bh.add_parameter(dict_to_add_by_index, after=2)

        assert [p.id for p in bh._parameters] == ["b1", "d1", "b2", "d2", "b3"]

        # Add p1 before param b3
        bh.add_parameter(parameter=param_to_add_by_smirks, before="[*:1]=[*:2]")

        assert [p.id for p in bh._parameters] == ["b1", "d1", "p1", "b2", "d2", "b3"]

        # Add p2 after index 2 (which is param p1)
        bh.add_parameter(parameter=param_to_add_by_index, after=2)

        assert [p.id for p in bh._parameters] == [
            "b1",
            "d1",
            "p1",
            "p2",
            "b2",
            "d2",
            "b3",
        ]

        # Add s0 between params that are several positions apart
        bh.add_parameter(param_several_apart, after=1, before=6)

        assert [p.id for p in bh._parameters] == [
            "b1",
            "d1",
            "s0",
            "p1",
            "p2",
            "b2",
            "d2",
            "b3",
        ]

    def test_different_units_to_dict(self):
        """Test ParameterHandler.to_dict() function when some parameters are in
        different units (proper behavior is to convert all quantities to the last-
        read unit)
        """
        from simtk import unit

        bh = BondHandler(skip_version_check=True)
        bh.add_parameter(
            {
                "smirks": "[*:1]-[*:2]",
                "length": 1 * unit.angstrom,
                "k": 10 * unit.kilocalorie_per_mole / unit.angstrom ** 2,
            }
        )
        bh.add_parameter(
            {
                "smirks": "[*:1]=[*:2]",
                "length": 0.2 * unit.nanometer,
                "k": 0.4 * unit.kilojoule_per_mole / unit.nanometer ** 2,
            }
        )
        bh_dict = bh.to_dict()
        assert bh_dict["Bond"][0]["length"] == unit.Quantity(
            value=1, unit=unit.angstrom
        )
        assert bh_dict["Bond"][1]["length"] == unit.Quantity(
            value=2, unit=unit.angstrom
        )

    def test_to_dict_maintain_units(self):
        """Test ParameterHandler.to_dict() function when parameters were provided in different units
        """
        from simtk import unit

        bh = BondHandler(skip_version_check=True)
        bh.add_parameter(
            {
                "smirks": "[*:1]-[*:2]",
                "length": 1 * unit.angstrom,
                "k": 10 * unit.kilocalorie_per_mole / unit.angstrom ** 2,
            }
        )
        bh.add_parameter(
            {
                "smirks": "[*:1]=[*:2]",
                "length": 0.2 * unit.nanometer,
                "k": 0.4 * unit.kilojoule_per_mole / unit.nanometer ** 2,
            }
        )
        bh_dict = bh.to_dict()
        assert bh_dict["Bond"][0]["length"] == unit.Quantity(1.0, unit.angstrom)
        assert bh_dict["Bond"][0]["length"].unit == unit.angstrom
        assert bh_dict["Bond"][1]["length"] == unit.Quantity(0.2, unit.nanometer)
        assert bh_dict["Bond"][1]["length"].unit == unit.nanometer

    def test_missing_section_version(self):
        """Test that exceptions are raised if invalid or improper section versions are provided during intialization"""
        # Generate a SMIRNOFFSpecError by not providing a section version
        with pytest.raises(
            SMIRNOFFSpecError, match="Missing version while trying to construct"
        ) as excinfo:
            ph = ParameterHandler()
        # Successfully create ParameterHandler by skipping version check
        ph = ParameterHandler(skip_version_check=True)

        # Successfully create ParameterHandler by providing max supported version
        ph = ParameterHandler(version=ParameterHandler._MAX_SUPPORTED_SECTION_VERSION)

        # Successfully create ParameterHandler by providing min supported version
        ph = ParameterHandler(version=ParameterHandler._MIN_SUPPORTED_SECTION_VERSION)

        # Generate a SMIRNOFFSpecError by providing a value higher than the max supported
        with pytest.raises(
            SMIRNOFFVersionError,
            match="SMIRNOFF offxml file was written with version 1000.0, "
            "but this version of ForceField only supports version",
        ) as excinfo:
            ph = ParameterHandler(version="1000.0")

        # Generate a SMIRNOFFSpecError by providing a value lower than the min supported
        with pytest.raises(
            SMIRNOFFVersionError,
            match="SMIRNOFF offxml file was written with version 0.1, "
            "but this version of ForceField only supports version",
        ) as excinfo:
            ph = ParameterHandler(version="0.1")

    def test_add_delete_cosmetic_attributes(self):
        """Test ParameterHandler.to_dict() function when some parameters are in
        different units (proper behavior is to convert all quantities to the last-
        read unit)
        """
        from simtk import unit

        bh = BondHandler(skip_version_check=True)
        bh.add_parameter(
            {
                "smirks": "[*:1]-[*:2]",
                "length": 1 * unit.angstrom,
                "k": 10 * unit.kilocalorie_per_mole / unit.angstrom ** 2,
            }
        )
        bh.add_parameter(
            {
                "smirks": "[*:1]=[*:2]",
                "length": 0.2 * unit.nanometer,
                "k": 0.4 * unit.kilojoule_per_mole / unit.nanometer ** 2,
            }
        )

        assert not (bh.attribute_is_cosmetic("pilot"))

        # Ensure the cosmetic attribute is present by default during output
        bh.add_cosmetic_attribute("pilot", "alice")
        param_dict = bh.to_dict()
        assert ("pilot", "alice") in param_dict.items()
        assert bh.attribute_is_cosmetic("pilot")

        # Ensure the cosmetic attribute isn't present if we request that it be discarded
        param_dict = bh.to_dict(discard_cosmetic_attributes=True)
        assert "pilot" not in param_dict

        # Manually delete the cosmetic attribute and ensure it doesn't get written out
        bh.delete_cosmetic_attribute("pilot")
        param_dict = bh.to_dict()
        assert "pilot" not in param_dict
        assert not (bh.attribute_is_cosmetic("pilot"))

    def test_get_parameter(self):
        """Test that ParameterHandler.get_parameter can lookup function
        """
        from simtk import unit

        bh = BondHandler(skip_version_check=True, allow_cosmetic_attributes=True)

        bh.add_parameter(
            {
                "smirks": "[*:1]-[*:2]",
                "length": 1 * unit.angstrom,
                "k": 10 * unit.kilocalorie_per_mole / unit.angstrom ** 2,
                "id": "b0",
            }
        )
        bh.parameters[0].add_cosmetic_attribute("foo", "bar")

        # Check base behavior
        params = bh.get_parameter({"smirks": "[*:1]-[*:2]"})

        assert params[0].length == unit.Quantity(1.0, unit.angstrom)
        assert params[0].k == unit.Quantity(
            10.0, unit.kilocalorie_per_mole / unit.angstrom ** 2
        )

        # Ensure a query with no matches returns an empty list
        assert not bh.get_parameter({"smirks": "xyz"})

        # Ensure searching for a nonexistent attr does not raise an exception
        assert not bh.get_parameter({"bAdAttR": "0"})

        # Check for optional and cosmetic attrs
        optional_params = bh.get_parameter({"id": "b0"})
        cosmetic_params = bh.get_parameter({"foo": "bar"})

        assert optional_params[0].id == "b0"
        assert cosmetic_params[0]._foo == "bar"

        # Ensure selection behaves a "OR" not "AND"
        bh.add_parameter(
            {
                "smirks": "[#1:1]-[#6:2]",
                "length": 1 * unit.angstrom,
                "k": 10 * unit.kilocalorie_per_mole / unit.angstrom ** 2,
                "id": "b1",
            }
        )

        params = bh.get_parameter({"id": "b0", "smirks": "[#1:1]-[#6:2]"})

        assert "b0" in [param.id for param in params]
        assert "[*:1]-[*:2]" in [param.smirks for param in params]

        # Ensure selection does not return duplicates if multiple matches
        params = bh.get_parameter({"id": "b1", "smirks": "[#1:1]-[#6:2]"})

        assert len(params) == 1


class TestParameterList:
    """Test capabilities of ParameterList for accessing and manipulating SMIRNOFF parameter definitions.
    """

    def test_create(self):
        """Test creation of a parameter list.
        """
        p1 = ParameterType(smirks="[*:1]")
        p2 = ParameterType(smirks="[#1:1]")
        parameters = ParameterList([p1, p2])

    @pytest.mark.wip(
        reason="Until ChemicalEnvironment won't be refactored to use the ToolkitRegistry "
        "API, the smirks assignment will fail with RDKit."
    )
    def test_getitem(self):
        """Test ParameterList __getitem__ overloading.
        """
        p1 = ParameterType(smirks="[*:1]")
        p2 = ParameterType(smirks="[#1:1]")
        parameters = ParameterList([p1, p2])
        assert parameters[0] == p1
        assert parameters[1] == p2
        assert parameters[p1.smirks] == p1
        assert parameters[p2.smirks] == p2

        # Note that this call access __getitem__, not __setitem__.
        parameters["[*:1]"].smirks = "[*X4:1]"
        assert parameters[0].smirks == "[*X4:1]"
        assert p1.smirks == "[*X4:1]"

    def test_index(self):
        """
        Tests the ParameterList.index() function by attempting lookups by SMIRKS and by ParameterType equivalence.

        """
        p1 = ParameterType(smirks="[*:1]")
        p2 = ParameterType(smirks="[#1:1]")
        p3 = ParameterType(smirks="[#7:1]")
        parameters = ParameterList([p1, p2, p3])
        assert parameters.index(p1) == 0
        assert parameters.index(p2) == 1
        assert parameters.index(p3) == 2
        assert parameters.index("[*:1]") == 0
        assert parameters.index("[#1:1]") == 1
        assert parameters.index("[#7:1]") == 2
        with pytest.raises(
            IndexError, match=r"SMIRKS \[#2:1\] not found in ParameterList"
        ) as excinfo:
            parameters.index("[#2:1]")

        p4 = ParameterType(smirks="[#2:1]")
        with pytest.raises(ValueError, match="is not in list") as excinfo:
            parameters.index(p4)

    def test_contains(self):
        """Test ParameterList __contains__ overloading.
        """
        p1 = ParameterType(smirks="[*:1]")
        p2 = ParameterType(smirks="[#1:1]")
        p3 = ParameterType(smirks="[#7:1]")
        parameters = ParameterList([p1, p2])
        assert p1 in parameters
        assert p2 in parameters
        assert p3 not in parameters
        assert p1.smirks in parameters
        assert p2.smirks in parameters
        assert p3.smirks not in parameters

    def test_del(self):
        """
        Test ParameterList __del__ overloading.
        """
        p1 = ParameterType(smirks="[*:1]")
        p2 = ParameterType(smirks="[#1:1]")
        p3 = ParameterType(smirks="[#7:1]")
        parameters = ParameterList([p1, p2, p3])

        with pytest.raises(IndexError, match="list assignment index out of range"):
            del parameters[4]
        with pytest.raises(
            IndexError, match=r"SMIRKS \[#6:1\] not found in ParameterList"
        ):
            del parameters["[#6:1]"]

        # Test that original list deletion behavior is preserved.
        del parameters[2]
        assert len(parameters) == 2
        assert p1 in parameters
        assert p2 in parameters
        assert p3 not in parameters

        # Test that we can delete elements by their smirks.
        del parameters["[#1:1]"]
        assert len(parameters) == 1
        assert p1 in parameters
        assert p2 not in parameters

    def test_append(self):
        """
        Test ParameterList.append, ensuring that the new parameter was added to the bottom of the list
        and that it is properly recorded as the most recently-added.
        """
        p1 = ParameterType(smirks="[*:1]-[*:2]")
        p2 = ParameterType(smirks="[*:1]=[*:2]")
        param_list = ParameterList()
        param_list.append(p1)
        assert len(param_list) == 1
        assert "[*:1]-[*:2]" in param_list
        param_list.append(p2)
        assert len(param_list) == 2
        assert "[*:1]=[*:2]" in param_list
        assert param_list[-1] == p2

    def test_insert(self):
        """
        Test ParameterList.insert, ensuring that the new parameter was added to the proper spot in
        the list and that it is propertly recorded as the most recently added.
        """
        p1 = ParameterType(smirks="[*:1]-[*:2]")
        p2 = ParameterType(smirks="[*:1]=[*:2]")
        p3 = ParameterType(smirks="[*:1]#[*:2]")
        param_list = ParameterList([p1, p2])
        param_list.insert(1, p3)
        assert param_list[1] == p3

    def test_extend(self):
        """
        Test ParameterList.extend, ensuring that the new parameter was added to the proper spot in
        the list and that it is propertly recorded as the most recently added.
        """
        p1 = ParameterType(smirks="[*:1]-[*:2]")
        p2 = ParameterType(smirks="[*:1]=[*:2]")
        param_list1 = ParameterList()
        param_list2 = ParameterList([p1, p2])

        param_list1.extend(param_list2)
        assert len(param_list1) == 2
        assert "[*:1]-[*:2]" in param_list1
        assert "[*:1]=[*:2]" in param_list1
        assert param_list1[-1] == p2

    def test_to_list(self):
        """Test basic ParameterList.to_list() function, ensuring units are preserved"""
        from simtk import unit

        p1 = BondHandler.BondType(
            smirks="[*:1]-[*:2]",
            length=1.01 * unit.angstrom,
            k=5 * unit.kilocalorie_per_mole / unit.angstrom ** 2,
        )
        p2 = BondHandler.BondType(
            smirks="[*:1]=[*:2]",
            length=1.02 * unit.angstrom,
            k=6 * unit.kilocalorie_per_mole / unit.angstrom ** 2,
        )
        p3 = BondHandler.BondType(
            smirks="[*:1]#[*:3]",
            length=1.03 * unit.angstrom,
            k=7 * unit.kilocalorie_per_mole / unit.angstrom ** 2,
        )
        parameter_list = ParameterList([p1, p2, p3])
        ser_param_list = parameter_list.to_list()
        assert len(ser_param_list) == 3
        assert ser_param_list[0]["length"] == 1.01 * unit.angstrom

    def test_round_trip(self):
        """Test basic ParameterList.to_list() function and constructor"""
        from simtk import unit

        p1 = BondHandler.BondType(
            smirks="[*:1]-[*:2]",
            length=1.01 * unit.angstrom,
            k=5 * unit.kilocalorie_per_mole / unit.angstrom ** 2,
        )
        p2 = BondHandler.BondType(
            smirks="[*:1]=[*:2]",
            length=1.02 * unit.angstrom,
            k=6 * unit.kilocalorie_per_mole / unit.angstrom ** 2,
        )
        p3 = BondHandler.BondType(
            smirks="[*:1]#[*:3]",
            length=1.03 * unit.angstrom,
            k=7 * unit.kilocalorie_per_mole / unit.angstrom ** 2,
        )
        parameter_list = ParameterList([p1, p2, p3])
        param_dict_list = parameter_list.to_list()
        parameter_list_2 = ParameterList()
        for param_dict in param_dict_list:
            new_parameter = BondHandler.BondType(**param_dict)
            parameter_list_2.append(new_parameter)
        assert parameter_list.to_list() == parameter_list_2.to_list()


class TestParameterType:
    def test_find_all_parameter_attrs(self):
        """ParameterType find all ParameterAttributes in the declared order."""

        class MyParameter(ParameterType):
            attr = ParameterAttribute()
            indexed = IndexedParameterAttribute()

        parameter_attributes = MyParameter._get_parameter_attributes()

        # The function should find also the parent's attributes and in the correct order.
        expected_attributes = ["smirks", "id", "parent_id", "attr", "indexed"]
        assert list(parameter_attributes.keys()) == expected_attributes

        # The keys map to the descriptor instances.
        assert type(parameter_attributes["attr"]) is ParameterAttribute
        assert type(parameter_attributes["indexed"]) is IndexedParameterAttribute

    def test_find_all_indexed_parameter_attrs(self):
        """ParameterType find all IndexedParameterAttributes."""

        class MyParameter(ParameterType):
            attr = ParameterAttribute()
            indexed = IndexedParameterAttribute()
            attr2 = ParameterAttribute()
            indexed2 = IndexedParameterAttribute(default=None)

        expected_names = ["indexed", "indexed2"]
        parameter_attributes = MyParameter._get_indexed_parameter_attributes()
        assert list(parameter_attributes.keys()) == expected_names
        assert all(
            isinstance(parameter_attributes[name], IndexedParameterAttribute)
            for name in expected_names
        )

    def test_find_all_required_and_optional_parameter_attrs(self):
        """ParameterType distinguish between required and optional ParameterAttributes."""

        class MyParameter(ParameterType):
            required = ParameterAttribute()
            optional = ParameterAttribute(default=1)
            required_indexed = IndexedParameterAttribute()
            optional_indexed2 = IndexedParameterAttribute(default=None)

        expected_names = ["smirks", "required", "required_indexed"]
        parameter_attributes = MyParameter._get_required_parameter_attributes()
        assert list(parameter_attributes.keys()) == expected_names

        expected_names = ["id", "parent_id", "optional", "optional_indexed2"]
        parameter_attributes = MyParameter._get_optional_parameter_attributes()
        assert list(parameter_attributes.keys()) == expected_names

    def test_required_attribute_on_init(self):
        """ParameterType raises TypeError if a required attribute is not specified on construction."""

        class MyParameter(ParameterType):
            required = ParameterAttribute()
            optional = ParameterAttribute(default=None)

        with pytest.raises(
            SMIRNOFFSpecError, match="require the following missing parameters"
        ):
            MyParameter(smirks="[*:1]", optional=1)

    def test_add_delete_cosmetic_attributes(self):
        """
        Test ParameterType.add_cosmetic_attribute, delete_cosmetic_attribute,
        attribute_is_cosmetic, and to_dict() functions for proper behavior
        """

        class MyParameter(ParameterType):
            required = ParameterAttribute()

        my_par = MyParameter(smirks="[*:1]", required="aaa")
        assert not (my_par.attribute_is_cosmetic("pilot"))

        # Ensure the cosmetic attribute is present by default during output
        my_par.add_cosmetic_attribute("pilot", "alice")
        param_dict = my_par.to_dict()
        assert ("pilot", "alice") in param_dict.items()
        assert my_par.attribute_is_cosmetic("pilot")

        # Ensure the cosmetic attribute isn't present if we request that it be discarded
        param_dict = my_par.to_dict(discard_cosmetic_attributes=True)
        assert "pilot" not in param_dict

        # Manually delete the cosmetic attribute and ensure it doesn't get written out
        my_par.delete_cosmetic_attribute("pilot")
        param_dict = my_par.to_dict()
        assert "pilot" not in param_dict
        assert not (my_par.attribute_is_cosmetic("pilot"))

    def test_indexed_attrs(self):
        """ParameterType handles indexed attributes correctly."""

        class MyParameter(ParameterType):
            a = IndexedParameterAttribute()
            b = IndexedParameterAttribute()

        my_par = MyParameter(smirks="[*:1]", a1=1, a3=3, a2=2, b1=4, b2=5, b3=6)
        assert my_par.a == [1, 2, 3]
        assert my_par.b == [4, 5, 6]

    def test_sequence_init_indexed_attr(self):
        """ParameterType handle indexed attributes initialized with sequences correctly."""

        class MyParameter(ParameterType):
            a = IndexedParameterAttribute()

        my_par = MyParameter(smirks="[*:1]", a=(1, 2))
        assert my_par.a == [1, 2]

    def test_same_length_indexed_attrs(self):
        """ParameterType raises TypeError if indexed attributes of different lengths are given."""

        class MyParameter(ParameterType):
            a = IndexedParameterAttribute()
            b = IndexedParameterAttribute()

        with pytest.raises(
            TypeError, match="indexed attributes have different lengths"
        ):
            MyParameter(smirks="[*:1]", a1=1, a2=2, a3=3, b1=1, b2=2)

    def test_error_single_value_plus_index(self):
        """ParameterType raises an error if an indexed attribute is specified with and without index."""

        class MyParameter(ParameterType):
            a = IndexedParameterAttribute()

        with pytest.raises(
            TypeError, match="'a' has been specified with and without index"
        ):
            MyParameter(smirks="[*:1]", a=[1], a1=2)

    def test_find_all_defined_parameter_attrs(self):
        """ParameterType._get_defined_attributes() discards None default-value attributes."""

        class MyParameter(ParameterType):
            required1 = ParameterAttribute()
            optional1 = ParameterAttribute(default=None)
            optional2 = IndexedParameterAttribute(default=None)
            optional3 = ParameterAttribute(default=5)
            required2 = IndexedParameterAttribute()
            optional4 = ParameterAttribute(default=2)

        my_par = MyParameter(smirks="[*:1]", required1=0, optional1=10, required2=[0])

        # _get_defined_parameter_attributes discards only the attribute
        # that are set to None as a default value.
        expected_names = [
            "smirks",
            "required1",
            "required2",
            "optional1",
            "optional3",
            "optional4",
        ]
        parameter_attributes = my_par._get_defined_parameter_attributes()
        assert list(parameter_attributes.keys()) == expected_names

    def test_base_parametertype_to_dict(self):
        """
        Test ParameterType to_dict.
        """
        p1 = ParameterType(smirks="[*:1]")
        param_dict = p1.to_dict()
        assert param_dict["smirks"] == "[*:1]"
        assert len(param_dict.keys()) == 1


class TestBondType:
    """Tests for the BondType class."""

    def test_bondtype_to_dict(self):
        """
        Test BondType to_dict.
        """
        from simtk import unit

        p1 = BondHandler.BondType(
            smirks="[*:1]-[*:2]",
            length=1.02 * unit.angstrom,
            k=5 * unit.kilocalorie_per_mole / unit.angstrom ** 2,
        )
        param_dict = p1.to_dict()
        param_dict_unitless, attached_units = detach_units(param_dict)
        assert param_dict_unitless == {
            "smirks": "[*:1]-[*:2]",
            "length": 1.02,
            "k": 5,
        }
        assert attached_units == {
            "length_unit": unit.angstrom,
            "k_unit": (unit.angstrom ** -2)
            * (unit.mole ** -1)
            * (unit.kilocalorie ** 1),
        }

    def test_bondtype_to_dict_custom_output_units(self):
        """
        Test BondType to_dict with custom output units.
        """
        from simtk import unit

        p1 = BondHandler.BondType(
            smirks="[*:1]-[*:2]",
            length=1.02 * unit.angstrom,
            k=5 * unit.kilocalorie_per_mole / unit.angstrom ** 2,
        )
        param_dict = p1.to_dict()
        param_dict_unitless, attached_units = detach_units(
            param_dict, output_units={"length_unit": unit.nanometer}
        )
        assert attached_units["length_unit"] == unit.nanometer
        assert abs(param_dict_unitless["length"] - 0.102) < 1e-10

    def test_bondtype_to_dict_invalid_output_units(self):
        """
        Test ParameterType to_dict with invalid output units.
        """
        from simtk import unit

        p1 = BondHandler.BondType(
            smirks="[*:1]-[*:2]",
            length=1.02 * unit.angstrom,
            k=5 * unit.kilocalorie_per_mole / unit.angstrom ** 2,
        )
        param_dict = p1.to_dict()
        with pytest.raises(
            ValueError,
            match="Requested output unit calorie is not compatible with quantity unit angstrom .",
        ) as context:
            param_dict_unitless, attached_units = detach_units(
                param_dict, output_units={"length_unit": unit.calorie}
            )

    def test_read_write_optional_parameter_attribute(self):
        """
        Test ParameterTypes' ability to store and write out optional attributes passed to __init__()
        """
        from simtk import unit

        p1 = BondHandler.BondType(
            smirks="[*:1]-[*:2]",
            length=1.02 * unit.angstrom,
            k=5 * unit.kilocalorie_per_mole / unit.angstrom ** 2,
            id="b1",
        )
        param_dict = p1.to_dict()
        assert ("id", "b1") in param_dict.items()

    def test_read_write_cosmetic_parameter_attribute(self):
        """
        Test ParameterTypes' ability to store and write out cosmetic attributes passed to __init__()
        """
        from simtk import unit

        p1 = BondHandler.BondType(
            smirks="[*:1]-[*:2]",
            length=1.02 * unit.angstrom,
            k=5 * unit.kilocalorie_per_mole / unit.angstrom ** 2,
            pilot="alice",
            allow_cosmetic_attributes=True,
        )
        param_dict = p1.to_dict(discard_cosmetic_attributes=False)
        assert ("pilot", "alice") in param_dict.items()

    def test_read_but_dont_write_cosmetic_parameter_attribute(self):
        """
        Test ParameterTypes' ability to ignore cosmetic attributes passed to __init__() if instructed
        """
        from simtk import unit

        p1 = BondHandler.BondType(
            smirks="[*:1]-[*:2]",
            length=1.02 * unit.angstrom,
            k=5 * unit.kilocalorie_per_mole / unit.angstrom ** 2,
            pilot="alice",
            allow_cosmetic_attributes=True,
        )
        param_dict = p1.to_dict(discard_cosmetic_attributes=True)
        assert ("pilot", "alice") not in param_dict.items()

    def test_error_cosmetic_parameter_attribute(self):
        """
        Test that ParameterTypes raise an error on receiving unexpected attributes passed to __init__()
        """
        from simtk import unit

        with pytest.raises(
            SMIRNOFFSpecError, match="Unexpected kwarg (pilot: alice)*"
        ) as context:
            p1 = BondHandler.BondType(
                smirks="[*:1]-[*:2]",
                length=1.02 * unit.angstrom,
                k=5 * unit.kilocalorie_per_mole / unit.angstrom ** 2,
                pilot="alice",
                allow_cosmetic_attributes=False,
            )

    def test_add_delete_cosmetic_attrib(self):
        """
        Test adding and deleting cosmetic attributes for already-initialized ParameterType objects
        """
        from simtk import unit

        p1 = BondHandler.BondType(
            smirks="[*:1]-[*:2]",
            length=1.02 * unit.angstrom,
            k=5 * unit.kilocalorie_per_mole / unit.angstrom ** 2,
        )
        # Ensure the cosmetic attribute is present by default during output
        p1.add_cosmetic_attribute("pilot", "alice")
        param_dict = p1.to_dict()
        assert ("pilot", "alice") in param_dict.items()

        # Ensure the cosmetic attribute isn't present if we request that it be discarded
        param_dict = p1.to_dict(discard_cosmetic_attributes=True)
        assert ("pilot", "alice") not in param_dict.items()

        # Manually delete the cosmetic attribute and ensure it doesn't get written out
        p1.delete_cosmetic_attribute("pilot")
        param_dict = p1.to_dict()
        assert ("pilot", "alice") not in param_dict.items()


class TestProperTorsionType:
    """Tests for the ProperTorsionType class."""

    def test_single_term_proper_torsion(self):
        """
        Test creation and serialization of a single-term proper torsion
        """
        from simtk import unit

        p1 = ProperTorsionHandler.ProperTorsionType(
            smirks="[*:1]-[*:2]-[*:3]-[*:4]",
            phase1=30 * unit.degree,
            periodicity1=2,
            k1=5 * unit.kilocalorie_per_mole,
        )
        param_dict = p1.to_dict()
        assert ("k1", 5 * unit.kilocalorie_per_mole) in param_dict.items()
        assert ("phase1", 30 * unit.degree) in param_dict.items()
        assert ("periodicity1", 2) in param_dict.items()
        assert "idivf" not in param_dict

    def test_single_term_proper_torsion_w_idivf(self):
        """
        Test creation and serialization of a single-term proper torsion
        """
        from simtk import unit

        p1 = ProperTorsionHandler.ProperTorsionType(
            smirks="[*:1]-[*:2]-[*:3]-[*:4]",
            phase1=30 * unit.degree,
            periodicity1=2,
            k1=5 * unit.kilocalorie_per_mole,
            idivf1=4,
        )

        param_dict = p1.to_dict()
        assert ("k1", 5 * unit.kilocalorie_per_mole) in param_dict.items()
        assert ("phase1", 30 * unit.degree) in param_dict.items()
        assert ("periodicity1", 2) in param_dict.items()
        assert ("idivf1", 4) in param_dict.items()

    def test_multi_term_proper_torsion(self):
        """
        Test creation and serialization of a multi-term proper torsion
        """
        from simtk import unit

        p1 = ProperTorsionHandler.ProperTorsionType(
            smirks="[*:1]-[*:2]-[*:3]-[*:4]",
            phase1=30 * unit.degree,
            periodicity1=2,
            k1=5 * unit.kilocalorie_per_mole,
            phase2=31 * unit.degree,
            periodicity2=3,
            k2=6 * unit.kilocalorie_per_mole,
        )
        param_dict = p1.to_dict()
        assert param_dict["k1"] == 5 * unit.kilocalorie_per_mole
        assert param_dict["phase1"] == 30 * unit.degree
        assert param_dict["periodicity1"] == 2
        assert param_dict["k2"] == 6 * unit.kilocalorie_per_mole
        assert param_dict["phase2"] == 31 * unit.degree
        assert param_dict["periodicity2"] == 3

    def test_multi_term_proper_torsion_skip_index(self):
        """
        Test creation and serialization of a multi-term proper torsion where
        the indices are not consecutive and a SMIRNOFFSpecError is raised
        """
        from simtk import unit

        with pytest.raises(
            SMIRNOFFSpecError, match="Unexpected kwarg \(phase3: 31 deg\)*."
        ) as context:
            p1 = ProperTorsionHandler.ProperTorsionType(
                smirks="[*:1]-[*:2]-[*:3]-[*:4]",
                phase1=30 * unit.degree,
                periodicity1=2,
                k1=5 * unit.kilocalorie_per_mole,
                phase3=31 * unit.degree,
                periodicity3=3,
                k3=6 * unit.kilocalorie_per_mole,
            )

    def test_multi_term_proper_torsion_bad_units(self):
        """
        Test creation and serialization of a multi-term proper torsion where
        one of the terms has incorrect units
        """
        from simtk import unit

        with pytest.raises(
            IncompatibleUnitError, match="should have units of"
        ) as context:
            p1 = ProperTorsionHandler.ProperTorsionType(
                smirks="[*:1]-[*:2]-[*:3]-[*:4]",
                phase1=30 * unit.degree,
                periodicity1=2,
                k1=5 * unit.kilocalorie_per_mole,
                phase2=31 * unit.angstrom,  # This should be caught
                periodicity2=3,
                k2=6 * unit.kilocalorie_per_mole,
            )

    def test_single_term_proper_torsion_bo(self):
        """
        Test creation and serialization of a single-term proper torsion with bond order interpolation.
        """
        from simtk import unit

        p1 = ProperTorsionHandler.ProperTorsionType(
            smirks="[*:1]-[*:2]~[*:3]-[*:4]",
            phase1=30 * unit.degree,
            periodicity1=2,
            k1_bondorder1=1 * unit.kilocalorie_per_mole,
            k1_bondorder2=1.8 * unit.kilocalorie_per_mole,
        )
        param_dict = p1.to_dict()
        assert ("k1_bondorder1", 1 * unit.kilocalorie_per_mole) in param_dict.items()
        assert ("k1_bondorder2", 1.8 * unit.kilocalorie_per_mole) in param_dict.items()
        assert ("phase1", 30 * unit.degree) in param_dict.items()
        assert ("periodicity1", 2) in param_dict.items()
        assert "idivf" not in param_dict

        assert len(p1.k_bondorder) == 1
        assert len(p1.k_bondorder[0]) == 2
        assert {1, 2} == set(p1.k_bondorder[0].keys())

    def test_single_term_proper_torsion_bo_w_idivf(self):
        """
        Test creation and serialization of a single-term proper torsion with bond order interpolation.

        With `idivf1` specified.

        """
        from simtk import unit

        p1 = ProperTorsionHandler.ProperTorsionType(
            smirks="[*:1]-[*:2]-[*:3]-[*:4]",
            phase1=30 * unit.degree,
            periodicity1=2,
            k1_bondorder1=1 * unit.kilocalorie_per_mole,
            k1_bondorder2=1.8 * unit.kilocalorie_per_mole,
            idivf1=4,
        )

        param_dict = p1.to_dict()
        assert ("k1_bondorder1", 1 * unit.kilocalorie_per_mole) in param_dict.items()
        assert ("k1_bondorder2", 1.8 * unit.kilocalorie_per_mole) in param_dict.items()
        assert ("phase1", 30 * unit.degree) in param_dict.items()
        assert ("periodicity1", 2) in param_dict.items()
        assert ("idivf1", 4) in param_dict.items()

    def test_multi_term_proper_torsion_bo(self):
        """
        Test creation and serialization of a multi-term proper torsion with bond order interpolation.
        """
        from simtk import unit

        p1 = ProperTorsionHandler.ProperTorsionType(
            smirks="[*:1]-[*:2]-[*:3]-[*:4]",
            phase1=30 * unit.degree,
            periodicity1=2,
            k1_bondorder1=1 * unit.kilocalorie_per_mole,
            k1_bondorder2=1.8 * unit.kilocalorie_per_mole,
            phase2=31 * unit.degree,
            periodicity2=3,
            k2_bondorder1=1.2 * unit.kilocalorie_per_mole,
            k2_bondorder2=1.9 * unit.kilocalorie_per_mole,
        )
        param_dict = p1.to_dict()
        assert param_dict["k1_bondorder1"] == 1 * unit.kilocalorie_per_mole
        assert param_dict["k1_bondorder2"] == 1.8 * unit.kilocalorie_per_mole
        assert param_dict["phase1"] == 30 * unit.degree
        assert param_dict["periodicity1"] == 2
        assert param_dict["k2_bondorder1"] == 1.2 * unit.kilocalorie_per_mole
        assert param_dict["k2_bondorder2"] == 1.9 * unit.kilocalorie_per_mole
        assert param_dict["phase2"] == 31 * unit.degree
        assert param_dict["periodicity2"] == 3

    def test_multi_term_proper_torsion_bo_getters_setters(self):
        """
        Test getters and setters of a multi-term proper torsion with bond order interpolation.
        """
        from simtk import unit

        p1 = ProperTorsionHandler.ProperTorsionType(
            smirks="[*:1]-[*:2]-[*:3]-[*:4]",
            phase1=30 * unit.degree,
            periodicity1=2,
            k1_bondorder1=1 * unit.kilocalorie_per_mole,
            k1_bondorder2=1.8 * unit.kilocalorie_per_mole,
            phase2=31 * unit.degree,
            periodicity2=3,
            k2_bondorder1=1.2 * unit.kilocalorie_per_mole,
            k2_bondorder2=1.9 * unit.kilocalorie_per_mole,
        )

        assert p1.k1_bondorder1 == 1.0 * unit.kilocalorie_per_mole
        p1.k1_bondorder1 = 2.0 * unit.kilocalorie_per_mole
        assert p1.k1_bondorder1 == 2.0 * unit.kilocalorie_per_mole

        assert p1.k2_bondorder2 == 1.9 * unit.kilocalorie_per_mole
        p1.k2_bondorder2 = 2.9 * unit.kilocalorie_per_mole
        assert p1.k2_bondorder2 == 2.9 * unit.kilocalorie_per_mole

    def test_multi_term_proper_torsion_bo_skip_index(self):
        """
        Test creation and serialization of a multi-term proper torsion where
        the indices are not consecutive and a SMIRNOFFSpecError is raised
        AND we are doing bond order interpolation
        """
        from simtk import unit

        with pytest.raises(
            SMIRNOFFSpecError, match="Unexpected kwarg \(k3_bondorder1*."
        ) as context:
            p1 = ProperTorsionHandler.ProperTorsionType(
                smirks="[*:1]-[*:2]-[*:3]-[*:4]",
                phase1=30 * unit.degree,
                periodicity1=2,
                k1_bondorder1=1 * unit.kilocalorie_per_mole,
                k1_bondorder2=1.8 * unit.kilocalorie_per_mole,
                phase3=31 * unit.degree,
                periodicity3=3,
                k3_bondorder1=1.2 * unit.kilocalorie_per_mole,
                k3_bondorder2=1.9 * unit.kilocalorie_per_mole,
            )

    def test_single_term_single_bo_exception(self):
        """Test behavior where a single bond order term is specified for a single k"""
        from simtk import unit

        # raises no error, as checks are handled at parameterization
        # we may add a `validate` method later that is called manually by user when they want it
        p1 = ProperTorsionHandler.ProperTorsionType(
            smirks="[*:1]-[*:2]~[*:3]-[*:4]",
            phase1=30 * unit.degree,
            periodicity1=2,
            k1_bondorder1=1 * unit.kilocalorie_per_mole,
        )

    def test_multi_term_single_bo_exception(self):
        """Test behavior where a single bond order term is specified for each of multiple k"""
        from simtk import unit

        # TODO : currently raises no error, as checks are handled at parameterization
        # is this a spec thing that we should be checking?
        # if so, it will be painful to implement
        p1 = ProperTorsionHandler.ProperTorsionType(
            smirks="[*:1]-[*:2]-[*:3]-[*:4]",
            phase1=30 * unit.degree,
            periodicity1=2,
            k1_bondorder1=1 * unit.kilocalorie_per_mole,
            phase2=31 * unit.degree,
            periodicity2=3,
            k2_bondorder1=1.2 * unit.kilocalorie_per_mole,
        )


class TestProperTorsionHandler:
    def test_torsion_handler_charmm_potential(self):
        """
        Test creation of TorsionHandlers with the deprecated 0.2 potential value "charmm" instead of the current
        supported potential value "fourier".
        """
        import re

        # Test creating ProperTorsionHandlers
        err_msg = re.escape(
            "Attempted to set ProperTorsionHandler.potential to charmm. Currently, "
            "only the following values are supported: ['k*(1+cos(periodicity*theta-phase))']."
        )
        with pytest.raises(SMIRNOFFSpecError, match=err_msg):
            ph1 = ProperTorsionHandler(potential="charmm", skip_version_check=True)
        ph1 = ProperTorsionHandler(
            potential="k*(1+cos(periodicity*theta-phase))", skip_version_check=True
        )

        # Same test, but with ImproperTorsionHandler
        err_msg = re.escape(
            "Attempted to set ImproperTorsionHandler.potential to charmm. Currently, "
            "only the following values are supported: ['k*(1+cos(periodicity*theta-phase))']."
        )
        with pytest.raises(SMIRNOFFSpecError, match=err_msg):
            ph1 = ImproperTorsionHandler(potential="charmm", skip_version_check=True)
        ph1 = ImproperTorsionHandler(
            potential="k*(1+cos(periodicity*theta-phase))", skip_version_check=True
        )

    @pytest.mark.parametrize(
        ("fractional_bond_order", "k_interpolated"),
        [(1.6, 1.48), (0.7, 0.76), (2.3, 2.04)],
    )
    def test_linear_interpolate_k(self, fractional_bond_order, k_interpolated):
        """Test that linear interpolation works as expected"""
        from simtk import unit

        k_bondorder = {
            1: 1 * unit.kilocalorie_per_mole,
            2: 1.8 * unit.kilocalorie_per_mole,
        }

        k = ProperTorsionHandler._linear_interpolate_k(
            k_bondorder, fractional_bond_order
        )
        assert_almost_equal(k / k.unit, k_interpolated)

    @pytest.mark.parametrize(
        ("fractional_bond_order", "k_interpolated"),
        [(1.6, 1.48), (0.7, 0.76), (2.3, 2.01), (3.1, 2.57)],
    )
    def test_linear_interpolate_k_3_terms(self, fractional_bond_order, k_interpolated):
        """Test that linear interpolation works as expected for three terms"""
        from simtk import unit

        k_bondorder = {
            1: 1 * unit.kilocalorie_per_mole,
            2: 1.8 * unit.kilocalorie_per_mole,
            3: 2.5 * unit.kilocalorie_per_mole,
        }

        k = ProperTorsionHandler._linear_interpolate_k(
            k_bondorder, fractional_bond_order
        )
        assert_almost_equal(k / k.unit, k_interpolated)

    def test_linear_interpolate_k_below_zero(self):
        """Test that linear interpolation does not error if resulting k less than 0"""
        from simtk import unit

        k_bondorder = {
            1: 1 * unit.kilocalorie_per_mole,
            2: 2.3 * unit.kilocalorie_per_mole,
        }

        fractional_bond_order = 0.2
        k = ProperTorsionHandler._linear_interpolate_k(
            k_bondorder, fractional_bond_order
        )

        assert k / k.unit < 0


class TestLibraryChargeHandler:
    def test_create_library_charge_handler(self):
        """Test creation of an empty LibraryChargeHandler"""
        handler = LibraryChargeHandler(skip_version_check=True)

    def test_library_charge_type_wrong_num_charges(self):
        """Ensure that an error is raised if a LibraryChargeType is initialized with a different number of
        tagged atoms and charges"""
        lc_type = LibraryChargeHandler.LibraryChargeType(
            smirks="[#6:1]-[#7:2]",
            charge1=0.1 * unit.elementary_charge,
            charge2=-0.1 * unit.elementary_charge,
        )

        lc_type = LibraryChargeHandler.LibraryChargeType(
            smirks="[#6:1]-[#7:2]-[#6]",
            charge1=0.1 * unit.elementary_charge,
            charge2=-0.1 * unit.elementary_charge,
        )

        with pytest.raises(
            SMIRNOFFSpecError,
            match="initialized with unequal number of tagged atoms and charges",
        ) as excinfo:
            lc_type = LibraryChargeHandler.LibraryChargeType(
                smirks="[#6:1]-[#7:2]",
                charge1=0.05 * unit.elementary_charge,
                charge2=0.05 * unit.elementary_charge,
                charge3=-0.1 * unit.elementary_charge,
            )

        with pytest.raises(
            SMIRNOFFSpecError,
            match="initialized with unequal number of tagged atoms and charges",
        ) as excinfo:
            lc_type = LibraryChargeHandler.LibraryChargeType(
                smirks="[#6:1]-[#7:2]-[#6]",
                charge1=0.05 * unit.elementary_charge,
                charge2=0.05 * unit.elementary_charge,
                charge3=-0.1 * unit.elementary_charge,
            )

        with pytest.raises(
            SMIRNOFFSpecError,
            match="initialized with unequal number of tagged atoms and charges",
        ) as excinfo:
            lc_type = LibraryChargeHandler.LibraryChargeType(
                smirks="[#6:1]-[#7:2]-[#6]", charge1=0.05 * unit.elementary_charge
            )


class TestChargeIncrementModelHandler:
    def test_create_charge_increment_model_handler(self):
        """Test creation of ChargeIncrementModelHandlers"""
        handler = ChargeIncrementModelHandler(skip_version_check=True)
        assert handler.number_of_conformers == 1
        assert handler.partial_charge_method == "AM1-Mulliken"
        handler = ChargeIncrementModelHandler(
            skip_version_check=True, number_of_conformers=10
        )
        handler = ChargeIncrementModelHandler(
            skip_version_check=True, number_of_conformers=1
        )
        handler = ChargeIncrementModelHandler(
            skip_version_check=True, number_of_conformers="10"
        )
        handler = ChargeIncrementModelHandler(
            skip_version_check=True, number_of_conformers=0
        )
        handler = ChargeIncrementModelHandler(
            skip_version_check=True, number_of_conformers="0"
        )
        with pytest.raises(TypeError) as excinfo:
            handler = ChargeIncrementModelHandler(
                skip_version_check=True, number_of_conformers=None
            )
        with pytest.raises(SMIRNOFFSpecError) as excinfo:
            handler = ChargeIncrementModelHandler(
                skip_version_check=True, n_conformers=[10]
            )
        handler = ChargeIncrementModelHandler(
            skip_version_check=True, partial_charge_method="AM1-Mulliken"
        )
        handler = ChargeIncrementModelHandler(
            skip_version_check=True, partial_charge_method="Gasteiger"
        )
        handler = ChargeIncrementModelHandler(
            skip_version_check=True, partial_charge_method=None
        )

    def test_charge_increment_model_handler_getters_setters(self):
        """Test ChargeIncrementModelHandler getters and setters"""
        handler = ChargeIncrementModelHandler(skip_version_check=True)
        assert handler.number_of_conformers == 1
        assert handler.partial_charge_method == "AM1-Mulliken"
        handler.number_of_conformers = 2
        assert handler.number_of_conformers == 2
        handler.number_of_conformers = "3"
        assert handler.number_of_conformers == 3
        with pytest.raises(ValueError) as excinfo:
            handler.number_of_conformers = "string that can't be cast to int"

    def test_charge_increment_model_handlers_are_compatible(self):
        """Test creation of ChargeIncrementModelHandlers"""
        handler1 = ChargeIncrementModelHandler(skip_version_check=True)
        handler2 = ChargeIncrementModelHandler(skip_version_check=True)
        handler1.check_handler_compatibility(handler2)

        handler3 = ChargeIncrementModelHandler(
            skip_version_check=True, number_of_conformers="9"
        )
        with pytest.raises(IncompatibleParameterError) as excinfo:
            handler1.check_handler_compatibility(handler3)

    def test_charge_increment_type_wrong_num_increments(self):
        """Ensure that an error is raised if a ChargeIncrementType is initialized with a different number of
        tagged atoms and chargeincrements"""
        ci_type = ChargeIncrementModelHandler.ChargeIncrementType(
            smirks="[#6:1]-[#7:2]",
            charge_increment1=0.1 * unit.elementary_charge,
            charge_increment2=-0.1 * unit.elementary_charge,
        )

        ci_type = ChargeIncrementModelHandler.ChargeIncrementType(
            smirks="[#6:1]-[#7:2]-[#6]",
            charge_increment1=0.1 * unit.elementary_charge,
            charge_increment2=-0.1 * unit.elementary_charge,
        )

        with pytest.raises(
            SMIRNOFFSpecError,
            match="initialized with unequal number of tagged atoms and charge increments",
        ) as excinfo:
            ci_type = ChargeIncrementModelHandler.ChargeIncrementType(
                smirks="[#6:1]-[#7:2]",
                charge_increment1=0.05 * unit.elementary_charge,
                charge_increment2=0.05 * unit.elementary_charge,
                charge_increment3=-0.1 * unit.elementary_charge,
            )

        with pytest.raises(
            SMIRNOFFSpecError,
            match="initialized with unequal number of tagged atoms and charge increments",
        ) as excinfo:
            ci_type = ChargeIncrementModelHandler.ChargeIncrementType(
                smirks="[#6:1]-[#7:2]-[#6]",
                charge_increment1=0.05 * unit.elementary_charge,
                charge_increment2=0.05 * unit.elementary_charge,
                charge_increment3=-0.1 * unit.elementary_charge,
            )

        with pytest.raises(
            SMIRNOFFSpecError,
            match="initialized with unequal number of tagged atoms and charge increments",
        ) as excinfo:
            ci_type = ChargeIncrementModelHandler.ChargeIncrementType(
                smirks="[#6:1]-[#7:2]-[#6]",
                charge_increment1=0.05 * unit.elementary_charge,
            )


class TestGBSAHandler:
    def test_create_default_gbsahandler(self):
        """Test creation of an empty GBSAHandler, with all default attributes"""
        from simtk import unit

        gbsa_handler = GBSAHandler(skip_version_check=True)
        assert gbsa_handler.gb_model == "OBC1"
        assert gbsa_handler.solvent_dielectric == 78.5
        assert gbsa_handler.solute_dielectric == 1
        assert gbsa_handler.sa_model == "ACE"
        assert (
            gbsa_handler.surface_area_penalty
            == 5.4 * unit.calorie / unit.mole / unit.angstrom ** 2
        )
        assert gbsa_handler.solvent_radius == 1.4 * unit.angstrom

    def test_gbsahandler_setters(self):
        """Test creation of an empty GBSAHandler, with all default attributes"""
        from simtk import unit

        gbsa_handler = GBSAHandler(skip_version_check=True)

        gbsa_handler.gb_model = "OBC2"
        gbsa_handler.gb_model = "HCT"
        gbsa_handler.gb_model = "OBC1"
        with pytest.raises(SMIRNOFFSpecError) as excinfo:
            gbsa_handler.gb_model = "Something invalid"

        gbsa_handler.solvent_dielectric = 50.0
        gbsa_handler.solvent_dielectric = "50.0"
        with pytest.raises(ValueError) as excinfo:
            gbsa_handler.solvent_dielectric = "string that can not be cast to float"

        gbsa_handler.solute_dielectric = 2.5
        gbsa_handler.solute_dielectric = "3.5"
        with pytest.raises(ValueError) as excinfo:
            gbsa_handler.solute_dielectric = "string that can not be cast to float"

        gbsa_handler.sa_model = "ACE"

        # NOTE -- Right now, the SMIRNOFF spec will implicitly assume these are the same.
        gbsa_handler.sa_model = None
        gbsa_handler.sa_model = "None"

        with pytest.raises(TypeError) as excinfo:
            gbsa_handler.sa_model = "Invalid SA option"

        gbsa_handler.surface_area_penalty = (
            1.23 * unit.kilocalorie / unit.mole / unit.nanometer ** 2
        )
        with pytest.raises(IncompatibleUnitError) as excinfo:
            gbsa_handler.surface_area_penalty = (
                1.23 * unit.degree / unit.mole / unit.nanometer ** 2
            )

        gbsa_handler.solvent_radius = 300 * unit.femtometer
        with pytest.raises(IncompatibleUnitError) as excinfo:
            gbsa_handler.solvent_radius = 3000 * unit.radian

    def test_gbsahandlers_are_compatible(self):
        """
        Test the check_handler_compatibility function of GBSAHandler
        """
        from simtk import unit

        gbsa_handler_1 = GBSAHandler(skip_version_check=True)
        gbsa_handler_2 = GBSAHandler(skip_version_check=True)

        # Perform a check which should pass
        gbsa_handler_1.check_handler_compatibility(gbsa_handler_2)

        # Perform a check which should fail
        gbsa_handler_3 = GBSAHandler(
            skip_version_check=True, solvent_radius=1.3 * unit.angstrom
        )
        with pytest.raises(
            IncompatibleParameterError, match="Difference between 'solvent_radius' "
        ) as excinfo:
            gbsa_handler_1.check_handler_compatibility(gbsa_handler_3)


# TODO: test_nonbonded_settings (ensure that choices in Electrostatics and vdW tags resolve
#                                to correct openmm.NonbondedForce subtypes, that setting different cutoffs raises
#                                exceptions, etc)
# TODO: test_(all attributes of all ParameterTypes)
# TODO: test_add_parameter_fractional_bondorder
# TODO: test_get_indexed_attrib
# TODO: test_set_unitbearing_attrib (requires implementing __getattr__ and __setattr__)
# TODO: test_parametertype_unit_getattr
# TODO: test_parametertype_unit_setattr
# TODO: test_optional_attribs
# TODO: test_optional_indexed_attribs
# TODO: test_attach_units
# TODO: test_detach_units
# TODO: test_(X)handler_compatibility, where X is all handlers<|MERGE_RESOLUTION|>--- conflicted
+++ resolved
@@ -354,8 +354,6 @@
 
     length = 1 * unit.angstrom
     k = 10 * unit.kilocalorie_per_mole / unit.angstrom ** 2
-<<<<<<< HEAD
-=======
 
     def test_tagname(self):
         """Test the TAGNAME getter and default behavior"""
@@ -364,7 +362,6 @@
 
         bh = BondHandler(skip_version_check=True)
         assert bh.TAGNAME == "Bonds"
->>>>>>> 1e113fed
 
     def test_add_parameter(self):
         """Test the behavior of add_parameter"""
