--- conflicted
+++ resolved
@@ -40,7 +40,6 @@
     create_ethanol,
     create_reversed_ethanol,
 )
-<<<<<<< HEAD
 from openforcefield.tests.utils import (
     has_pkg,
     requires_openeye,
@@ -50,12 +49,6 @@
 from openforcefield.topology import NotBondedError
 from openforcefield.topology.molecule import Atom, InvalidConformerError, Molecule
 from openforcefield.utils import get_data_file_path
-
-# TODO: Will the ToolkitWrapper allow us to pare that down?
-=======
-from openforcefield.topology.molecule import Atom, InvalidConformerError, Molecule
-from openforcefield.utils import get_data_file_path
->>>>>>> 1e113fed
 from openforcefield.utils.toolkits import (
     AmberToolsToolkitWrapper,
     OpenEyeToolkitWrapper,
@@ -67,20 +60,11 @@
 # TEST UTILITIES
 # =============================================================================================
 
-<<<<<<< HEAD
 requires_qcelemental = requires_pkg(
     "qcelemental",
     reason="Test involving QCSchema require QCElemental, which was not found.",
 )
 requires_nglview = requires_pkg("nglview")
-=======
-requires_openeye = pytest.mark.skipif(
-    not OpenEyeToolkitWrapper.is_available(), reason="Test requires OE toolkit"
-)
-requires_rdkit = pytest.mark.skipif(
-    not RDKitToolkitWrapper.is_available(), reason="Test requires RDKit"
-)
->>>>>>> 1e113fed
 
 
 def assert_molecule_is_equal(molecule1, molecule2, msg):
@@ -355,12 +339,8 @@
         molecule_copy = Molecule.from_yaml(serialized)
         assert molecule == molecule_copy
 
-<<<<<<< HEAD
-    def test_toml_serialization(self):
-=======
     @pytest.mark.parametrize("molecule", mini_drug_bank())
     def test_toml_serialization(self, molecule):
->>>>>>> 1e113fed
         """Test serialization of a molecule object to and from TOML."""
         # TODO: Test round-trip, on mini_drug_bank, when implemented
         mol = Molecule.from_smiles("CCO")
@@ -374,12 +354,8 @@
         molecule_copy = Molecule.from_bson(serialized)
         assert molecule == molecule_copy
 
-<<<<<<< HEAD
-    def test_json_serialization(self):
-=======
     @pytest.mark.parametrize("molecule", mini_drug_bank())
     def test_json_serialization(self, molecule):
->>>>>>> 1e113fed
         """Test serialization of a molecule object to and from JSON."""
         # TODO: Test round-trip, on mini_drug_bank, when to_json bug is fixed, see #547
         mol = Molecule.from_smiles("CCO")
@@ -389,12 +365,8 @@
         with pytest.raises(TypeError):
             mol.to_json()
 
-<<<<<<< HEAD
-    def test_xml_serialization(self):
-=======
     @pytest.mark.parametrize("molecule", mini_drug_bank())
     def test_xml_serialization(self, molecule):
->>>>>>> 1e113fed
         """Test serialization of a molecule object to and from XML."""
         # TODO: Test round-trip, on mini_drug_bank, when from_xml is implemented
         mol = Molecule.from_smiles("CCO")
@@ -1928,10 +1900,7 @@
         },
     ]
 
-<<<<<<< HEAD
     @requires_qcelemental
-=======
->>>>>>> 1e113fed
     @pytest.mark.parametrize("input_data", client_examples)
     def test_from_qcschema_with_client(self, input_data):
         """For each of the examples try and make a offmol using the instance and dict and check they match"""
@@ -2781,12 +2750,7 @@
         assert isinstance(mol.visualize(backend="rdkit"), rdkit.Chem.rdchem.Mol)
 
     @pytest.mark.skipif(
-<<<<<<< HEAD
         has_pkg("rdkit"), reason="Test requires that RDKit is not installed",
-=======
-        RDKitToolkitWrapper.is_available(),
-        reason="Test requires that RDKit is NOT installed",
->>>>>>> 1e113fed
     )
     def test_visualize_fallback(self):
         """Test falling back from RDKit to OpenEye if RDKit is specified but not installed"""
