#!/usr/bin/env python

# ======================================================================
# MODULE DOCSTRING
# ======================================================================

"""
Test that the examples in the repo run without errors.
"""

# ======================================================================
# GLOBAL IMPORTS
# ======================================================================

import glob
import os
import pathlib
import re
import subprocess
import tempfile
import textwrap

import pytest

from openforcefield.utils import RDKIT_AVAILABLE, get_data_file_path, temporary_cd

# ======================================================================
# TEST UTILITIES
# ======================================================================

<<<<<<< HEAD
ROOT_DIR_PATH = os.path.join(os.path.dirname(os.path.realpath(__file__)), "..", "..")
=======
ROOT_DIR_PATH = pathlib.Path(__file__).joinpath("../../../").resolve()
>>>>>>> ed139c5e


def run_script_file(file_path):
    """Run through the shell a python script."""
<<<<<<< HEAD
    cmd = ["python", file_path]
    if "conformer_energies.py" in file_path:
        cmd.append("--filename")
        mol_file = get_data_file_path("molecules/ruxolitinib_conformers.sdf")
        cmd.append(mol_file)
    try:
        subprocess.check_call(cmd)
    except subprocess.CalledProcessError:
        raise Exception("Example {file_path} failed".format(file_path=file_path))
=======
    with tempfile.TemporaryDirectory() as tmp_dir:
        with temporary_cd(tmp_dir):
            cmd = ["python", file_path]
            if "conformer_energies.py" in file_path:
                cmd.append("--filename")
                mol_file = get_data_file_path("molecules/ruxolitinib_conformers.sdf")
                cmd.append(mol_file)
            try:
                subprocess.check_call(cmd)
            except subprocess.CalledProcessError:
                raise Exception(f"Example {file_path} failed")
>>>>>>> ed139c5e


def run_script_str(script_str):
    """Execute a Python string through the shell in a temporary directory.

    With respect to eval, this has the advantage of catching all import errors.

    """
    with tempfile.TemporaryDirectory() as tmp_dir:
        temp_file_path = os.path.join(tmp_dir, "temp.py")
        # Create temporary python script.
        with open(temp_file_path, "w") as f:
            f.write(script_str)
        # Run the Python script.
        try:
            run_script_file(temp_file_path)
        except:
            script_str = textwrap.indent(script_str, "    ")
            raise Exception(f"The following script failed:\n{script_str}")


def find_example_scripts():
    """Find all Python scripts, excluding Jupyter notebooks, in the examples folder.

    Returns
    -------
    example_file_paths : List[str]
        List of full paths to python scripts to execute.
    """
<<<<<<< HEAD
    slow_examples = {os.path.join("SMIRNOFF_comparison", "compare_set_energies.py")}
    examples_dir_path = os.path.join(ROOT_DIR_PATH, "examples")

    requires_rdkit = {os.path.join("conformer_energies", "conformer_energies.py")}

    example_file_paths = []
    for example_file_path in glob.glob(os.path.join(examples_dir_path, "*", "*.py")):
        example_file_path = os.path.relpath(example_file_path)
        example_file_paths.append(example_file_path)
        if not RDKIT_AVAILABLE:
            for rdkit_example in requires_rdkit:
                if rdkit_example in example_file_path:
                    example_file_paths.remove(example_file_path)
        # Check if this is a slow test.
        for slow_example in slow_examples:
            if slow_example in example_file_path:
                # This is a slow example.
                example_file_path = pytest.param(
                    example_file_path, marks=pytest.mark.slow
                )
=======
    examples_dir_path = ROOT_DIR_PATH.joinpath("examples")

    # Examples that require RDKit
    rdkit_examples = {
        examples_dir_path.joinpath("conformer_energies/conformer_energies.py"),
    }

    example_file_paths = []
    for example_file_path in examples_dir_path.glob("*/*.py"):
        if not RDKIT_AVAILABLE:
            if example_file_path in rdkit_examples:
                continue
        example_file_paths.append(example_file_path.as_posix())
>>>>>>> ed139c5e
    return example_file_paths


def find_readme_examples():
    """Yield the Python scripts in the main README.md file.

    Returns
    -------
    readme_examples : List[str]
        The list of Python scripts included in the README.md files.
    """
<<<<<<< HEAD
    readme_file_path = os.path.join(ROOT_DIR_PATH, "README.md")
    with open(readme_file_path, "r") as f:
=======
    readme_path = ROOT_DIR_PATH.joinpath("README.md")
    with open(readme_path, "r") as f:
>>>>>>> ed139c5e
        readme_content = f.read()
    return re.findall("```python(.*?)```", readme_content, flags=re.DOTALL)


# ======================================================================
# TESTS
# ======================================================================


@pytest.mark.parametrize("readme_example_str", find_readme_examples())
def test_readme_examples(readme_example_str):
    """Test the example"""
    run_script_str(readme_example_str)


<<<<<<< HEAD
@pytest.mark.parametrize("example_file_path", find_examples())
=======
@pytest.mark.parametrize("example_file_path", find_example_scripts())
>>>>>>> ed139c5e
def test_examples(example_file_path):
    """Test that the example run without errors."""
    run_script_file(example_file_path)<|MERGE_RESOLUTION|>--- conflicted
+++ resolved
@@ -28,26 +28,11 @@
 # TEST UTILITIES
 # ======================================================================
 
-<<<<<<< HEAD
-ROOT_DIR_PATH = os.path.join(os.path.dirname(os.path.realpath(__file__)), "..", "..")
-=======
 ROOT_DIR_PATH = pathlib.Path(__file__).joinpath("../../../").resolve()
->>>>>>> ed139c5e
 
 
 def run_script_file(file_path):
     """Run through the shell a python script."""
-<<<<<<< HEAD
-    cmd = ["python", file_path]
-    if "conformer_energies.py" in file_path:
-        cmd.append("--filename")
-        mol_file = get_data_file_path("molecules/ruxolitinib_conformers.sdf")
-        cmd.append(mol_file)
-    try:
-        subprocess.check_call(cmd)
-    except subprocess.CalledProcessError:
-        raise Exception("Example {file_path} failed".format(file_path=file_path))
-=======
     with tempfile.TemporaryDirectory() as tmp_dir:
         with temporary_cd(tmp_dir):
             cmd = ["python", file_path]
@@ -59,7 +44,6 @@
                 subprocess.check_call(cmd)
             except subprocess.CalledProcessError:
                 raise Exception(f"Example {file_path} failed")
->>>>>>> ed139c5e
 
 
 def run_script_str(script_str):
@@ -89,28 +73,6 @@
     example_file_paths : List[str]
         List of full paths to python scripts to execute.
     """
-<<<<<<< HEAD
-    slow_examples = {os.path.join("SMIRNOFF_comparison", "compare_set_energies.py")}
-    examples_dir_path = os.path.join(ROOT_DIR_PATH, "examples")
-
-    requires_rdkit = {os.path.join("conformer_energies", "conformer_energies.py")}
-
-    example_file_paths = []
-    for example_file_path in glob.glob(os.path.join(examples_dir_path, "*", "*.py")):
-        example_file_path = os.path.relpath(example_file_path)
-        example_file_paths.append(example_file_path)
-        if not RDKIT_AVAILABLE:
-            for rdkit_example in requires_rdkit:
-                if rdkit_example in example_file_path:
-                    example_file_paths.remove(example_file_path)
-        # Check if this is a slow test.
-        for slow_example in slow_examples:
-            if slow_example in example_file_path:
-                # This is a slow example.
-                example_file_path = pytest.param(
-                    example_file_path, marks=pytest.mark.slow
-                )
-=======
     examples_dir_path = ROOT_DIR_PATH.joinpath("examples")
 
     # Examples that require RDKit
@@ -124,7 +86,7 @@
             if example_file_path in rdkit_examples:
                 continue
         example_file_paths.append(example_file_path.as_posix())
->>>>>>> ed139c5e
+
     return example_file_paths
 
 
@@ -136,13 +98,8 @@
     readme_examples : List[str]
         The list of Python scripts included in the README.md files.
     """
-<<<<<<< HEAD
-    readme_file_path = os.path.join(ROOT_DIR_PATH, "README.md")
-    with open(readme_file_path, "r") as f:
-=======
     readme_path = ROOT_DIR_PATH.joinpath("README.md")
     with open(readme_path, "r") as f:
->>>>>>> ed139c5e
         readme_content = f.read()
     return re.findall("```python(.*?)```", readme_content, flags=re.DOTALL)
 
@@ -158,11 +115,7 @@
     run_script_str(readme_example_str)
 
 
-<<<<<<< HEAD
-@pytest.mark.parametrize("example_file_path", find_examples())
-=======
 @pytest.mark.parametrize("example_file_path", find_example_scripts())
->>>>>>> ed139c5e
 def test_examples(example_file_path):
     """Test that the example run without errors."""
     run_script_file(example_file_path)