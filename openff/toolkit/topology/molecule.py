--- conflicted
+++ resolved
@@ -47,17 +47,7 @@
 from simtk.openmm.app import Element, element
 
 import openff.toolkit
-<<<<<<< HEAD
-from openff.toolkit.utils import (
-    MessageException,
-    quantity_to_string,
-    string_to_quantity,
-    get_data_file_path,
-    remove_subsets_from_list,
-)
-=======
 from openff.toolkit.utils import quantity_to_string, string_to_quantity
->>>>>>> e00cb82e
 from openff.toolkit.utils.serialization import Serializable
 from openff.toolkit.utils.toolkits import (
     DEFAULT_AROMATICITY_MODEL,
@@ -73,6 +63,8 @@
     MessageException,
     MissingDependencyError,
     requires_package,
+    get_data_file_path,
+    remove_subsets_from_list,
 )
 
 
